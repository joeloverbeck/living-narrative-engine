--- conflicted
+++ resolved
@@ -52,9 +52,6 @@
 
   expressMock = jest.fn(() => app);
   expressMock.json = jest.fn(() => 'json-mw');
-<<<<<<< HEAD
-  expressMock.Router = jest.fn(() => mockRouter);
-=======
   
   // Create mock router with all methods used by route modules
   const mockRouter = {
@@ -67,7 +64,6 @@
   };
   expressMock.Router = jest.fn(() => mockRouter);
   
->>>>>>> d244e2ec
   jest.doMock('express', () => ({
     __esModule: true,
     default: expressMock,
