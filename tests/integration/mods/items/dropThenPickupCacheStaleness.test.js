--- conflicted
+++ resolved
@@ -69,12 +69,7 @@
 
     // Verify pickup action is available
     const pickupAction = actions.find(
-<<<<<<< HEAD
-      (a) =>
-        a.id === 'items:pick_up_item'
-=======
-      (a) => a.id === 'items:pick_up_item'
->>>>>>> f9c5bcca
+      (a) => a.id === 'items:pick_up_item'
     );
 
     expect(pickupAction).toBeDefined();
@@ -110,12 +105,7 @@
     // Note: The item is in inventory (not at location), so scope resolution returns empty
     // Actions only appear when they have valid targets, so pick_up_item won't be in the list
     const pickupBeforeDrop = actionsBeforeDrop.find(
-<<<<<<< HEAD
-      (a) =>
-        a.id === 'items:pick_up_item'
-=======
-      (a) => a.id === 'items:pick_up_item'
->>>>>>> f9c5bcca
+      (a) => a.id === 'items:pick_up_item'
     );
     // The action should NOT be defined because there are no items at the location yet
     expect(pickupBeforeDrop).toBeUndefined();
@@ -138,12 +128,7 @@
 
     // Verify pickup action IS available (bug is fixed with cache invalidation)
     const pickupAfterDrop = actionsAfterDrop.find(
-<<<<<<< HEAD
-      (a) =>
-        a.id === 'items:pick_up_item'
-=======
-      (a) => a.id === 'items:pick_up_item'
->>>>>>> f9c5bcca
+      (a) => a.id === 'items:pick_up_item'
     );
 
     // THIS ASSERTION DOCUMENTS THE FIX
@@ -190,12 +175,7 @@
     // Action discovery succeeds because cache was automatically invalidated
     const actions = await testFixture.discoverActions('test:actor1');
     const pickupAction = actions.find(
-<<<<<<< HEAD
-      (a) =>
-        a.id === 'items:pick_up_item'
-=======
-      (a) => a.id === 'items:pick_up_item'
->>>>>>> f9c5bcca
+      (a) => a.id === 'items:pick_up_item'
     );
 
     // Bug is fixed: entity data is correct and cache invalidation allows discovery
@@ -237,12 +217,7 @@
 
     // With cleared cache, pickup action should be available
     const pickupAction = actions.find(
-<<<<<<< HEAD
-      (a) =>
-        a.id === 'items:pick_up_item'
-=======
-      (a) => a.id === 'items:pick_up_item'
->>>>>>> f9c5bcca
+      (a) => a.id === 'items:pick_up_item'
     );
 
     expect(pickupAction).toBeDefined();
@@ -283,12 +258,7 @@
     // Verify letter can be picked up
     let actions = await testFixture.discoverActions('test:actor1');
     let letterPickup = actions.find(
-<<<<<<< HEAD
-      (a) =>
-        a.id === 'items:pick_up_item'
-=======
-      (a) => a.id === 'items:pick_up_item'
->>>>>>> f9c5bcca
+      (a) => a.id === 'items:pick_up_item'
     );
     expect(letterPickup).toBeDefined();
 
@@ -299,19 +269,10 @@
     // Verify both items can be picked up
     actions = await testFixture.discoverActions('test:actor1');
     letterPickup = actions.find(
-<<<<<<< HEAD
-      (a) =>
-        a.id === 'items:pick_up_item'
+      (a) => a.id === 'items:pick_up_item'
     );
     const gunPickup = actions.find(
-      (a) =>
-        a.id === 'items:pick_up_item'
-=======
-      (a) => a.id === 'items:pick_up_item'
-    );
-    const gunPickup = actions.find(
-      (a) => a.id === 'items:pick_up_item'
->>>>>>> f9c5bcca
+      (a) => a.id === 'items:pick_up_item'
     );
 
     expect(letterPickup).toBeDefined();
