--- conflicted
+++ resolved
@@ -275,13 +275,6 @@
     expect(entityManager.getComponentData('l1', LEADING_COMPONENT_ID)).toEqual({
       followers: ['f1'],
     });
-<<<<<<< HEAD
-    const types = events.map((e) => e.eventType);
-    expect(Array.isArray(types)).toBe(true);
-=======
-    // Events are dispatched through the configured dispatcher. Component
-    // updates verify the rule executed successfully.
->>>>>>> 0dd73e11
   });
 
   it('cycle detection branch dispatches error and no mutations', async () => {
