--- conflicted
+++ resolved
@@ -151,22 +151,14 @@
         logger,
       }),
       END_TURN: new EndTurnHandler({
-<<<<<<< HEAD
-        safeEventDispatcher: safeDispatcher,
-=======
-        safeEventDispatcher: eventBus,
->>>>>>> eb6e9544
+        safeEventDispatcher: safeDispatcher,
         logger,
       }),
       GET_TIMESTAMP: new GetTimestampHandler({ logger }),
       GET_NAME: new GetNameHandler({
         entityManager,
         logger,
-<<<<<<< HEAD
-        safeEventDispatcher: safeDispatcher,
-=======
-        safeEventDispatcher: eventBus,
->>>>>>> eb6e9544
+        safeEventDispatcher: safeDispatcher,
       }),
       SET_VARIABLE: new SetVariableHandler({ logger }),
     };
