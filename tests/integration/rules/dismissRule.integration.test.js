/**
 * @file Integration tests for the dismiss rule.
 * @see tests/integration/dismissRule.integration.test.js
 */

import { describe, it, beforeEach, expect } from '@jest/globals';
import Ajv from 'ajv';
import ruleSchema from '../../../data/schemas/rule.schema.json';
import commonSchema from '../../../data/schemas/common.schema.json';
import operationSchema from '../../../data/schemas/operation.schema.json';
import jsonLogicSchema from '../../../data/schemas/json-logic.schema.json';
import dismissRule from '../../../data/mods/core/rules/dismiss.rule.json';
import SystemLogicInterpreter from '../../../src/logic/systemLogicInterpreter.js';
import OperationInterpreter from '../../../src/logic/operationInterpreter.js';
import OperationRegistry from '../../../src/logic/operationRegistry.js';
import JsonLogicEvaluationService from '../../../src/logic/jsonLogicEvaluationService.js';
import RemoveComponentHandler from '../../../src/logic/operationHandlers/removeComponentHandler.js';
import ModifyArrayFieldHandler from '../../../src/logic/operationHandlers/modifyArrayFieldHandler.js';
import HasComponentHandler from '../../../src/logic/operationHandlers/hasComponentHandler.js';
import QueryComponentHandler from '../../../src/logic/operationHandlers/queryComponentHandler.js';
import DispatchEventHandler from '../../../src/logic/operationHandlers/dispatchEventHandler.js';
import GetTimestampHandler from '../../../src/logic/operationHandlers/getTimestampHandler.js';
import EndTurnHandler from '../../../src/logic/operationHandlers/endTurnHandler.js';
import GetNameHandler from '../../../src/logic/operationHandlers/getNameHandler.js';
import IfCoLocatedHandler from '../../../src/logic/operationHandlers/ifCoLocatedHandler.js';
import {
  FOLLOWING_COMPONENT_ID,
  LEADING_COMPONENT_ID,
  NAME_COMPONENT_ID,
  POSITION_COMPONENT_ID,
} from '../../../src/constants/componentIds.js';
import { ATTEMPT_ACTION_ID } from '../../../src/constants/eventIds.js';

/**
 * Simple entity manager used in integration tests.
 *
 * @class SimpleEntityManager
 * @description Minimal in-memory entity manager used for integration tests.
 */
class SimpleEntityManager {
  /**
   * Create the manager with the provided entities.
   *
   * @description Creates the manager with the provided entities.
   * @param {Array<{id:string,components:object}>} entities - initial entities
   */
  constructor(entities) {
    this.entities = new Map();
    for (const e of entities) {
      this.entities.set(e.id, {
        id: e.id,
        components: { ...e.components },
      });
    }
  }

  /**
   * Return stored entity instance.
   *
   * @description Returns the stored entity instance.
   * @param {string} id - entity id
   * @returns {object|undefined} The entity object
   */
  getEntityInstance(id) {
    return this.entities.get(id);
  }

  /**
   * Retrieve component data for an entity.
   *
   * @description Retrieves component data for an entity.
   * @param {string} id - entity identifier
   * @param {string} type - component type
   * @returns {any} component data or null
   */
  getComponentData(id, type) {
    return this.entities.get(id)?.components[type] ?? null;
  }

  /**
   * Check if an entity has a component.
   *
   * @description Checks if an entity has a component.
   * @param {string} id - entity id
   * @param {string} type - component type
   * @returns {boolean} true if component exists
   */
  hasComponent(id, type) {
    return Object.prototype.hasOwnProperty.call(
      this.entities.get(id)?.components || {},
      type
    );
  }

  /**
   * Add or replace a component on an entity.
   *
   * @description Adds or replaces a component on an entity.
   * @param {string} id - entity id
   * @param {string} type - component type
   * @param {object} data - component data
   */
  addComponent(id, type, data) {
    const ent = this.entities.get(id);
    if (ent) {
      ent.components[type] = JSON.parse(JSON.stringify(data));
    }
  }

  /**
   * Remove a component from an entity.
   *
   * @description Removes a component from an entity.
   * @param {string} id - entity id
   * @param {string} type - component type
   */
  removeComponent(id, type) {
    const ent = this.entities.get(id);
    if (ent) {
      delete ent.components[type];
    }
  }
}

/**
 * Initialize interpreter and register handlers with seed entities.
 *
 * @description (Re)initializes the interpreter and registers handlers.
 * @param {Array<{id:string,components:object}>} entities - seed entities
 */
function init(entities) {
  operationRegistry = new OperationRegistry({ logger });
  entityManager = new SimpleEntityManager(entities);

  operationInterpreter = new OperationInterpreter({
    logger,
    operationRegistry,
  });

  const handlers = {
    REMOVE_COMPONENT: new RemoveComponentHandler({
      entityManager,
      logger,
      safeEventDispatcher: safeDispatcher,
    }),
    MODIFY_ARRAY_FIELD: new ModifyArrayFieldHandler({
      entityManager,
      logger,
      safeEventDispatcher: safeDispatcher,
    }),
    HAS_COMPONENT: new HasComponentHandler({
      entityManager,
      logger,
      safeEventDispatcher: safeDispatcher,
    }),
    QUERY_COMPONENT: new QueryComponentHandler({ entityManager, logger }),
    DISPATCH_EVENT: new DispatchEventHandler({ dispatcher: eventBus, logger }),
    END_TURN: new EndTurnHandler({ dispatcher: eventBus, logger }),
    GET_TIMESTAMP: new GetTimestampHandler({ logger }),
<<<<<<< HEAD
    GET_NAME: new GetNameHandler({ entityManager, logger }),
    IF_CO_LOCATED: new IfCoLocatedHandler({
      entityManager,
      logger,
      operationInterpreter,
=======
    GET_NAME: new GetNameHandler({
      entityManager,
      logger,
>>>>>>> 3a586a2f
      safeEventDispatcher: safeDispatcher,
    }),
  };

  for (const [type, handler] of Object.entries(handlers)) {
    operationRegistry.register(type, handler.execute.bind(handler));
  }

  jsonLogic = new JsonLogicEvaluationService({ logger });

  interpreter = new SystemLogicInterpreter({
    logger,
    eventBus,
    dataRegistry,
    jsonLogicEvaluationService: jsonLogic,
    entityManager,
    operationInterpreter,
  });

  listener = null;
  interpreter.initialize();
}

let logger;
let eventBus;
let dataRegistry;
let entityManager;
let operationRegistry;
let operationInterpreter;
let jsonLogic;
let interpreter;
let events;
let listener;
let safeDispatcher;

describe('core_handle_dismiss rule integration', () => {
  beforeEach(() => {
    logger = {
      debug: jest.fn(),
      info: jest.fn(),
      warn: jest.fn(),
      error: jest.fn(),
    };

    events = [];
    eventBus = {
      subscribe: jest.fn((ev, l) => {
        if (ev === '*') listener = l;
      }),
      unsubscribe: jest.fn(),
      dispatch: jest.fn((eventType, payload) => {
        events.push({ eventType, payload });
        return Promise.resolve();
      }),
      listenerCount: jest.fn().mockReturnValue(1),
    };

    safeDispatcher = { dispatch: jest.fn().mockResolvedValue(true) };

    dataRegistry = {
      getAllSystemRules: jest.fn().mockReturnValue([dismissRule]),
    };

    init([]);
  });

  it('validates dismiss.rule.json against schema', () => {
    const ajv = new Ajv({ allErrors: true });
    ajv.addSchema(
      commonSchema,
      'http://example.com/schemas/common.schema.json'
    );
    ajv.addSchema(
      operationSchema,
      'http://example.com/schemas/operation.schema.json'
    );
    ajv.addSchema(
      jsonLogicSchema,
      'http://example.com/schemas/json-logic.schema.json'
    );
    const valid = ajv.validate(ruleSchema, dismissRule);
    if (!valid) console.error(ajv.errors);
    expect(valid).toBe(true);
  });

  it('dismiss in same location removes relationship and dispatches events', () => {
    interpreter.shutdown();
    init([
      {
        id: 'l1',
        components: {
          [NAME_COMPONENT_ID]: { text: 'Leader' },
          [POSITION_COMPONENT_ID]: { locationId: 'locA' },
          [LEADING_COMPONENT_ID]: { followers: ['f1'] },
        },
      },
      {
        id: 'f1',
        components: {
          [NAME_COMPONENT_ID]: { text: 'Follower' },
          [POSITION_COMPONENT_ID]: { locationId: 'locA' },
          [FOLLOWING_COMPONENT_ID]: { leaderId: 'l1' },
        },
      },
    ]);

    listener({
      type: ATTEMPT_ACTION_ID,
      payload: { actorId: 'l1', actionId: 'core:dismiss', targetId: 'f1' },
    });

    expect(
      entityManager.getComponentData('f1', FOLLOWING_COMPONENT_ID)
    ).toBeNull();
    expect(entityManager.getComponentData('l1', LEADING_COMPONENT_ID)).toEqual({
      followers: [],
    });
    expect(events.map((e) => e.eventType)).toEqual(
      expect.arrayContaining([
        'core:perceptible_event',
        'core:display_successful_action_result',
        'core:turn_ended',
      ])
    );
  });

  it('dismiss across locations omits perceptible event', () => {
    interpreter.shutdown();
    init([
      {
        id: 'l1',
        components: {
          [NAME_COMPONENT_ID]: { text: 'Leader' },
          [POSITION_COMPONENT_ID]: { locationId: 'locA' },
          [LEADING_COMPONENT_ID]: { followers: ['f1'] },
        },
      },
      {
        id: 'f1',
        components: {
          [NAME_COMPONENT_ID]: { text: 'Follower' },
          [POSITION_COMPONENT_ID]: { locationId: 'locB' },
          [FOLLOWING_COMPONENT_ID]: { leaderId: 'l1' },
        },
      },
    ]);

    listener({
      type: ATTEMPT_ACTION_ID,
      payload: { actorId: 'l1', actionId: 'core:dismiss', targetId: 'f1' },
    });

    expect(
      entityManager.getComponentData('f1', FOLLOWING_COMPONENT_ID)
    ).toBeNull();
    expect(entityManager.getComponentData('l1', LEADING_COMPONENT_ID)).toEqual({
      followers: [],
    });
    expect(events.map((e) => e.eventType)).toEqual(
      expect.arrayContaining([
        'core:display_successful_action_result',
        'core:turn_ended',
      ])
    );
    expect(events.map((e) => e.eventType)).not.toContain(
      'core:perceptible_event'
    );
  });

  it('omits UI events when names are missing', () => {
    interpreter.shutdown();
    init([
      {
        id: 'l1',
        components: {
          [POSITION_COMPONENT_ID]: { locationId: 'locA' },
          [LEADING_COMPONENT_ID]: { followers: ['f1'] },
        },
      },
      {
        id: 'f1',
        components: {
          [POSITION_COMPONENT_ID]: { locationId: 'locA' },
          [FOLLOWING_COMPONENT_ID]: { leaderId: 'l1' },
        },
      },
    ]);

    listener({
      type: ATTEMPT_ACTION_ID,
      payload: { actorId: 'l1', actionId: 'core:dismiss', targetId: 'f1' },
    });

    expect(
      entityManager.getComponentData('f1', FOLLOWING_COMPONENT_ID)
    ).toBeNull();
    expect(entityManager.getComponentData('l1', LEADING_COMPONENT_ID)).toEqual({
      followers: [],
    });
    const types = events.map((e) => e.eventType);
    expect(types).toEqual(expect.arrayContaining(['core:turn_ended']));
    expect(types).toContain('core:perceptible_event');
    expect(types).toContain('core:display_successful_action_result');
  });
});<|MERGE_RESOLUTION|>--- conflicted
+++ resolved
@@ -157,18 +157,11 @@
     DISPATCH_EVENT: new DispatchEventHandler({ dispatcher: eventBus, logger }),
     END_TURN: new EndTurnHandler({ dispatcher: eventBus, logger }),
     GET_TIMESTAMP: new GetTimestampHandler({ logger }),
-<<<<<<< HEAD
-    GET_NAME: new GetNameHandler({ entityManager, logger }),
+    GET_NAME: new GetNameHandler({ entityManager, logger, safeEventDispatcher: safeDispatcher }),
     IF_CO_LOCATED: new IfCoLocatedHandler({
       entityManager,
       logger,
-      operationInterpreter,
-=======
-    GET_NAME: new GetNameHandler({
-      entityManager,
-      logger,
->>>>>>> 3a586a2f
-      safeEventDispatcher: safeDispatcher,
+      operationInterpreter
     }),
   };
 
