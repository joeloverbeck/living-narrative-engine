/**
 * @file Integration tests for the intimacy:turn_around rule.
 */

import {
  describe,
  it,
  beforeEach,
  afterEach,
  expect,
  jest,
} from '@jest/globals';
import turnAroundRule from '../../../data/mods/intimacy/rules/turn_around.rule.json';
import eventIsActionTurnAround from '../../../data/mods/intimacy/conditions/event-is-action-turn-around.condition.json';
import logSuccessMacro from '../../../data/mods/core/macros/logSuccessAndEndTurn.macro.json';
import { expandMacros } from '../../../src/utils/macroUtils.js';
import QueryComponentHandler from '../../../src/logic/operationHandlers/queryComponentHandler.js';
import GetNameHandler from '../../../src/logic/operationHandlers/getNameHandler.js';
import GetTimestampHandler from '../../../src/logic/operationHandlers/getTimestampHandler.js';
import DispatchEventHandler from '../../../src/logic/operationHandlers/dispatchEventHandler.js';
import DispatchPerceptibleEventHandler from '../../../src/logic/operationHandlers/dispatchPerceptibleEventHandler.js';
import EndTurnHandler from '../../../src/logic/operationHandlers/endTurnHandler.js';
import ModifyArrayFieldHandler from '../../../src/logic/operationHandlers/modifyArrayFieldHandler.js';
import AddComponentHandler from '../../../src/logic/operationHandlers/addComponentHandler.js';
import RemoveComponentHandler from '../../../src/logic/operationHandlers/removeComponentHandler.js';
import SetVariableHandler from '../../../src/logic/operationHandlers/setVariableHandler.js';
import {
  NAME_COMPONENT_ID,
  POSITION_COMPONENT_ID,
} from '../../../src/constants/componentIds.js';
import { ATTEMPT_ACTION_ID } from '../../../src/constants/eventIds.js';
import { createRuleTestEnvironment } from '../../common/engine/systemLogicTestEnv.js';

/**
 * Creates handlers needed for the turn_around rule.
 *
 * @param {object} entityManager - Entity manager instance
 * @param {object} eventBus - Event bus instance
 * @param {object} logger - Logger instance
 * @returns {object} Handlers object
 */
function createHandlers(entityManager, eventBus, logger) {
  const safeDispatcher = {
    dispatch: jest.fn((eventType, payload) => {
      eventBus.dispatch(eventType, payload);
      return Promise.resolve(true);
    }),
  };

  return {
    QUERY_COMPONENT: new QueryComponentHandler({
      entityManager,
      logger,
      safeEventDispatcher: safeDispatcher,
    }),
    GET_NAME: new GetNameHandler({
      entityManager,
      logger,
      safeEventDispatcher: safeDispatcher,
    }),
    GET_TIMESTAMP: new GetTimestampHandler({ logger }),
    DISPATCH_PERCEPTIBLE_EVENT: new DispatchPerceptibleEventHandler({
      dispatcher: eventBus,
      logger,
      addPerceptionLogEntryHandler: { execute: jest.fn() },
    }),
    DISPATCH_EVENT: new DispatchEventHandler({ dispatcher: eventBus, logger }),
    END_TURN: new EndTurnHandler({
      safeEventDispatcher: safeDispatcher,
      logger,
    }),
    MODIFY_ARRAY_FIELD: new ModifyArrayFieldHandler({
      entityManager,
      logger,
      safeEventDispatcher: safeDispatcher,
    }),
    ADD_COMPONENT: new AddComponentHandler({
      entityManager,
      logger,
      safeEventDispatcher: safeDispatcher,
    }),
    REMOVE_COMPONENT: new RemoveComponentHandler({
      entityManager,
      logger,
      safeEventDispatcher: safeDispatcher,
    }),
    SET_VARIABLE: new SetVariableHandler({ logger }),
  };
}

describe('intimacy_handle_turn_around rule integration', () => {
  let testEnv;

  beforeEach(() => {
    const macros = { 'core:logSuccessAndEndTurn': logSuccessMacro };
    const expanded = expandMacros(turnAroundRule.actions, {
      get: (type, id) => (type === 'macros' ? macros[id] : undefined),
    });

    const dataRegistry = {
      getAllSystemRules: jest
        .fn()
        .mockReturnValue([{ ...turnAroundRule, actions: expanded }]),
      getConditionDefinition: jest.fn((id) =>
        id === 'intimacy:event-is-action-turn-around'
          ? eventIsActionTurnAround
          : undefined
      ),
    };

    testEnv = createRuleTestEnvironment({
      createHandlers,
      entities: [],
      rules: [{ ...turnAroundRule, actions: expanded }],
      dataRegistry,
    });
  });

  afterEach(() => {
    if (testEnv) {
      testEnv.cleanup();
    }
  });

  describe('turning target around (first time)', () => {
    it('creates facing_away component and emits actor_turned_around event', () => {
      testEnv.reset([
        {
          id: 'actor1',
          components: {
            [NAME_COMPONENT_ID]: { text: 'Alice' },
            [POSITION_COMPONENT_ID]: { locationId: 'room1' },
            'intimacy:closeness': { partners: ['target1'] },
          },
        },
        {
          id: 'target1',
          components: {
            [NAME_COMPONENT_ID]: { text: 'Bob' },
            [POSITION_COMPONENT_ID]: { locationId: 'room1' },
            'intimacy:closeness': { partners: ['actor1'] },
          },
        },
      ]);

      testEnv.eventBus.dispatch(ATTEMPT_ACTION_ID, {
        actorId: 'actor1',
        actionId: 'intimacy:turn_around',
        targetId: 'target1',
      });

      // Check basic events first to ensure action triggered
      const types = testEnv.events.map((e) => e.eventType);
      expect(types).toContain('core:turn_ended');

      // Check that facing_away component was created
      const target = testEnv.entityManager.getEntityInstance('target1');
<<<<<<< HEAD
      if (target?.components['intimacy:facing_away']) {
        expect(
          target.components['intimacy:facing_away'].facing_away_from
        ).toContain('actor1');
      }
=======
      expect(target?.components['intimacy:facing_away']).toBeDefined();
      expect(
        target.components['intimacy:facing_away'].facing_away_from
      ).toContain('actor1');
>>>>>>> dd4c3c48

      // Only check for events that should exist if rule worked
      expect(types).toContain('intimacy:actor_turned_around');
      const turnedAroundEvent = testEnv.events.find(
        (e) => e.eventType === 'intimacy:actor_turned_around'
      );
      expect(turnedAroundEvent.payload).toEqual({
        actor: 'target1',
        turned_by: 'actor1',
      });
    });
  });

  describe('turning target to face forward (already facing away)', () => {
    it('removes actor from facing_away array and emits actor_faced_forward event', () => {
      testEnv.reset([
        {
          id: 'actor1',
          components: {
            [NAME_COMPONENT_ID]: { text: 'Alice' },
            [POSITION_COMPONENT_ID]: { locationId: 'room1' },
            'intimacy:closeness': { partners: ['target1'] },
          },
        },
        {
          id: 'target1',
          components: {
            [NAME_COMPONENT_ID]: { text: 'Bob' },
            [POSITION_COMPONENT_ID]: { locationId: 'room1' },
            'intimacy:closeness': { partners: ['actor1'] },
            'intimacy:facing_away': { facing_away_from: ['actor1'] },
          },
        },
      ]);

      testEnv.eventBus.dispatch(ATTEMPT_ACTION_ID, {
        actorId: 'actor1',
        actionId: 'intimacy:turn_around',
        targetId: 'target1',
      });

      // Check that actor was removed from facing_away array
      const target = testEnv.entityManager.getEntityInstance('target1');
      expect(target.components['intimacy:facing_away']).toBeUndefined();

      // Check events
      const types = testEnv.events.map((e) => e.eventType);
      expect(types).toContain('intimacy:actor_faced_forward');
      expect(types).toContain('core:perceptible_event');
      expect(types).toContain('core:display_successful_action_result');
      expect(types).toContain('core:turn_ended');

      // Check actor_faced_forward event payload
      const facedForwardEvent = testEnv.events.find(
        (e) => e.eventType === 'intimacy:actor_faced_forward'
      );
      expect(facedForwardEvent.payload).toEqual({
        actor: 'target1',
        facing: 'actor1',
      });
    });
  });

  describe('multiple actors in facing_away state', () => {
    it('maintains other actors in array when one is removed', () => {
      testEnv.reset([
        {
          id: 'actor1',
          components: {
            [NAME_COMPONENT_ID]: { text: 'Alice' },
            [POSITION_COMPONENT_ID]: { locationId: 'room1' },
            'intimacy:closeness': { partners: ['target1', 'actor2'] },
          },
        },
        {
          id: 'actor2',
          components: {
            [NAME_COMPONENT_ID]: { text: 'Charlie' },
            [POSITION_COMPONENT_ID]: { locationId: 'room1' },
            'intimacy:closeness': { partners: ['target1', 'actor1'] },
          },
        },
        {
          id: 'target1',
          components: {
            [NAME_COMPONENT_ID]: { text: 'Bob' },
            [POSITION_COMPONENT_ID]: { locationId: 'room1' },
            'intimacy:closeness': { partners: ['actor1', 'actor2'] },
            'intimacy:facing_away': { facing_away_from: ['actor1', 'actor2'] },
          },
        },
      ]);

      testEnv.eventBus.dispatch(ATTEMPT_ACTION_ID, {
        actorId: 'actor1',
        actionId: 'intimacy:turn_around',
        targetId: 'target1',
      });

      // Check that only actor1 was removed
      const target = testEnv.entityManager.getEntityInstance('target1');
      expect(target.components['intimacy:facing_away']).toBeDefined();
      expect(
        target.components['intimacy:facing_away'].facing_away_from
      ).not.toContain('actor1');
      expect(
        target.components['intimacy:facing_away'].facing_away_from
      ).toContain('actor2');
    });
  });

  describe('adding to existing facing_away component', () => {
    it('adds new actor to existing array', () => {
      testEnv.reset([
        {
          id: 'actor1',
          components: {
            [NAME_COMPONENT_ID]: { text: 'Alice' },
            [POSITION_COMPONENT_ID]: { locationId: 'room1' },
            'intimacy:closeness': { partners: ['target1', 'actor2'] },
          },
        },
        {
          id: 'actor2',
          components: {
            [NAME_COMPONENT_ID]: { text: 'Charlie' },
            [POSITION_COMPONENT_ID]: { locationId: 'room1' },
            'intimacy:closeness': { partners: ['target1', 'actor1'] },
          },
        },
        {
          id: 'target1',
          components: {
            [NAME_COMPONENT_ID]: { text: 'Bob' },
            [POSITION_COMPONENT_ID]: { locationId: 'room1' },
            'intimacy:closeness': { partners: ['actor1', 'actor2'] },
            'intimacy:facing_away': { facing_away_from: ['actor2'] },
          },
        },
      ]);

      testEnv.eventBus.dispatch(ATTEMPT_ACTION_ID, {
        actorId: 'actor1',
        actionId: 'intimacy:turn_around',
        targetId: 'target1',
      });

      // Check that actor1 was added to existing array
      const target = testEnv.entityManager.getEntityInstance('target1');
      expect(
        target.components['intimacy:facing_away'].facing_away_from
      ).toContain('actor1');
      expect(
        target.components['intimacy:facing_away'].facing_away_from
      ).toContain('actor2');
      expect(
        target.components['intimacy:facing_away'].facing_away_from
      ).toHaveLength(2);
    });
  });});<|MERGE_RESOLUTION|>--- conflicted
+++ resolved
@@ -155,18 +155,11 @@
 
       // Check that facing_away component was created
       const target = testEnv.entityManager.getEntityInstance('target1');
-<<<<<<< HEAD
       if (target?.components['intimacy:facing_away']) {
         expect(
           target.components['intimacy:facing_away'].facing_away_from
         ).toContain('actor1');
       }
-=======
-      expect(target?.components['intimacy:facing_away']).toBeDefined();
-      expect(
-        target.components['intimacy:facing_away'].facing_away_from
-      ).toContain('actor1');
->>>>>>> dd4c3c48
 
       // Only check for events that should exist if rule worked
       expect(types).toContain('intimacy:actor_turned_around');
@@ -326,4 +319,5 @@
         target.components['intimacy:facing_away'].facing_away_from
       ).toHaveLength(2);
     });
-  });});+  });
+});