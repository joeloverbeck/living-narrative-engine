--- conflicted
+++ resolved
@@ -479,12 +479,8 @@
 
       // Positioning uses extended handler set with perception logging (17 handlers instead of 9)
       // Includes: 9 standard + ADD_COMPONENT, ADD_PERCEPTION_LOG_ENTRY, REMOVE_COMPONENT,
-<<<<<<< HEAD
-      // LOCK_MOVEMENT, UNLOCK_MOVEMENT, MODIFY_ARRAY_FIELD, MODIFY_COMPONENT, ATOMIC_MODIFY_COMPONENT
-=======
       // LOCK_MOVEMENT, UNLOCK_MOVEMENT, MODIFY_ARRAY_FIELD, MODIFY_COMPONENT,
       // ATOMIC_MODIFY_COMPONENT
->>>>>>> ee09f65d
       expect(Object.keys(handlers)).toHaveLength(17);
 
       // Verify ADD_COMPONENT is functional
