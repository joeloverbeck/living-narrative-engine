--- conflicted
+++ resolved
@@ -94,19 +94,10 @@
 
     console.log('Baseline: ' + duration1.toFixed(2) + 'ms, With tracer enabled: ' + duration2.toFixed(2) + 'ms');
 
-<<<<<<< HEAD
-    // Increased tolerance to 400% to account for CI environment variability
-    // JIT optimization, GC timing, CPU scheduling, and cache effects can cause
-    // overhead measurements to vary significantly (observed 76-326% range)
-    // This test primarily ensures no catastrophic performance regression (>5x slower)
-    // while allowing for normal CI variability
-    expect(overhead).toBeLessThan(400); // Less than 400% overhead with tracing
-=======
     // Tracing overhead of 350% is acceptable for detailed debugging features
     // This aligns with pipelineTracingIntegration.performance.test.js which allows 350% overhead
     // The tracer performs: Set serialization, metadata capture, timestamp recording per node
     expect(overhead).toBeLessThan(350); // Less than 350% overhead with tracing
->>>>>>> ef8c656b
   });
 
   it('should not leak memory with repeated tracing', () => {
