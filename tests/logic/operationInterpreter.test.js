// tests/logic/operationInterpreter.test.js

/**
 * @jest-environment node
 */
import { describe, expect, test, jest, beforeEach } from '@jest/globals';
import OperationInterpreter from '../../src/logic/operationInterpreter.js';

/**
 * -----------------------------------------------------------------------
 * Mock registry and logger
 * ---------------------------------------------------------------------
 */
const mockRegistry = { getHandler: jest.fn() };
const mockLogger = {
  info: jest.fn(),
  warn: jest.fn(),
  error: jest.fn(),
  debug: jest.fn(),
};

/**
 * -----------------------------------------------------------------------
 * Mock handlers
 * ---------------------------------------------------------------------
 */
const mockLogHandler = jest.fn();
const mockModifyHandler = jest.fn();
const mockSetVariableHandler = jest.fn();
const mockHandlerWithError = jest.fn(() => {
  throw new Error('Handler failed!');
});

/**
 * -----------------------------------------------------------------------
 * Sample operations
 * ---------------------------------------------------------------------
 */
const logOperation = {
  type: 'LOG',
  parameters: { message: 'Test log message for {actor.name}', level: 'info' },
  comment: 'A test log operation',
};
const resolvedLogParameters = {
  message: 'Test log message for Hero',
  level: 'info',
};

const modifyOperation = {
  type: 'MODIFY_COMPONENT',
  parameters: {
    target: '{actor.id}',
    component: 'health',
    changes: { value: -10 },
  },
};
const resolvedModifyParameters = {
  target: 'player',
  component: 'health',
  changes: { value: -10 },
};

const unknownOperation = { type: '  UNKNOWN_OP  ', parameters: {} };

const ifOperation = {
  type: 'IF',
  parameters: {
    condition: { '==': [1, 1] },
    then_actions: [{ type: 'LOG', parameters: { message: 'IF was true' } }],
  },
};

const errorOperation = { type: 'ERROR_OP', parameters: { data: 123 } };

const setVariableOperation = {
  type: 'SET_VARIABLE',
  parameters: { variable_name: 'testVar', value: '{actor.name}' },
};
const resolvedSetVariableParameters = {
  variable_name: 'testVar',
  value: 'Hero',
};

/** operation with bad placeholder (for failing-path test) */
const opInvalidPlaceholder = {
  type: 'LOG',
  parameters: { message: '{invalid.path.that.does.not.exist}' },
};

/**
 * -----------------------------------------------------------------------
 * Sample execution context
 * ---------------------------------------------------------------------
 */
const mockExecutionContext = {
  event: { type: 'TEST_EVENT', payload: { someValue: 'payloadValue' } },
  actor: { id: 'player', name: 'Hero' },
  target: null,
  context: { existingVar: 'abc' },
  getService: jest.fn(),
  logger: mockLogger,
};

/**
 * -----------------------------------------------------------------------
 * Test suite
 * ---------------------------------------------------------------------
 */
describe('OperationInterpreter', () => {
  let interpreter;

  beforeEach(() => {
    jest.clearAllMocks();
    mockRegistry.getHandler.mockReset();
    interpreter = new OperationInterpreter({
      logger: mockLogger,
      operationRegistry: mockRegistry,
    });
  });

  /* ────────────────────────────────────────────────────────────────────────
     Constructor validation
     ─────────────────────────────────────────────────────────────────────── */
  test('constructor should throw if logger is missing or invalid', () => {
    expect(
      () => new OperationInterpreter({ operationRegistry: mockRegistry })
    ).toThrow('Missing required dependency: logger.');
    expect(
      () =>
        new OperationInterpreter({
          logger: {},
          operationRegistry: mockRegistry,
        })
    ).toThrow("Invalid or missing method 'info' on dependency 'logger'.");
  });

  test('constructor should throw if registry is missing or invalid', () => {
    expect(() => new OperationInterpreter({ logger: mockLogger })).toThrow(
      'Missing required dependency: operationRegistry.'
    );
    expect(
      () =>
        new OperationInterpreter({ logger: mockLogger, operationRegistry: {} })
    ).toThrow(
      "Invalid or missing method 'getHandler' on dependency 'operationRegistry'."
    );
  });

  test('constructor should initialize successfully with valid dependencies', () => {
    expect(
      () =>
        new OperationInterpreter({
          logger: mockLogger,
          operationRegistry: mockRegistry,
        })
    ).not.toThrow();
  });

  /* ────────────────────────────────────────────────────────────────────────
     Registry lookup & trimming
     ─────────────────────────────────────────────────────────────────────── */
  test('execute should call registry.getHandler with trimmed operation type', () => {
    mockRegistry.getHandler.mockReturnValue(undefined);
    interpreter.execute(unknownOperation, mockExecutionContext);
    expect(mockRegistry.getHandler).toHaveBeenCalledTimes(1);
    expect(mockRegistry.getHandler).toHaveBeenCalledWith('UNKNOWN_OP');
  });

  /* ────────────────────────────────────────────────────────────────────────
     Handler invocation with resolved parameters
     ─────────────────────────────────────────────────────────────────────── */
  test('execute should call the LOG handler with RESOLVED parameters and context', () => {
    mockRegistry.getHandler.mockReturnValue(mockLogHandler);
    interpreter.execute(logOperation, mockExecutionContext);
    expect(mockRegistry.getHandler).toHaveBeenCalledWith('LOG');
    expect(mockLogHandler).toHaveBeenCalledTimes(1);
    expect(mockLogHandler).toHaveBeenCalledWith(
      resolvedLogParameters,
      mockExecutionContext
    );
    expect(mockLogger.error).not.toHaveBeenCalled();
<<<<<<< HEAD
    expect(mockLogger.debug).toHaveBeenCalledWith(
      'Executing handler for operation type "LOG"…'
    );
=======
>>>>>>> 5622d542
  });

  test('execute should call the MODIFY_COMPONENT handler with RESOLVED parameters and context', () => {
    mockRegistry.getHandler.mockReturnValue(mockModifyHandler);
    interpreter.execute(modifyOperation, mockExecutionContext);
    expect(mockRegistry.getHandler).toHaveBeenCalledWith('MODIFY_COMPONENT');
    expect(mockModifyHandler).toHaveBeenCalledTimes(1);
    expect(mockModifyHandler).toHaveBeenCalledWith(
      resolvedModifyParameters,
      mockExecutionContext
    );
    expect(mockLogger.error).not.toHaveBeenCalled();
  });

  /* SET_VARIABLE */
  test('execute should call SET_VARIABLE handler with RESOLVED parameters via registry', () => {
    mockRegistry.getHandler.mockImplementation((type) =>
      type === 'SET_VARIABLE' ? mockSetVariableHandler : undefined
    );
    interpreter.execute(setVariableOperation, mockExecutionContext);
    expect(mockRegistry.getHandler).toHaveBeenCalledWith('SET_VARIABLE');
    expect(mockSetVariableHandler).toHaveBeenCalledTimes(1);
    expect(mockSetVariableHandler).toHaveBeenCalledWith(
      resolvedSetVariableParameters,
      mockExecutionContext
    );
    expect(mockLogger.error).not.toHaveBeenCalled();
<<<<<<< HEAD
    expect(mockLogger.debug).toHaveBeenCalledWith(
      'Executing handler for operation type "SET_VARIABLE"…'
    );
=======
>>>>>>> 5622d542
  });

  /* ────────────────────────────────────────────────────────────────────────
     Unknown handler
     ─────────────────────────────────────────────────────────────────────── */
  test('execute should log an error and not throw if getHandler returns undefined', () => {
    mockRegistry.getHandler.mockReturnValue(undefined);
    expect(() =>
      interpreter.execute(unknownOperation, mockExecutionContext)
    ).not.toThrow();
    expect(mockRegistry.getHandler).toHaveBeenCalledWith('UNKNOWN_OP');
    expect(mockLogger.error).toHaveBeenCalledWith(
      '---> HANDLER NOT FOUND for operation type: "UNKNOWN_OP".'
    );
  });

  /* Invalid operation objects */
  test('execute should log error if operation object is invalid (null)', () => {
    interpreter.execute(null, mockExecutionContext);
    expect(mockRegistry.getHandler).not.toHaveBeenCalled();
    expect(mockLogger.error).toHaveBeenCalledWith(
      expect.stringContaining(
        'OperationInterpreter received invalid operation object'
      ),
      expect.objectContaining({ operation: null })
    );
  });

  test('execute should log error if operation.type is missing or empty', () => {
    const opMissingType = { parameters: {} };
    interpreter.execute(opMissingType, mockExecutionContext);
    expect(mockRegistry.getHandler).not.toHaveBeenCalled();
    expect(mockLogger.error).toHaveBeenCalled();

    const opWhitespaceType = { type: '  ', parameters: {} };
    interpreter.execute(opWhitespaceType, mockExecutionContext);
    expect(mockRegistry.getHandler).toHaveBeenCalledWith('');
    expect(mockLogger.error).toHaveBeenCalled();
  });

  /* ────────────────────────────────────────────────────────────────────────
     🔧  Updated – behaviour for unresolved full-string placeholders
     ─────────────────────────────────────────────────────────────────────── */
  test('execute should warn and call handler with parameters where an unresolved full-string placeholder becomes undefined', () => {
    mockRegistry.getHandler.mockReturnValue(mockLogHandler);

    expect(() =>
      interpreter.execute(opInvalidPlaceholder, mockExecutionContext)
    ).not.toThrow();

    expect(mockRegistry.getHandler).toHaveBeenCalledWith('LOG');
    expect(mockLogHandler).toHaveBeenCalledTimes(1);

    const [actualParams] = mockLogHandler.mock.calls[0];
    expect(actualParams).toEqual({ message: undefined });

    expect(mockLogger.warn).toHaveBeenCalledWith(
      expect.stringContaining(
        'Placeholder path "invalid.path.that.does.not.exist"'
      )
    );
    expect(mockLogger.error).not.toHaveBeenCalledWith(
      expect.stringContaining('Error resolving placeholders')
    );
<<<<<<< HEAD
    expect(mockLogger.debug).toHaveBeenCalledWith(
      'Executing handler for operation type "LOG"…'
    );
=======
>>>>>>> 5622d542
  });

  /* ────────────────────────────────────────────────────────────────────────
     IF behaves like any other op (no special logic in interpreter)
     ─────────────────────────────────────────────────────────────────────── */
  test('execute should treat IF like any other type (lookup in registry)', () => {
    mockRegistry.getHandler.mockReturnValue(undefined);
    interpreter.execute(ifOperation, mockExecutionContext);
    expect(mockRegistry.getHandler).toHaveBeenCalledWith('IF');
    expect(mockLogger.error).toHaveBeenCalledWith(
      '---> HANDLER NOT FOUND for operation type: "IF".'
    );
  });

  /* ────────────────────────────────────────────────────────────────────────
     Re-throw handler errors
     ─────────────────────────────────────────────────────────────────────── */
  test('execute should re-throw errors originating from the handler function', () => {
    const error = new Error('Handler failed!');
    mockHandlerWithError.mockImplementationOnce(() => {
      throw error;
    });
    mockRegistry.getHandler.mockReturnValue(mockHandlerWithError);

    expect(() =>
      interpreter.execute(errorOperation, mockExecutionContext)
    ).toThrow(error);

    expect(mockRegistry.getHandler).toHaveBeenCalledWith('ERROR_OP');
    expect(mockHandlerWithError).toHaveBeenCalledTimes(1);
    expect(mockLogger.debug).toHaveBeenCalledWith(
      'Handler for operation "ERROR_OP" threw – re-throwing to caller.'
    );
  });
});<|MERGE_RESOLUTION|>--- conflicted
+++ resolved
@@ -179,12 +179,9 @@
       mockExecutionContext
     );
     expect(mockLogger.error).not.toHaveBeenCalled();
-<<<<<<< HEAD
     expect(mockLogger.debug).toHaveBeenCalledWith(
       'Executing handler for operation type "LOG"…'
     );
-=======
->>>>>>> 5622d542
   });
 
   test('execute should call the MODIFY_COMPONENT handler with RESOLVED parameters and context', () => {
@@ -212,12 +209,9 @@
       mockExecutionContext
     );
     expect(mockLogger.error).not.toHaveBeenCalled();
-<<<<<<< HEAD
     expect(mockLogger.debug).toHaveBeenCalledWith(
       'Executing handler for operation type "SET_VARIABLE"…'
     );
-=======
->>>>>>> 5622d542
   });
 
   /* ────────────────────────────────────────────────────────────────────────
@@ -282,12 +276,9 @@
     expect(mockLogger.error).not.toHaveBeenCalledWith(
       expect.stringContaining('Error resolving placeholders')
     );
-<<<<<<< HEAD
     expect(mockLogger.debug).toHaveBeenCalledWith(
       'Executing handler for operation type "LOG"…'
     );
-=======
->>>>>>> 5622d542
   });
 
   /* ────────────────────────────────────────────────────────────────────────
