--- conflicted
+++ resolved
@@ -1,36 +1,6 @@
 // tests/schemas/core.notes.schema.test.js
 import Ajv from 'ajv';
 import addFormats from 'ajv-formats';
-<<<<<<< HEAD
-import coreNotesSchema from '../../data/mods/core/components/notes.component.json';
-import componentDefinitionSchema from '../../data/schemas/component-definition.schema.json';
-import commonSchema from '../../data/schemas/common.schema.json';
-import { beforeAll, describe, expect, test } from '@jest/globals';
-
-describe('JSON-Schema – core:notes component', () => {
-  /** @type {import('ajv').ValidateFunction} */
-  let validateEntity;
-
-  beforeAll(() => {
-    const ajv = new Ajv({ strict: false, allErrors: true });
-    addFormats(ajv);
-
-    ajv.addSchema(
-      commonSchema,
-      'http://example.com/schemas/common.schema.json'
-    );
-
-    // Register the meta schema that defines component definitions
-    ajv.addSchema(
-      componentDefinitionSchema,
-      'http://example.com/schemas/component-definition.schema.json'
-    );
-
-    // Register the component schema so it can be $-referred from others.
-    ajv.addSchema(coreNotesSchema, 'core:notes');
-=======
-import {beforeAll, describe, expect, test} from '@jest/globals';
->>>>>>> 85c6f2e6
 
 import coreNotesComponent from '../../data/mods/core/components/notes.component.json';
 
