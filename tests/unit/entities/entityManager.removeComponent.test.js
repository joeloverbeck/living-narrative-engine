import { describe, it, expect } from '@jest/globals';
import {
  describeEntityManagerSuite,
  TestData,
} from '../../common/entities/index.js';
import { runInvalidIdPairTests } from '../../common/entities/index.js';
import { EntityNotFoundError } from '../../../src/errors/entityNotFoundError.js';
import {
  expectComponentRemovedDispatch,
  expectNoDispatch,
} from '../../common/engine/dispatchTestUtils.js';

describeEntityManagerSuite('EntityManager - removeComponent', (getBed) => {
  describe('removeComponent', () => {
    it('should remove an existing component override', async () => {
      // Arrange
      const { entityManager } = getBed();
      const { NAME_COMPONENT_ID } = TestData.ComponentIDs;
      const { PRIMARY } = TestData.InstanceIDs;

      // Add component as an override
      await getBed().createEntityWithOverrides('basic', {
        overrides: { [NAME_COMPONENT_ID]: { name: 'Override' } },
        instanceId: PRIMARY,
      });
      expect(
        entityManager.hasComponentOverride(PRIMARY, NAME_COMPONENT_ID)
      ).toBe(true);

      // Act
      await entityManager.removeComponent(PRIMARY, NAME_COMPONENT_ID);

      // Assert
      expect(
        entityManager.hasComponentOverride(PRIMARY, NAME_COMPONENT_ID)
      ).toBe(false);
    });

    it('should dispatch a COMPONENT_REMOVED event with the old data', async () => {
      // Arrange
      const { entityManager, mocks } = getBed();
      const { NAME_COMPONENT_ID } = TestData.ComponentIDs;
      const { PRIMARY } = TestData.InstanceIDs;
      const overrideData = { name: 'ToBeRemoved' };
      const entity = await getBed().createEntityWithOverrides('basic', {
        overrides: { [NAME_COMPONENT_ID]: overrideData },
        instanceId: PRIMARY,
        resetDispatch: true,
      });

      // Act
      await entityManager.removeComponent(PRIMARY, NAME_COMPONENT_ID);

      // Assert
      expectComponentRemovedDispatch(
        mocks.eventDispatcher.dispatch,
        entity,
        NAME_COMPONENT_ID,
        overrideData
      );
    });

<<<<<<< HEAD
    it('should be idempotent when removing a non-override component', async () => {
=======
    it('should succeed (idempotent) if component is not an override on the instance', async () => {
>>>>>>> 42d1943d
      // Arrange
      const { entityManager, mocks } = getBed();
      const { NAME_COMPONENT_ID } = TestData.ComponentIDs;
      const { PRIMARY } = TestData.InstanceIDs;
      await getBed().createEntity('basic', {
        instanceId: PRIMARY,
        resetDispatch: true,
      });
      // NAME_COMPONENT_ID exists on definition, but not as an override

<<<<<<< HEAD
      // Act & Assert
      await expect(
        entityManager.removeComponent(PRIMARY, NAME_COMPONENT_ID)
      ).resolves.toBeUndefined();
=======
      // Act - should succeed without error (idempotent behavior)
      await entityManager.removeComponent(PRIMARY, NAME_COMPONENT_ID);

      // Assert - no event should be dispatched for removing non-existent override
>>>>>>> 42d1943d
      expectNoDispatch(mocks.eventDispatcher.dispatch);
    });

    it('should throw EntityNotFoundError for a non-existent entity', async () => {
      // Arrange
      const { entityManager } = getBed();
      const { GHOST } = TestData.InstanceIDs;
      const { NAME_COMPONENT_ID } = TestData.ComponentIDs;

      // Act & Assert
      await expect(
        entityManager.removeComponent(GHOST, NAME_COMPONENT_ID)
      ).rejects.toThrow(new EntityNotFoundError(GHOST));
    });

    runInvalidIdPairTests(getBed, (em, instanceId, componentTypeId) =>
      em.removeComponent(instanceId, componentTypeId)
    );
  });

  // ----------------------------------------------------------------------//
  //
  //                          getComponentData
  //
  // ----------------------------------------------------------------------//
});<|MERGE_RESOLUTION|>--- conflicted
+++ resolved
@@ -60,11 +60,7 @@
       );
     });
 
-<<<<<<< HEAD
-    it('should be idempotent when removing a non-override component', async () => {
-=======
     it('should succeed (idempotent) if component is not an override on the instance', async () => {
->>>>>>> 42d1943d
       // Arrange
       const { entityManager, mocks } = getBed();
       const { NAME_COMPONENT_ID } = TestData.ComponentIDs;
@@ -75,17 +71,10 @@
       });
       // NAME_COMPONENT_ID exists on definition, but not as an override
 
-<<<<<<< HEAD
-      // Act & Assert
-      await expect(
-        entityManager.removeComponent(PRIMARY, NAME_COMPONENT_ID)
-      ).resolves.toBeUndefined();
-=======
       // Act - should succeed without error (idempotent behavior)
       await entityManager.removeComponent(PRIMARY, NAME_COMPONENT_ID);
 
       // Assert - no event should be dispatched for removing non-existent override
->>>>>>> 42d1943d
       expectNoDispatch(mocks.eventDispatcher.dispatch);
     });
 
