// tests/engine/gameEngine.test.js

import {
  afterEach,
  beforeEach,
  describe,
  expect,
  it,
  jest,
} from '@jest/globals';
import GameEngine from '../../../src/engine/gameEngine.js';
import { tokens } from '../../../src/dependencyInjection/tokens.js';
import { createGameEngineTestBed } from '../../common/engine/gameEngineTestBed.js';
<<<<<<< HEAD
import { expectDispatchCalls } from '../../common/engine/dispatchTestUtils.js';
import { buildSaveDispatches } from '../../common/engine/gameEngineSaveTestUtils.js';
=======
>>>>>>> 264d7a93
import {
  expectDispatchSequence,
  buildSaveDispatches,
  DEFAULT_ACTIVE_WORLD_FOR_SAVE,
} from '../../common/engine/dispatchTestUtils.js';
import {
  // --- Import new UI Event IDs ---
  ENGINE_INITIALIZING_UI,
  ENGINE_READY_UI,
  ENGINE_OPERATION_IN_PROGRESS_UI,
  ENGINE_OPERATION_FAILED_UI,
  ENGINE_STOPPED_UI,
  REQUEST_SHOW_SAVE_GAME_UI,
  REQUEST_SHOW_LOAD_GAME_UI,
  CANNOT_SAVE_GAME_INFO,
} from '../../../src/constants/eventIds.js';

// --- JSDoc Type Imports for Mocks ---
/** @typedef {import('../../../src/interfaces/coreServices.js').ILogger} ILogger */
/** @typedef {import('../../../src/dependencyInjection/appContainer.js').default} AppContainer */
/** @typedef {import('../../../src/interfaces/IEntityManager.js').IEntityManager} IEntityManager */
/** @typedef {import('../../../src/turns/interfaces/ITurnManager.js').ITurnManager} ITurnManager */
/** @typedef {import('../../../src/interfaces/IGamePersistenceService.js').IGamePersistenceService} IGamePersistenceService */
/** @typedef {import('../../../src/interfaces/IPlaytimeTracker.js').default} IPlaytimeTracker */
/** @typedef {import('../../../src/interfaces/ISafeEventDispatcher.js').ISafeEventDispatcher} ISafeEventDispatcher */
/** @typedef {import('../../../src/interfaces/IInitializationService.js').IInitializationService} IInitializationService */
/** @typedef {import('../../../src/interfaces/ISaveLoadService.js').SaveGameStructure} SaveGameStructure */

describe('GameEngine', () => {
  let testBed;
  let gameEngine; // Instance of GameEngine

  const MOCK_WORLD_NAME = 'TestWorld';

  beforeEach(() => {
    testBed = createGameEngineTestBed();
    jest.spyOn(console, 'error').mockImplementation(() => {});
  });

  afterEach(async () => {
    await testBed.cleanup();
  });

  describe('Constructor', () => {
    it('should instantiate and resolve all core services successfully', () => {
      gameEngine = new GameEngine({ container: testBed.env.mockContainer }); // Instantiation for this test
      expect(testBed.env.mockContainer.resolve).toHaveBeenCalledWith(
        tokens.ILogger
      );
      expect(testBed.env.mockContainer.resolve).toHaveBeenCalledWith(
        tokens.IEntityManager
      );
      expect(testBed.env.mockContainer.resolve).toHaveBeenCalledWith(
        tokens.ITurnManager
      );
      expect(testBed.env.mockContainer.resolve).toHaveBeenCalledWith(
        tokens.GamePersistenceService
      );
      expect(testBed.env.mockContainer.resolve).toHaveBeenCalledWith(
        tokens.PlaytimeTracker
      );
      expect(testBed.env.mockContainer.resolve).toHaveBeenCalledWith(
        tokens.ISafeEventDispatcher
      );
    });

    it('should throw an error if ILogger cannot be resolved', () => {
      testBed.withTokenOverride(tokens.ILogger, () => {
        throw new Error('Logger failed to resolve');
      });

      expect(
        () => new GameEngine({ container: testBed.env.mockContainer })
      ).toThrow('GameEngine requires a logger.');
      expect(console.error).toHaveBeenCalledWith(
        'GameEngine: CRITICAL - Logger not resolved.',
        expect.any(Error)
      );
    });

    it.each([
      ['IEntityManager', tokens.IEntityManager],
      ['ITurnManager', tokens.ITurnManager],
      ['GamePersistenceService', tokens.GamePersistenceService],
      ['PlaytimeTracker', tokens.PlaytimeTracker],
      ['ISafeEventDispatcher', tokens.ISafeEventDispatcher],
    ])('should throw an error if %s cannot be resolved', (_, failingToken) => {
      const resolutionError = new Error(`${String(failingToken)} failed`);
      testBed.withTokenOverride(failingToken, () => {
        throw resolutionError;
      });

      expect(() => testBed.env.createGameEngine()).toThrow(
        `GameEngine: Failed to resolve core services. ${resolutionError.message}`
      );

      expect(testBed.mocks.logger.error).toHaveBeenCalledWith(
        `GameEngine: CRITICAL - Failed to resolve one or more core services. Error: ${resolutionError.message}`,
        resolutionError
      );
    });
  });

  describe('startNewGame', () => {
    beforeEach(() => {
      gameEngine = testBed.engine; // Standard instance for these tests
      testBed.mocks.initializationService.runInitializationSequence.mockResolvedValue(
        {
          success: true,
        }
      );
    });

    it('should successfully start a new game', async () => {
      await gameEngine.startNewGame(MOCK_WORLD_NAME);

      expect(testBed.mocks.safeEventDispatcher.dispatch).toHaveBeenCalledWith(
        ENGINE_INITIALIZING_UI,
        { worldName: MOCK_WORLD_NAME },
        { allowSchemaNotFound: true }
      );
      expect(testBed.mocks.entityManager.clearAll).toHaveBeenCalled();
      expect(testBed.mocks.playtimeTracker.reset).toHaveBeenCalled();
      expect(testBed.env.mockContainer.resolve).toHaveBeenCalledWith(
        tokens.IInitializationService
      );
      expect(
        testBed.mocks.initializationService.runInitializationSequence
      ).toHaveBeenCalledWith(MOCK_WORLD_NAME);
      expect(testBed.mocks.playtimeTracker.startSession).toHaveBeenCalled();
      expect(testBed.mocks.safeEventDispatcher.dispatch).toHaveBeenCalledWith(
        ENGINE_READY_UI,
        {
          activeWorld: MOCK_WORLD_NAME,
          message: 'Enter command...',
        }
      );
      expect(testBed.mocks.turnManager.start).toHaveBeenCalled();

      const status = gameEngine.getEngineStatus();
      expect(status.isInitialized).toBe(true);
      expect(status.isLoopRunning).toBe(true);
      expect(status.activeWorld).toBe(MOCK_WORLD_NAME);
    });

    it('should stop an existing game if already initialized, with correct event payloads from stop()', async () => {
      testBed.mocks.initializationService.runInitializationSequence.mockResolvedValueOnce(
        { success: true }
      );
      await gameEngine.startNewGame('InitialWorld');

      testBed.resetMocks();

      testBed.mocks.initializationService.runInitializationSequence.mockResolvedValueOnce(
        { success: true }
      );
      await gameEngine.startNewGame(MOCK_WORLD_NAME);

      expect(testBed.mocks.logger.warn).toHaveBeenCalledWith(
        'GameEngine._prepareForNewGameSession: Engine already initialized. Stopping existing game before starting new.'
      );
      expect(
        testBed.mocks.playtimeTracker.endSessionAndAccumulate
      ).toHaveBeenCalledTimes(1);
      expect(testBed.mocks.turnManager.stop).toHaveBeenCalledTimes(1);
      expect(testBed.mocks.safeEventDispatcher.dispatch).toHaveBeenCalledWith(
        ENGINE_STOPPED_UI,
        { inputDisabledMessage: 'Game stopped. Engine is inactive.' }
      );
      expect(testBed.mocks.safeEventDispatcher.dispatch).toHaveBeenCalledWith(
        ENGINE_READY_UI,
        {
          activeWorld: MOCK_WORLD_NAME,
          message: 'Enter command...',
        }
      );
      const status = gameEngine.getEngineStatus();
      expect(status.activeWorld).toBe(MOCK_WORLD_NAME);
    });

    it('should handle InitializationService failure', async () => {
      const initError = new Error('Initialization failed via service');
      testBed.mocks.initializationService.runInitializationSequence.mockResolvedValue(
        {
          success: false,
          error: initError,
        }
      );

      await expect(gameEngine.startNewGame(MOCK_WORLD_NAME)).rejects.toThrow(
        initError
      );

      expect(testBed.mocks.safeEventDispatcher.dispatch).toHaveBeenCalledWith(
        ENGINE_OPERATION_FAILED_UI,
        {
          errorMessage: `Failed to start new game: ${initError.message}`,
          errorTitle: 'Initialization Error',
        }
      );
      const status = gameEngine.getEngineStatus();
      expect(status.isInitialized).toBe(false);
      expect(status.isLoopRunning).toBe(false);
      expect(status.activeWorld).toBeNull();
    });

    it('should handle general errors during start-up and dispatch failure event', async () => {
      testBed.mocks.initializationService.runInitializationSequence.mockResolvedValue(
        {
          success: true,
        }
      );
      const startupError = new Error('TurnManager failed to start');
      testBed.mocks.playtimeTracker.startSession.mockImplementation(() => {}); // Make sure this doesn't throw
      testBed.mocks.turnManager.start.mockRejectedValue(startupError); // TurnManager fails to start

      await expect(gameEngine.startNewGame(MOCK_WORLD_NAME)).rejects.toThrow(
        startupError
      );

      expect(testBed.mocks.safeEventDispatcher.dispatch).toHaveBeenCalledWith(
        ENGINE_OPERATION_FAILED_UI,
        {
          errorMessage: `Failed to start new game: ${startupError.message}`, // Error from TurnManager
          errorTitle: 'Initialization Error',
        }
      );
      const status = gameEngine.getEngineStatus();
      expect(status.isInitialized).toBe(false); // Should be reset by _handleNewGameFailure
      expect(status.isLoopRunning).toBe(false);
      expect(status.activeWorld).toBeNull();
    });
  });

  describe('stop', () => {
    beforeEach(() => {
      // Ensure gameEngine is fresh for each 'stop' test
      gameEngine = testBed.engine;
    });

    it('should successfully stop a running game, with correct logging, events, and state changes', async () => {
      testBed.mocks.initializationService.runInitializationSequence.mockResolvedValue(
        {
          success: true,
        }
      );
      await gameEngine.startNewGame(MOCK_WORLD_NAME); // Start the game first

      // Clear mocks to ensure we only check calls from stop()
      testBed.resetMocks();

      await gameEngine.stop();

      expect(
        testBed.mocks.playtimeTracker.endSessionAndAccumulate
      ).toHaveBeenCalledTimes(1);
      expect(testBed.mocks.turnManager.stop).toHaveBeenCalledTimes(1);

      expect(testBed.mocks.safeEventDispatcher.dispatch).toHaveBeenCalledWith(
        ENGINE_STOPPED_UI,
        { inputDisabledMessage: 'Game stopped. Engine is inactive.' }
      );

      const status = gameEngine.getEngineStatus();
      expect(status.isInitialized).toBe(false);
      expect(status.isLoopRunning).toBe(false);
      expect(status.activeWorld).toBeNull();

      expect(testBed.mocks.logger.warn).not.toHaveBeenCalled();
    });

    it('should do nothing and log if engine is already stopped', async () => {
      // gameEngine is fresh, so not initialized
      const initialStatus = gameEngine.getEngineStatus();
      expect(initialStatus.isInitialized).toBe(false);
      expect(initialStatus.isLoopRunning).toBe(false);

      testBed.resetMocks();

      await gameEngine.stop();

      expect(
        testBed.mocks.playtimeTracker.endSessionAndAccumulate
      ).not.toHaveBeenCalled();
      expect(testBed.mocks.turnManager.stop).not.toHaveBeenCalled();
      expect(
        testBed.mocks.safeEventDispatcher.dispatch
      ).not.toHaveBeenCalledWith(ENGINE_STOPPED_UI, expect.anything());
    });

    it('should log warning for PlaytimeTracker if it is not available during stop, after a successful start', async () => {
      const localBed = createGameEngineTestBed({
        [tokens.PlaytimeTracker]: null,
      });
      const localEngine = localBed.engine;

      localBed.mocks.initializationService.runInitializationSequence.mockResolvedValue(
        {
          success: true,
        }
      );
      await localEngine.startNewGame(MOCK_WORLD_NAME); // Should start, but with warnings about PT

      const statusAfterStart = localEngine.getEngineStatus();
      expect(statusAfterStart.isInitialized).toBe(true);
      expect(statusAfterStart.isLoopRunning).toBe(true);

      localBed.resetMocks();
      // testBed.mocks.playtimeTracker.endSessionAndAccumulate should not be called as the instance is null

      await localEngine.stop();

      expect(localBed.mocks.logger.warn).toHaveBeenCalledWith(
        'GameEngine.stop: PlaytimeTracker service not available, cannot end session.'
      );
      // The actual testBed.mocks.playtimeTracker object's methods won't be called as this.#playtimeTracker is null.

      expect(localBed.mocks.turnManager.stop).toHaveBeenCalledTimes(1);

      await localBed.cleanup();
    });
  });

  describe('triggerManualSave', () => {
    const SAVE_NAME = 'MySaveFile';
    const MOCK_ACTIVE_WORLD_FOR_SAVE = DEFAULT_ACTIVE_WORLD_FOR_SAVE;

    it('should dispatch error and not attempt save if engine is not initialized', async () => {
      const localBed = createGameEngineTestBed();
      const uninitializedGameEngine = localBed.engine;
      localBed.resetMocks();

      const result = await uninitializedGameEngine.triggerManualSave(SAVE_NAME);
      const expectedErrorMsg =
        'Game engine is not initialized. Cannot save game.';

      expect(
        localBed.mocks.safeEventDispatcher.dispatch
      ).not.toHaveBeenCalled();
      expect(
        localBed.mocks.gamePersistenceService.saveGame
      ).not.toHaveBeenCalled();
      expect(result).toEqual({ success: false, error: expectedErrorMsg });
      await localBed.cleanup();
    });

    describe('when engine is initialized', () => {
      beforeEach(async () => {
        await testBed.init(MOCK_ACTIVE_WORLD_FOR_SAVE);
        gameEngine = testBed.engine;
        testBed.resetMocks();
      });

      it('should dispatch error if GamePersistenceService is unavailable', async () => {
        const localBed = createGameEngineTestBed({
          [tokens.GamePersistenceService]: null,
        });

        localBed.mocks.initializationService.runInitializationSequence.mockResolvedValue(
          {
            success: true,
          }
        );
        await localBed.engine.startNewGame(MOCK_ACTIVE_WORLD_FOR_SAVE);

        localBed.resetMocks();

        const result = await localBed.engine.triggerManualSave(SAVE_NAME);
        const expectedErrorMsg =
          'GamePersistenceService is not available. Cannot save game.';

        expect(localBed.mocks.logger.error).toHaveBeenCalledWith(
          `GameEngine.triggerManualSave: ${expectedErrorMsg}`
        );
        expect(
          localBed.mocks.safeEventDispatcher.dispatch
        ).not.toHaveBeenCalled();
        expect(result).toEqual({ success: false, error: expectedErrorMsg });

        await localBed.cleanup();
      });

<<<<<<< HEAD
      it.each([
        {
          saveResult: { success: true, filePath: 'path/to/my.sav' },
          expectedCalls: buildSaveDispatches(
            SAVE_NAME,
            { success: true, filePath: 'path/to/my.sav' },
            MOCK_ACTIVE_WORLD_FOR_SAVE
          ),
        },
        {
          saveResult: { success: false, error: 'Disk is critically full' },
          expectedCalls: buildSaveDispatches(
            SAVE_NAME,
            { success: false },
            MOCK_ACTIVE_WORLD_FOR_SAVE
          ),
        },
        {
          saveResult: new Error('Network connection failed'),
          expectedCalls: buildSaveDispatches(
            SAVE_NAME,
            { success: false },
            MOCK_ACTIVE_WORLD_FOR_SAVE
          ),
        },
      ])(
        'handles manual save result %#',
        async ({ saveResult, expectedCalls }) => {
          if (saveResult instanceof Error) {
            testBed.mocks.gamePersistenceService.saveGame.mockRejectedValue(
              saveResult
            );
          } else {
            testBed.mocks.gamePersistenceService.saveGame.mockResolvedValue(
              saveResult
            );
          }
=======
      it('should successfully save, dispatch all UI events in order, and return success result', async () => {
        const saveResultData = { success: true, filePath: 'path/to/my.sav' };
        testBed.mocks.gamePersistenceService.saveGame.mockResolvedValue(
          saveResultData
        );

        const result = await gameEngine.triggerManualSave(SAVE_NAME);

        expectDispatchSequence(
          testBed.mocks.safeEventDispatcher.dispatch,
          ...buildSaveDispatches(SAVE_NAME, saveResultData.filePath)
        );

        expect(
          testBed.mocks.gamePersistenceService.saveGame
        ).toHaveBeenCalledWith(SAVE_NAME, true, MOCK_ACTIVE_WORLD_FOR_SAVE);
        expect(result).toEqual(saveResultData);
      });

      it('should handle save failure from persistence service, dispatch UI events, and return failure result', async () => {
        const saveFailureData = {
          success: false,
          error: 'Disk is critically full',
        };
        testBed.mocks.gamePersistenceService.saveGame.mockResolvedValue(
          saveFailureData
        );

        const result = await gameEngine.triggerManualSave(SAVE_NAME);

        expectDispatchSequence(
          testBed.mocks.safeEventDispatcher.dispatch,
          ...buildSaveDispatches(SAVE_NAME)
        );
>>>>>>> 264d7a93

          const result = await gameEngine.triggerManualSave(SAVE_NAME);

          expectDispatchCalls(
            testBed.mocks.safeEventDispatcher.dispatch,
            expectedCalls
          );

<<<<<<< HEAD
          expect(
            testBed.mocks.gamePersistenceService.saveGame
          ).toHaveBeenCalledWith(SAVE_NAME, true, MOCK_ACTIVE_WORLD_FOR_SAVE);
=======
        const result = await gameEngine.triggerManualSave(SAVE_NAME);

        expectDispatchSequence(
          testBed.mocks.safeEventDispatcher.dispatch,
          ...buildSaveDispatches(SAVE_NAME)
        );
>>>>>>> 264d7a93

          if (saveResult instanceof Error) {
            expect(result).toEqual({
              success: false,
              error: `Unexpected error during save: ${saveResult.message}`,
            });
          } else {
            expect(result).toEqual(saveResult);
          }
        }
      );
    });
  });

  describe('loadGame', () => {
    const SAVE_ID = 'savegame-001.sav';
    const mockSaveData = {
      metadata: { gameTitle: 'My Loaded Game Adventure' },
    };
    /** @type {SaveGameStructure} */
    const typedMockSaveData = /** @type {SaveGameStructure} */ (mockSaveData);

    let prepareSpy, executeSpy, finalizeSpy, handleFailureSpy;

    beforeEach(() => {
      gameEngine = testBed.engine; // Ensure gameEngine is fresh
      // Spies are on the gameEngine instance created here
      prepareSpy = jest
        .spyOn(gameEngine, '_prepareForLoadGameSession')
        .mockResolvedValue(undefined);
      executeSpy = jest
        .spyOn(gameEngine, '_executeLoadAndRestore')
        .mockResolvedValue({
          success: true,
          data: typedMockSaveData,
        });
      finalizeSpy = jest
        .spyOn(gameEngine, '_finalizeLoadSuccess')
        .mockResolvedValue({
          success: true,
          data: typedMockSaveData,
        });
      handleFailureSpy = jest
        .spyOn(gameEngine, '_handleLoadFailure')
        .mockImplementation(async (error) => {
          const errorMsg =
            error instanceof Error ? error.message : String(error);
          return {
            success: false,
            error: `Processed: ${errorMsg}`,
            data: null,
          };
        });
      testBed.resetMocks();
    });

    it('should successfully orchestrate loading a game and call helpers in order', async () => {
      const result = await gameEngine.loadGame(SAVE_ID);

      expect(testBed.mocks.logger.debug).toHaveBeenCalledWith(
        `GameEngine: loadGame called for identifier: ${SAVE_ID}`
      );
      expect(prepareSpy).toHaveBeenCalledWith(SAVE_ID);
      expect(executeSpy).toHaveBeenCalledWith(SAVE_ID);
      expect(finalizeSpy).toHaveBeenCalledWith(typedMockSaveData, SAVE_ID);
      expect(handleFailureSpy).not.toHaveBeenCalled();
      expect(result).toEqual({ success: true, data: typedMockSaveData });
    });

    it('should use _handleLoadFailure if _executeLoadAndRestore returns success: false', async () => {
      const restoreErrorMsg = 'Restore operation failed';
      executeSpy.mockResolvedValue({
        success: false,
        error: restoreErrorMsg,
        data: null,
      });
      // Redefine handleFailureSpy for this specific test to check its input accurately
      handleFailureSpy.mockImplementation(async (error) => {
        return { success: false, error: String(error), data: null };
      });

      const result = await gameEngine.loadGame(SAVE_ID);

      expect(prepareSpy).toHaveBeenCalledWith(SAVE_ID);
      expect(executeSpy).toHaveBeenCalledWith(SAVE_ID);
      expect(testBed.mocks.logger.warn).toHaveBeenCalledWith(
        `GameEngine: Load/restore operation reported failure for "${SAVE_ID}".`
      );
      expect(finalizeSpy).not.toHaveBeenCalled();
      expect(handleFailureSpy).toHaveBeenCalledWith(restoreErrorMsg, SAVE_ID); // Check it's called with the error string
      expect(result).toEqual({
        success: false,
        error: restoreErrorMsg,
        data: null,
      });
    });

    it('should use _handleLoadFailure if _executeLoadAndRestore returns success: true but no data', async () => {
      executeSpy.mockResolvedValue({ success: true, data: null }); // No data
      const expectedError =
        'Restored data was missing or load operation failed.';
      // Redefine handleFailureSpy for this specific test
      handleFailureSpy.mockImplementation(async (error) => {
        return { success: false, error: String(error), data: null };
      });

      const result = await gameEngine.loadGame(SAVE_ID);

      expect(prepareSpy).toHaveBeenCalledWith(SAVE_ID);
      expect(executeSpy).toHaveBeenCalledWith(SAVE_ID);
      expect(testBed.mocks.logger.warn).toHaveBeenCalledWith(
        `GameEngine: Load/restore operation reported failure for "${SAVE_ID}".`
      );
      expect(finalizeSpy).not.toHaveBeenCalled();
      expect(handleFailureSpy).toHaveBeenCalledWith(expectedError, SAVE_ID);
      expect(result).toEqual({
        success: false,
        error: expectedError,
        data: null,
      });
    });

    it('should handle GamePersistenceService unavailability (guard clause) and dispatch UI event directly', async () => {
      const localBed = createGameEngineTestBed({
        [tokens.GamePersistenceService]: null,
      });
      const localGameEngine = localBed.engine; // GPS is null

      localBed.resetMocks();

      const rawErrorMsg =
        'GamePersistenceService is not available. Cannot load game.';
      const result = await localGameEngine.loadGame(SAVE_ID);

      expect(localBed.mocks.logger.error).toHaveBeenCalledWith(
        `GameEngine.loadGame: ${rawErrorMsg}`
      );
      expectDispatchSequence(localBed.mocks.safeEventDispatcher.dispatch, [
        ENGINE_OPERATION_FAILED_UI,
        {
          errorMessage: rawErrorMsg,
          errorTitle: 'Load Failed',
        },
      ]);
      expect(result).toEqual({
        success: false,
        error: rawErrorMsg,
        data: null,
      });

      await localBed.cleanup();
    });

    it('should use _handleLoadFailure when _prepareForLoadGameSession throws an error', async () => {
      const prepareError = new Error('Prepare failed');
      prepareSpy.mockRejectedValue(prepareError);

      const result = await gameEngine.loadGame(SAVE_ID);

      expect(prepareSpy).toHaveBeenCalledWith(SAVE_ID);
      expect(testBed.mocks.logger.error).toHaveBeenCalledWith(
        `GameEngine: Overall catch in loadGame for identifier "${SAVE_ID}". Error: ${prepareError.message || String(prepareError)}`,
        prepareError
      );
      expect(executeSpy).not.toHaveBeenCalled();
      expect(finalizeSpy).not.toHaveBeenCalled();
      expect(handleFailureSpy).toHaveBeenCalledWith(prepareError, SAVE_ID);
      expect(result).toEqual({
        success: false,
        error: `Processed: ${prepareError.message}`,
        data: null,
      });
    });

    it('should use _handleLoadFailure when _executeLoadAndRestore throws an error', async () => {
      const executeError = new Error('Execute failed');
      executeSpy.mockRejectedValue(executeError);

      const result = await gameEngine.loadGame(SAVE_ID);

      expect(prepareSpy).toHaveBeenCalledWith(SAVE_ID);
      expect(executeSpy).toHaveBeenCalledWith(SAVE_ID);
      expect(testBed.mocks.logger.error).toHaveBeenCalledWith(
        `GameEngine: Overall catch in loadGame for identifier "${SAVE_ID}". Error: ${executeError.message || String(executeError)}`,
        executeError
      );
      expect(finalizeSpy).not.toHaveBeenCalled();
      expect(handleFailureSpy).toHaveBeenCalledWith(executeError, SAVE_ID);
      expect(result).toEqual({
        success: false,
        error: `Processed: ${executeError.message}`,
        data: null,
      });
    });

    it('should use _handleLoadFailure when _finalizeLoadSuccess throws an error', async () => {
      const finalizeError = new Error('Finalize failed');
      finalizeSpy.mockRejectedValue(finalizeError); // _executeLoadAndRestore is fine
      executeSpy.mockResolvedValue({ success: true, data: typedMockSaveData });

      const result = await gameEngine.loadGame(SAVE_ID);

      expect(prepareSpy).toHaveBeenCalledWith(SAVE_ID);
      expect(executeSpy).toHaveBeenCalledWith(SAVE_ID);
      expect(finalizeSpy).toHaveBeenCalledWith(typedMockSaveData, SAVE_ID);
      expect(testBed.mocks.logger.error).toHaveBeenCalledWith(
        `GameEngine: Overall catch in loadGame for identifier "${SAVE_ID}". Error: ${finalizeError.message || String(finalizeError)}`,
        finalizeError
      );
      expect(handleFailureSpy).toHaveBeenCalledWith(finalizeError, SAVE_ID);
      expect(result).toEqual({
        success: false,
        error: `Processed: ${finalizeError.message}`,
        data: null,
      });
    });
  });

  describe('showSaveGameUI', () => {
    beforeEach(async () => {
      gameEngine = testBed.engine;
      // Start the game to ensure this.#isEngineInitialized is true for isSavingAllowed check
      await testBed.init(MOCK_WORLD_NAME);
      testBed.resetMocks();
    });

    it('should dispatch REQUEST_SHOW_SAVE_GAME_UI if saving is allowed and log intent', () => {
      testBed.mocks.gamePersistenceService.isSavingAllowed.mockReturnValue(
        true
      );
      gameEngine.showSaveGameUI(); // Method is now sync

      expect(testBed.mocks.logger.debug).toHaveBeenCalledWith(
        'GameEngine.showSaveGameUI: Dispatching request to show Save Game UI.'
      );
      expect(
        testBed.mocks.gamePersistenceService.isSavingAllowed
      ).toHaveBeenCalledWith(true); // engine is initialized
      expect(testBed.mocks.safeEventDispatcher.dispatch).toHaveBeenCalledWith(
        REQUEST_SHOW_SAVE_GAME_UI,
        {}
      );
      expect(testBed.mocks.safeEventDispatcher.dispatch).toHaveBeenCalledTimes(
        1
      );
    });

    it('should dispatch CANNOT_SAVE_GAME_INFO if saving is not allowed and log reason', () => {
      testBed.mocks.gamePersistenceService.isSavingAllowed.mockReturnValue(
        false
      );
      gameEngine.showSaveGameUI(); // Method is now sync

      expect(testBed.mocks.logger.warn).toHaveBeenCalledWith(
        'GameEngine.showSaveGameUI: Saving is not currently allowed.'
      );
      expect(
        testBed.mocks.gamePersistenceService.isSavingAllowed
      ).toHaveBeenCalledWith(true);
      expect(testBed.mocks.safeEventDispatcher.dispatch).toHaveBeenCalledWith(
        CANNOT_SAVE_GAME_INFO
      );
      expect(testBed.mocks.safeEventDispatcher.dispatch).toHaveBeenCalledTimes(
        1
      );
    });

    it('should log error if GamePersistenceService is unavailable when showing save UI', async () => {
      const localBed = createGameEngineTestBed({
        [tokens.GamePersistenceService]: null,
      });
      const localGameEngine = localBed.engine; // GPS will be null

      localBed.resetMocks(); // Clear any dispatches and logs from constructor

      localGameEngine.showSaveGameUI(); // Method is now sync

      expect(localBed.mocks.logger.error).toHaveBeenCalledWith(
        'GameEngine.showSaveGameUI: GamePersistenceService is unavailable. Cannot show Save Game UI.'
      );
      expect(
        localBed.mocks.safeEventDispatcher.dispatch
      ).not.toHaveBeenCalled();
      expect(
        localBed.mocks.gamePersistenceService.isSavingAllowed
      ).not.toHaveBeenCalled(); // Should not be called if service is null

      await localBed.cleanup();
    });
  });

  describe('showLoadGameUI', () => {
    beforeEach(() => {
      gameEngine = testBed.engine;
      testBed.resetMocks();
    });

    it('should dispatch REQUEST_SHOW_LOAD_GAME_UI and log intent if persistence service is available', () => {
      gameEngine.showLoadGameUI(); // Method is now sync

      expect(testBed.mocks.logger.debug).toHaveBeenCalledWith(
        'GameEngine.showLoadGameUI: Dispatching request to show Load Game UI.'
      );
      expect(testBed.mocks.safeEventDispatcher.dispatch).toHaveBeenCalledWith(
        REQUEST_SHOW_LOAD_GAME_UI,
        {}
      );
      expect(testBed.mocks.safeEventDispatcher.dispatch).toHaveBeenCalledTimes(
        1
      );
    });

    it('should log error if GamePersistenceService is unavailable when showing load UI', async () => {
      const localBed = createGameEngineTestBed({
        [tokens.GamePersistenceService]: null,
      });
      const localGameEngine = localBed.engine; // GPS is null

      localBed.resetMocks(); // Clear from constructor

      localGameEngine.showLoadGameUI(); // Method is now sync

      expect(localBed.mocks.logger.error).toHaveBeenCalledWith(
        'GameEngine.showLoadGameUI: GamePersistenceService is unavailable. Cannot show Load Game UI.'
      );
      expect(
        localBed.mocks.safeEventDispatcher.dispatch
      ).not.toHaveBeenCalled();

      await localBed.cleanup();
    });
  });

  describe('getEngineStatus', () => {
    beforeEach(() => {
      // Create gameEngine for these tests
      gameEngine = testBed.engine;
    });

    it('should return initial status correctly after construction', () => {
      const status = gameEngine.getEngineStatus();
      expect(status).toEqual({
        isInitialized: false,
        isLoopRunning: false,
        activeWorld: null,
      });
    });

    it('should return correct status after starting a game', async () => {
      testBed.mocks.initializationService.runInitializationSequence.mockResolvedValue(
        {
          success: true,
        }
      );
      await gameEngine.startNewGame(MOCK_WORLD_NAME);
      const status = gameEngine.getEngineStatus();
      expect(status).toEqual({
        isInitialized: true,
        isLoopRunning: true,
        activeWorld: MOCK_WORLD_NAME,
      });
    });

    it('should return correct status after stopping a game', async () => {
      testBed.mocks.initializationService.runInitializationSequence.mockResolvedValue(
        {
          success: true,
        }
      );
      await gameEngine.startNewGame(MOCK_WORLD_NAME);
      await gameEngine.stop();
      const status = gameEngine.getEngineStatus();
      expect(status).toEqual({
        isInitialized: false,
        isLoopRunning: false,
        activeWorld: null,
      });
    });
  });
});<|MERGE_RESOLUTION|>--- conflicted
+++ resolved
@@ -11,11 +11,9 @@
 import GameEngine from '../../../src/engine/gameEngine.js';
 import { tokens } from '../../../src/dependencyInjection/tokens.js';
 import { createGameEngineTestBed } from '../../common/engine/gameEngineTestBed.js';
-<<<<<<< HEAD
 import { expectDispatchCalls } from '../../common/engine/dispatchTestUtils.js';
 import { buildSaveDispatches } from '../../common/engine/gameEngineSaveTestUtils.js';
-=======
->>>>>>> 264d7a93
+
 import {
   expectDispatchSequence,
   buildSaveDispatches,
@@ -398,7 +396,7 @@
         await localBed.cleanup();
       });
 
-<<<<<<< HEAD
+
       it.each([
         {
           saveResult: { success: true, filePath: 'path/to/my.sav' },
@@ -436,34 +434,17 @@
               saveResult
             );
           }
-=======
-      it('should successfully save, dispatch all UI events in order, and return success result', async () => {
-        const saveResultData = { success: true, filePath: 'path/to/my.sav' };
-        testBed.mocks.gamePersistenceService.saveGame.mockResolvedValue(
-          saveResultData
-        );
-
-        const result = await gameEngine.triggerManualSave(SAVE_NAME);
-
-        expectDispatchSequence(
-          testBed.mocks.safeEventDispatcher.dispatch,
-          ...buildSaveDispatches(SAVE_NAME, saveResultData.filePath)
-        );
-
-        expect(
-          testBed.mocks.gamePersistenceService.saveGame
-        ).toHaveBeenCalledWith(SAVE_NAME, true, MOCK_ACTIVE_WORLD_FOR_SAVE);
-        expect(result).toEqual(saveResultData);
-      });
-
-      it('should handle save failure from persistence service, dispatch UI events, and return failure result', async () => {
-        const saveFailureData = {
-          success: false,
-          error: 'Disk is critically full',
-        };
-        testBed.mocks.gamePersistenceService.saveGame.mockResolvedValue(
-          saveFailureData
-        );
+
+          const result = await gameEngine.triggerManualSave(SAVE_NAME);
+
+          expectDispatchCalls(
+            testBed.mocks.safeEventDispatcher.dispatch,
+            expectedCalls
+          );
+
+          expect(
+            testBed.mocks.gamePersistenceService.saveGame
+          ).toHaveBeenCalledWith(SAVE_NAME, true, MOCK_ACTIVE_WORLD_FOR_SAVE);
 
         const result = await gameEngine.triggerManualSave(SAVE_NAME);
 
@@ -471,27 +452,6 @@
           testBed.mocks.safeEventDispatcher.dispatch,
           ...buildSaveDispatches(SAVE_NAME)
         );
->>>>>>> 264d7a93
-
-          const result = await gameEngine.triggerManualSave(SAVE_NAME);
-
-          expectDispatchCalls(
-            testBed.mocks.safeEventDispatcher.dispatch,
-            expectedCalls
-          );
-
-<<<<<<< HEAD
-          expect(
-            testBed.mocks.gamePersistenceService.saveGame
-          ).toHaveBeenCalledWith(SAVE_NAME, true, MOCK_ACTIVE_WORLD_FOR_SAVE);
-=======
-        const result = await gameEngine.triggerManualSave(SAVE_NAME);
-
-        expectDispatchSequence(
-          testBed.mocks.safeEventDispatcher.dispatch,
-          ...buildSaveDispatches(SAVE_NAME)
-        );
->>>>>>> 264d7a93
 
           if (saveResult instanceof Error) {
             expect(result).toEqual({
