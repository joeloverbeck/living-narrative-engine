/**
 * @file Test suite for the TurnManager test bed helper.
 * @see tests/unit/common/turns/turnManagerTestBed.test.js
 */

import { describe, it, expect, beforeEach, jest } from '@jest/globals';
import { TurnManagerTestBed } from '../../../common/turns/turnManagerTestBed.js';
import TurnManager from '../../../../src/turns/turnManager.js';

jest.mock('../../../../src/turns/turnManager.js');

describe('TurnManager Test Helpers: TurnManagerTestBed', () => {
  let testBed;

  class FakeManager {
    constructor() {
      this.start = jest.fn(async () => {
        await this.advanceTurn();
      });
      this.stop = jest.fn();
      this.advanceTurn = jest.fn();
    }
  }

  beforeEach(() => {
    jest.clearAllMocks();
    testBed = new TurnManagerTestBed();
  });

  it('instantiates TurnManager with mocks', () => {
    expect(TurnManager).toHaveBeenCalledTimes(1);
    expect(TurnManager).toHaveBeenCalledWith({
      turnOrderService: testBed.turnOrderService,
      entityManager: testBed.entityManager,
      logger: testBed.logger,
      dispatcher: testBed.dispatcher,
      turnHandlerResolver: testBed.turnHandlerResolver,
    });
  });

  it('setActiveEntities stores entities in the mock', () => {
    const entity = { id: 'e1' };
    testBed.setActiveEntities(entity);
<<<<<<< HEAD
    expect(testBed.mocks.entityManager.activeEntities.get('e1')).toBe(entity);
    expect(Array.from(testBed.mocks.entityManager.entities)).toContain(entity);
=======
    expect(testBed.entityManager.activeEntities.get('e1')).toBe(entity);
    expect(testBed.entityManager.getActiveEntities()).toContain(entity);
>>>>>>> 9886afb9
  });

  it('trigger dispatches to subscribed handlers', () => {
    const handler = jest.fn();
    testBed.dispatcher.subscribe('core:test', handler);
    const payload = { ok: true };

    testBed.trigger('core:test', payload);

    expect(handler).toHaveBeenCalledWith({ type: 'core:test', payload });
  });

  it('cleanup stops the manager and resets mocks', async () => {
    const stopSpy = testBed.turnManager.stop;
    testBed.logger.debug('hi');
    expect(testBed.logger.debug).toHaveBeenCalledTimes(1);

    await testBed.cleanup();

    expect(stopSpy).toHaveBeenCalledTimes(1);
    expect(testBed.logger.debug).toHaveBeenCalledTimes(0);
  });

  it('startWithEntities starts manager and clears logs', async () => {
    const bed = new TurnManagerTestBed({ TurnManagerClass: FakeManager });
    const e1 = { id: 'a' };
    bed.logger.info('pre');
    await bed.startWithEntities(e1);
    expect(bed.turnManager.start).toHaveBeenCalledTimes(1);
    expect(bed.entityManager.activeEntities.get('a')).toBe(e1);
    expect(bed.logger.info).toHaveBeenCalledTimes(0);
    await bed.cleanup();
  });

  it('startRunning sets running without advancing', async () => {
    const bed = new TurnManagerTestBed({ TurnManagerClass: FakeManager });
    await bed.startRunning();
    expect(bed.turnManager.start).toHaveBeenCalledTimes(1);
    expect(bed.turnManager.advanceTurn).not.toHaveBeenCalled();
    await bed.cleanup();
  });

  it('captureHandler retrieves subscribed callback', () => {
    const cb = jest.fn();
    testBed.dispatcher.subscribe('evt', cb);
    expect(testBed.captureHandler('evt')).toBe(cb);
  });

  it('captureSubscription captures handler and returns unsubscribe', () => {
    const capture = testBed.captureSubscription('evt');
    const cb = jest.fn();
    const result = testBed.dispatcher.subscribe('evt', cb);
    expect(capture.handler).toBe(cb);
    expect(result).toBe(capture.unsubscribe);
  });

  it('advanceAndFlush runs timers after advancing', async () => {
    jest.useFakeTimers({ legacyFakeTimers: false });
    const bed = new TurnManagerTestBed({ TurnManagerClass: FakeManager });
    bed.turnManager.advanceTurn.mockResolvedValue();
    const fn = jest.fn();
    setTimeout(fn, 50);
    await bed.advanceAndFlush();
    expect(bed.turnManager.advanceTurn).toHaveBeenCalled();
    expect(fn).toHaveBeenCalled();
    jest.useRealTimers();
    await bed.cleanup();
  });
});<|MERGE_RESOLUTION|>--- conflicted
+++ resolved
@@ -41,13 +41,8 @@
   it('setActiveEntities stores entities in the mock', () => {
     const entity = { id: 'e1' };
     testBed.setActiveEntities(entity);
-<<<<<<< HEAD
     expect(testBed.mocks.entityManager.activeEntities.get('e1')).toBe(entity);
     expect(Array.from(testBed.mocks.entityManager.entities)).toContain(entity);
-=======
-    expect(testBed.entityManager.activeEntities.get('e1')).toBe(entity);
-    expect(testBed.entityManager.getActiveEntities()).toContain(entity);
->>>>>>> 9886afb9
   });
 
   it('trigger dispatches to subscribed handlers', () => {
