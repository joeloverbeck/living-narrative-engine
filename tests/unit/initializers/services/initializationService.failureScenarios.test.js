import InitializationService from '../../../../src/initializers/services/initializationService.js';
import { WorldInitializationError } from '../../../../src/errors/InitializationError.js';
import { beforeEach, describe, expect, it, jest } from '@jest/globals';

const WORLD = 'world';

let logger;
let dispatcher;
let modsLoader;
let scopeRegistry;
let dataRegistry;
let llmAdapter;
let llmConfigLoader;
let systemInitializer;
let worldInitializer;
let safeEventDispatcher;
let entityManager;
let domUiFacade;
let thoughtListener;
let notesListener;

beforeEach(() => {
  logger = { error: jest.fn(), debug: jest.fn() };
  dispatcher = { dispatch: jest.fn().mockResolvedValue(undefined) };
  modsLoader = { loadMods: jest.fn().mockResolvedValue({}) };
  scopeRegistry = { initialize: jest.fn() };
  dataRegistry = { getAll: jest.fn().mockReturnValue([]) };
  llmAdapter = {
    init: jest.fn().mockResolvedValue(undefined),
    isOperational: jest.fn().mockReturnValue(true),
    isInitialized: jest.fn().mockReturnValue(false),
  };
  llmConfigLoader = { loadConfigs: jest.fn() };
  systemInitializer = { initializeAll: jest.fn().mockResolvedValue(undefined) };
  worldInitializer = {
    initializeWorldEntities: jest.fn().mockReturnValue(true),
  };
  safeEventDispatcher = { subscribe: jest.fn() };
  entityManager = {};
  domUiFacade = {};
  thoughtListener = { handleEvent: jest.fn() };
  notesListener = { handleEvent: jest.fn() };
});

describe('InitializationService failure scenarios', () => {
  const createService = (overrides = {}) => {
    const defaults = {
      log: { logger: { error: jest.fn(), debug: jest.fn(), warn: jest.fn() } },
      events: {
        validatedEventDispatcher: {
          dispatch: jest.fn().mockResolvedValue(undefined),
        },
        safeEventDispatcher: { subscribe: jest.fn() },
      },
      coreSystems: {
        modsLoader: { loadMods: jest.fn() },
        scopeRegistry: { initialize: jest.fn() },
        dataRegistry: { getAll: jest.fn().mockReturnValue([]) },
        systemInitializer: { initializeAll: jest.fn() },
        worldInitializer: { initializeWorldEntities: jest.fn() },
        contentDependencyValidator: {
          validate: jest.fn().mockResolvedValue(undefined),
        },
      },
      llm: {
        llmAdapter: { init: jest.fn() },
        llmConfigLoader: { loadConfigs: jest.fn() },
      },
<<<<<<< HEAD
      llm: {
        llmAdapter: { init: jest.fn() },
        llmConfigLoader: { loadConfigs: jest.fn() },
      },
=======
>>>>>>> b66d7723
      persistence: {
        entityManager: {},
        domUiFacade: {},
        actionIndex: { buildIndex: jest.fn() },
        gameDataRepository: {
          getAllActionDefinitions: jest.fn().mockReturnValue([]),
        },
        thoughtListener: { handleEvent: jest.fn() },
        notesListener: { handleEvent: jest.fn() },
        spatialIndexManager: { buildIndex: jest.fn() },
      },
    };
    const deps = {
      log: { ...(defaults.log || {}), ...(overrides.log || {}) },
      events: { ...(defaults.events || {}), ...(overrides.events || {}) },
      llm: { ...(defaults.llm || {}), ...(overrides.llm || {}) },
      persistence: {
        ...(defaults.persistence || {}),
        ...(overrides.persistence || {}),
      },
      coreSystems: {
        ...(defaults.coreSystems || {}),
        ...(overrides.coreSystems || {}),
      },
    };
    return new InitializationService(deps);
  };

  it('fails when ModsLoader.loadMods rejects', async () => {
    const error = new Error('load');
    const svc = createService({
      coreSystems: {
        modsLoader: { loadMods: jest.fn().mockRejectedValueOnce(error) },
      },
    });
    const result = await svc.runInitializationSequence(WORLD);
    expect(result.success).toBe(false);
    expect(result.error).toBe(error);
  });

  it('fails when ScopeRegistry.initialize throws', async () => {
    const err = new Error('scope');
    const svc = createService({
      coreSystems: {
        scopeRegistry: {
          initialize: jest.fn().mockImplementation(() => {
            throw err;
          }),
        },
      },
    });
    const result = await svc.runInitializationSequence(WORLD);
    expect(result.success).toBe(false);
    expect(result.error).toBeInstanceOf(WorldInitializationError);
  });

  it('fails when SystemInitializer.initializeAll rejects', async () => {
    const err = new Error('sys');
    const svc = createService({
      coreSystems: {
        systemInitializer: {
          initializeAll: jest.fn().mockRejectedValueOnce(err),
        },
      },
    });
    const result = await svc.runInitializationSequence(WORLD);
    expect(result.success).toBe(false);
    expect(result.error).toBe(err);
  });

  it('fails when WorldInitializer reports failure', async () => {
    const svc = createService({
      coreSystems: {
        worldInitializer: {
          initializeWorldEntities: jest.fn().mockReturnValueOnce(false),
        },
      },
    });
    const result = await svc.runInitializationSequence(WORLD);
    expect(result.success).toBe(false);
    expect(result.error).toBeInstanceOf(WorldInitializationError);
  });
});<|MERGE_RESOLUTION|>--- conflicted
+++ resolved
@@ -66,13 +66,6 @@
         llmAdapter: { init: jest.fn() },
         llmConfigLoader: { loadConfigs: jest.fn() },
       },
-<<<<<<< HEAD
-      llm: {
-        llmAdapter: { init: jest.fn() },
-        llmConfigLoader: { loadConfigs: jest.fn() },
-      },
-=======
->>>>>>> b66d7723
       persistence: {
         entityManager: {},
         domUiFacade: {},
