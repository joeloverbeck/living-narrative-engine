import { describe, it, expect, beforeEach, jest } from '@jest/globals';
import { SCOPES_KEY } from '../../../../src/constants/dataRegistryKeys.js';
import { addMockAst } from '../../../common/scopeDsl/mockAstGenerator.js';

describe('Scope Registry Initialization - Focused Test', () => {
  let mockLogger;
  let mockScopeRegistry;
  let mockDataRegistry;

  beforeEach(() => {
    mockLogger = {
      debug: jest.fn(),
      warn: jest.fn(),
      error: jest.fn(),
    };

    mockScopeRegistry = {
      initialize: jest.fn(),
    };

    mockDataRegistry = {
      getAll: jest.fn(),
    };
  });

  describe('scope registry initialization behavior', () => {
    it('should map scopes correctly using their id property', async () => {
      // Mock scopes as they would be stored after our registryStoreUtils fix
      const mockScopes = [
        {
          id: 'core:potential_leaders', // Qualified ID as id property (FIXED)
          name: 'core:potential_leaders',
          expr: 'entities(core:position)[actor.components.core:leadership]',
          modId: 'core',
          source: 'file',
          _modId: 'core',
          _sourceFile: 'potential_leaders.scope',
          _fullId: 'core:potential_leaders',
        },
        {
          id: 'core:clear_directions', // Qualified ID as id property (FIXED)
          name: 'core:clear_directions',
          expr: 'exits()',
          modId: 'core',
          source: 'file',
          _modId: 'core',
          _sourceFile: 'clear_directions.scope',
          _fullId: 'core:clear_directions',
        },
        {
          id: 'core:actors_in_location', // Qualified ID as id property (FIXED)
          name: 'core:actors_in_location',
          expr: 'entities(core:position)',
          modId: 'core',
          source: 'file',
          _modId: 'core',
          _sourceFile: 'actors_in_location.scope',
          _fullId: 'core:actors_in_location',
        },
      ];

      mockDataRegistry.getAll.mockReturnValue(mockScopes);

      // Simulate the scope registry initialization logic
      const scopes = mockDataRegistry.getAll(SCOPES_KEY);
      const scopeMap = {};
      scopes.forEach((scope) => {
        if (scope.id) {
          scopeMap[scope.id] = addMockAst(scope);
        }
      });
      mockScopeRegistry.initialize(scopeMap);

      // Verify the scope registry was initialized with the correct mapping
      expect(mockScopeRegistry.initialize).toHaveBeenCalledWith(
        expect.objectContaining({
          'core:potential_leaders': expect.objectContaining({
            ...mockScopes[0],
            ast: expect.objectContaining({
              type: 'Source',
              kind: 'mock',
              expression: mockScopes[0].expr,
            }),
          }),
          'core:clear_directions': expect.objectContaining({
            ...mockScopes[1],
            ast: expect.objectContaining({
              type: 'Source',
              kind: 'mock',
              expression: mockScopes[1].expr,
            }),
          }),
          'core:actors_in_location': expect.objectContaining({
            ...mockScopes[2],
            ast: expect.objectContaining({
              type: 'Source',
              kind: 'mock',
              expression: mockScopes[2].expr,
            }),
          }),
        })
      );

      expect(mockDataRegistry.getAll).toHaveBeenCalledWith(SCOPES_KEY);
    });

    it('should demonstrate the bug that was fixed', async () => {
      // Mock scopes as they would have been stored BEFORE our fix
      const mockScopesWithBug = [
        {
          id: 'potential_leaders', // Base ID instead of qualified (BUG)
          name: 'core:potential_leaders',
          expr: 'entities(core:position)[actor.components.core:leadership]',
          modId: 'core',
          source: 'file',
          _fullId: 'core:potential_leaders',
        },
        {
          id: 'clear_directions', // Base ID instead of qualified (BUG)
          name: 'core:clear_directions',
          expr: 'exits()',
          modId: 'core',
          source: 'file',
          _fullId: 'core:clear_directions',
        },
      ];

      mockDataRegistry.getAll.mockReturnValue(mockScopesWithBug);

      // Simulate the scope registry initialization logic
      const scopes = mockDataRegistry.getAll(SCOPES_KEY);
      const scopeMap = {};
      scopes.forEach((scope) => {
        if (scope.id) {
          scopeMap[scope.id] = addMockAst(scope);
        }
      });
      mockScopeRegistry.initialize(scopeMap);

      // With the bug, scope registry would be initialized with base IDs as keys
      expect(mockScopeRegistry.initialize).toHaveBeenCalledWith(
        expect.objectContaining({
          potential_leaders: expect.objectContaining({
            ...mockScopesWithBug[0],
            ast: expect.objectContaining({
              type: 'Source',
              kind: 'mock',
              expression: mockScopesWithBug[0].expr,
            }),
          }), // Wrong - this causes the bug
          clear_directions: expect.objectContaining({
            ...mockScopesWithBug[1],
            ast: expect.objectContaining({
              type: 'Source',
              kind: 'mock',
              expression: mockScopesWithBug[1].expr,
            }),
          }), // Wrong - this causes the bug
        })
      );

      // This demonstrates why TargetResolutionService couldn't find 'core:potential_leaders'
      // It was looking for 'core:potential_leaders' but the map only had 'potential_leaders'
    });

    it('should handle edge cases gracefully', async () => {
      // Mock scenario with mixed valid and invalid scopes
      const mockScopes = [
        {
          id: 'core:valid_scope',
          name: 'core:valid_scope',
          expr: 'entities()',
          modId: 'core',
          source: 'file',
        },
        {
          // Missing id property - should be ignored
          name: 'core:invalid_scope',
          expr: 'entities()',
          modId: 'core',
          source: 'file',
        },
        {
          id: '', // Empty id - should be ignored
          name: 'core:empty_id_scope',
          expr: 'entities()',
          modId: 'core',
          source: 'file',
        },
      ];

      mockDataRegistry.getAll.mockReturnValue(mockScopes);

      // Simulate the scope registry initialization logic
      const scopes = mockDataRegistry.getAll(SCOPES_KEY);
      const scopeMap = {};
      scopes.forEach((scope) => {
        if (scope.id) {
          scopeMap[scope.id] = addMockAst(scope);
        }
      });
      mockScopeRegistry.initialize(scopeMap);

      // Only the valid scope should be in the map
      expect(mockScopeRegistry.initialize).toHaveBeenCalledWith(
        expect.objectContaining({
          'core:valid_scope': expect.objectContaining({
            ...mockScopes[0],
            ast: expect.objectContaining({
              type: 'Source',
              kind: 'mock',
              expression: mockScopes[0].expr,
            }),
          }),
        })
      );
    });
  });

  describe('regression prevention assertions', () => {
    it('should ensure scopes are accessible by their qualified names', () => {
      // This test verifies the specific scenario that was failing
      const properlyFormattedScopes = [
        {
          id: 'core:potential_leaders', // Must be qualified ID
          name: 'core:potential_leaders',
          expr: 'entities(core:position)[actor.components.core:leadership]',
          modId: 'core',
          source: 'file',
        },
      ];

      mockDataRegistry.getAll.mockReturnValue(properlyFormattedScopes);

      // Simulate initialization
      const dateSpy = jest.spyOn(Date, 'now').mockReturnValue(42);
      const scopes = mockDataRegistry.getAll(SCOPES_KEY);
      const scopeMap = {};
      const expectedScope = addMockAst(properlyFormattedScopes[0]);
      scopes.forEach((scope) => {
        if (scope.id) {
          // Reuse the same AST instance for deterministic comparison
          scopeMap[scope.id] =
            scope === properlyFormattedScopes[0]
              ? expectedScope
              : addMockAst(scope);
        }
      });

<<<<<<< HEAD
      expect(scopeMap['core:potential_leaders']).toEqual(expectedScope);
=======

      expect(scopeMap['core:potential_leaders']).toEqual(
        addMockAst(properlyFormattedScopes[0])
      );
      dateSpy.mockRestore();
>>>>>>> 8d4cf8f1
      
      // Check all properties except the volatile timestamp
      const result = scopeMap['core:potential_leaders'];
      const expected = addMockAst(properlyFormattedScopes[0]);
      
      expect(result.id).toEqual(expected.id);
      expect(result.name).toEqual(expected.name);
      expect(result.expr).toEqual(expected.expr);
      expect(result.modId).toEqual(expected.modId);
      expect(result.source).toEqual(expected.source);
      expect(result.ast.type).toEqual(expected.ast.type);
      expect(result.ast.kind).toEqual(expected.ast.kind);
      expect(result.ast.expression).toEqual(expected.ast.expression);
      expect(result.ast._mock).toEqual(expected.ast._mock);
      // Don't check _timestamp as it's volatile

      // Anti-regression: it should NOT be accessible by base name only
      expect(scopeMap['potential_leaders']).toBeUndefined();

      // This ensures TargetResolutionService can find 'core:potential_leaders'
      mockScopeRegistry.initialize(scopeMap);
      expect(mockScopeRegistry.initialize).toHaveBeenCalledWith(
        expect.objectContaining({
          'core:potential_leaders': expect.any(Object),
        })
      );
    });

    it('should verify all problematic scopes from the bug report are properly mapped', () => {
      const allProblematicScopes = [
        {
          id: 'core:potential_leaders',
          name: 'core:potential_leaders',
          expr: 'entities(core:position)[actor.components.core:leadership]',
          modId: 'core',
        },
        {
          id: 'core:clear_directions',
          name: 'core:clear_directions',
          expr: 'exits()',
          modId: 'core',
        },
        {
          id: 'core:actors_in_location',
          name: 'core:actors_in_location',
          expr: 'entities(core:position)',
          modId: 'core',
        },
      ];

      mockDataRegistry.getAll.mockReturnValue(allProblematicScopes);

      // Simulate initialization
      const scopes = mockDataRegistry.getAll(SCOPES_KEY);
      const scopeMap = {};
      scopes.forEach((scope) => {
        if (scope.id) {
          scopeMap[scope.id] = addMockAst(scope);
        }
      });

      // All scopes should be accessible by their qualified names
      expect(scopeMap['core:potential_leaders']).toBeDefined();
      expect(scopeMap['core:clear_directions']).toBeDefined();
      expect(scopeMap['core:actors_in_location']).toBeDefined();

      // None should be accessible by base names (anti-regression)
      expect(scopeMap['potential_leaders']).toBeUndefined();
      expect(scopeMap['clear_directions']).toBeUndefined();
      expect(scopeMap['actors_in_location']).toBeUndefined();

      mockScopeRegistry.initialize(scopeMap);
      expect(mockScopeRegistry.initialize).toHaveBeenCalledWith(
        expect.objectContaining({
          'core:potential_leaders': expect.any(Object),
          'core:clear_directions': expect.any(Object),
          'core:actors_in_location': expect.any(Object),
        })
      );
    });
  });
});<|MERGE_RESOLUTION|>--- conflicted
+++ resolved
@@ -246,16 +246,11 @@
               : addMockAst(scope);
         }
       });
-
-<<<<<<< HEAD
-      expect(scopeMap['core:potential_leaders']).toEqual(expectedScope);
-=======
-
+      
       expect(scopeMap['core:potential_leaders']).toEqual(
         addMockAst(properlyFormattedScopes[0])
       );
       dateSpy.mockRestore();
->>>>>>> 8d4cf8f1
       
       // Check all properties except the volatile timestamp
       const result = scopeMap['core:potential_leaders'];
