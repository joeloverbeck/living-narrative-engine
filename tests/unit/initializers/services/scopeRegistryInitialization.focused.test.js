--- conflicted
+++ resolved
@@ -242,14 +242,11 @@
         }
       });
 
-      // Critical assertion: the scope should be accessible by its qualified name
-      expect(scopeMap['core:potential_leaders']).toBeDefined();
-<<<<<<< HEAD
+
       expect(scopeMap['core:potential_leaders']).toEqual(
         addMockAst(properlyFormattedScopes[0])
       );
       dateSpy.mockRestore();
-=======
       
       // Check all properties except the volatile timestamp
       const result = scopeMap['core:potential_leaders'];
@@ -265,7 +262,6 @@
       expect(result.ast.expression).toEqual(expected.ast.expression);
       expect(result.ast._mock).toEqual(expected.ast._mock);
       // Don't check _timestamp as it's volatile
->>>>>>> aa004f86
 
       // Anti-regression: it should NOT be accessible by base name only
       expect(scopeMap['potential_leaders']).toBeUndefined();
