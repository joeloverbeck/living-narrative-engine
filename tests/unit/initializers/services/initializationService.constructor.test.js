import InitializationService from '../../../../src/initializers/services/initializationService.js';
import { SystemInitializationError } from '../../../../src/errors/InitializationError.js';
import { describe, it, expect, beforeEach } from '@jest/globals';

let logger;
let dispatcher;
let modsLoader;
let scopeRegistry;
let dataRegistry;
let llmAdapter;
let llmConfigLoader;
let systemInitializer;
let worldInitializer;
let safeEventDispatcher;
let entityManager;
let domUiFacade;
let actionIndex;
let gameDataRepository;
let thoughtListener;
let notesListener;
let spatialIndexManager;
let contentDependencyValidator;

beforeEach(() => {
  logger = { error: jest.fn(), debug: jest.fn() };
  dispatcher = { dispatch: jest.fn() };
  modsLoader = { loadMods: jest.fn() };
  scopeRegistry = { initialize: jest.fn() };
  dataRegistry = { getAll: jest.fn() };
  llmAdapter = { init: jest.fn() };
  llmConfigLoader = { loadConfigs: jest.fn() };
  systemInitializer = { initializeAll: jest.fn() };
  worldInitializer = { initializeWorldEntities: jest.fn() };
  safeEventDispatcher = { subscribe: jest.fn() };
  entityManager = {};
  domUiFacade = {};
  actionIndex = { buildIndex: jest.fn() };
  gameDataRepository = { getAllActionDefinitions: jest.fn(() => []) };
  thoughtListener = { handleEvent: jest.fn() };
  notesListener = { handleEvent: jest.fn() };
  spatialIndexManager = { buildIndex: jest.fn() };
  contentDependencyValidator = {
    validate: jest.fn().mockResolvedValue(undefined),
  };
});

describe('InitializationService constructor', () => {
  it('creates instance with valid dependencies', () => {
    expect(
      () =>
        new InitializationService({
          log: { logger },
          events: { validatedEventDispatcher: dispatcher, safeEventDispatcher },
          llm: { llmAdapter, llmConfigLoader },
          persistence: {
            entityManager,
            domUiFacade,
            actionIndex,
            gameDataRepository,
            thoughtListener,
            notesListener,
            spatialIndexManager,
          },
          coreSystems: {
            modsLoader,
            scopeRegistry,
            dataRegistry,
            systemInitializer,
            worldInitializer,
<<<<<<< HEAD
=======
            contentDependencyValidator,
>>>>>>> b66d7723
          },
        })
    ).not.toThrow();
  });

  it('throws if logger is missing', () => {
    const create = () =>
      new InitializationService({
        events: { validatedEventDispatcher: dispatcher, safeEventDispatcher },
        llm: { llmAdapter, llmConfigLoader },
        persistence: {
          entityManager,
          domUiFacade,
          actionIndex,
          gameDataRepository,
          thoughtListener,
          notesListener,
          spatialIndexManager,
        },
        coreSystems: {
          modsLoader,
          scopeRegistry,
          dataRegistry,
          systemInitializer,
          worldInitializer,
          contentDependencyValidator,
        },
      });
    expect(create).toThrow(SystemInitializationError);
    expect(create).toThrow(/logger/);
  });

  it('throws if validatedEventDispatcher is missing', () => {
    const createVD = () =>
      new InitializationService({
        log: { logger },
        events: { safeEventDispatcher },
        llm: { llmAdapter, llmConfigLoader },
        persistence: {
          entityManager,
          domUiFacade,
          actionIndex,
          gameDataRepository,
          thoughtListener,
          notesListener,
          spatialIndexManager,
        },
        coreSystems: {
          modsLoader,
          scopeRegistry,
          dataRegistry,
          systemInitializer,
          worldInitializer,
          contentDependencyValidator,
        },
      });
    expect(createVD).toThrow(SystemInitializationError);
    expect(createVD).toThrow(/validatedEventDispatcher/);
  });
});<|MERGE_RESOLUTION|>--- conflicted
+++ resolved
@@ -67,10 +67,7 @@
             dataRegistry,
             systemInitializer,
             worldInitializer,
-<<<<<<< HEAD
-=======
             contentDependencyValidator,
->>>>>>> b66d7723
           },
         })
     ).not.toThrow();
