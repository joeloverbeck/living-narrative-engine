--- conflicted
+++ resolved
@@ -83,11 +83,9 @@
     expect(Array.from(testBed.mocks.entityManager.entities)).toEqual(entities);
     expect(
       Array.from(testBed.mocks.entityManager.entities).find(
-<<<<<<< HEAD
+
         (e) => e.id === 'player1'
-=======
-        (e) => e.id === 'player-1'
->>>>>>> fcdef4ea
+
       )
     ).toBe(mockPlayerEntity);
   });
