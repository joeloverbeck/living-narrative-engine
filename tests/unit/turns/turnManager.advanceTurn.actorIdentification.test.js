--- conflicted
+++ resolved
@@ -146,10 +146,8 @@
     });
 
     test('Entity manager error: logs error, stops manager', async () => {
-<<<<<<< HEAD
       const entityError = new Error('Entity not found');
-=======
->>>>>>> c638b6d4
+
       testBed.mocks.turnOrderService.isEmpty.mockResolvedValue(false);
       testBed.mocks.turnOrderService.getNextEntity.mockResolvedValue(null);
 
