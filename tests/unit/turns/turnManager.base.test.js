// src/tests/turns/turnManager.base.test.js
// --- FILE START (Corrected) ---

import { TurnManagerTestBed } from '../../common/turns/turnManagerTestBed.js';
import {
  ACTOR_COMPONENT_ID,
  PLAYER_COMPONENT_ID,
} from '../../../src/constants/componentIds.js';
import {
  beforeEach,
  describe,
  expect,
  jest,
  test,
  afterEach,
} from '@jest/globals';
<<<<<<< HEAD
import { createDefaultActors } from '../../common/turns/testActors.js';
=======
import { createMockEntity } from '../../common/mockFactories.js';
>>>>>>> fcdef4ea

describe('TurnManager', () => {
  let testBed;
  let mockPlayerEntity;
  let mockAiEntity1;
  let mockAiEntity2;

  beforeEach(() => {
    testBed = new TurnManagerTestBed();

<<<<<<< HEAD
    // Create fresh mock entities using helpers
    ({
      player: mockPlayerEntity,
      ai1: mockAiEntity1,
      ai2: mockAiEntity2,
    } = createDefaultActors());
=======
    // Create fresh mock entities
    mockPlayerEntity = createMockEntity('player-1', {
      isActor: true,
      isPlayer: true,
    });
    mockAiEntity1 = createMockEntity('ai-1', {
      isActor: true,
      isPlayer: false,
    });
    mockAiEntity2 = createMockEntity('ai-2', {
      isActor: true,
      isPlayer: false,
    });
>>>>>>> fcdef4ea
  });

  afterEach(() => testBed.cleanup());

  // --- Basic Sanity / Setup Tests ---

  test('should exist and be a class', () => {
    // Re-instantiate to check constructor log specifically
    jest.clearAllMocks(); // Clear previous beforeEach logs
    const instance = new TurnManagerTestBed().turnManager;

    expect(instance).toBeDefined();
    expect(instance).toBeInstanceOf(testBed.turnManager.constructor);
  });

  test('mock entities should behave as configured', () => {
    // This tests the helper, doesn't directly involve TurnManager instance much
    expect(mockPlayerEntity.id).toBe('player1');
    expect(mockPlayerEntity.hasComponent(ACTOR_COMPONENT_ID)).toBe(true);
    expect(mockPlayerEntity.hasComponent(PLAYER_COMPONENT_ID)).toBe(true);
    expect(mockAiEntity1.hasComponent(PLAYER_COMPONENT_ID)).toBe(false);
  });

  test('EntityManager mock allows setting active entities', () => {
    // This tests the mock helper, doesn't directly involve TurnManager instance much
    const entities = [mockPlayerEntity, mockAiEntity1];
    testBed.setActiveEntities(...entities);
    expect(Array.from(testBed.mocks.entityManager.entities)).toEqual(entities);
  });

  // Add more tests for start, stop, advanceTurn, etc. later
});
// --- FILE END ---<|MERGE_RESOLUTION|>--- conflicted
+++ resolved
@@ -14,11 +14,9 @@
   test,
   afterEach,
 } from '@jest/globals';
-<<<<<<< HEAD
+
 import { createDefaultActors } from '../../common/turns/testActors.js';
-=======
-import { createMockEntity } from '../../common/mockFactories.js';
->>>>>>> fcdef4ea
+
 
 describe('TurnManager', () => {
   let testBed;
@@ -29,28 +27,13 @@
   beforeEach(() => {
     testBed = new TurnManagerTestBed();
 
-<<<<<<< HEAD
     // Create fresh mock entities using helpers
     ({
       player: mockPlayerEntity,
       ai1: mockAiEntity1,
       ai2: mockAiEntity2,
     } = createDefaultActors());
-=======
-    // Create fresh mock entities
-    mockPlayerEntity = createMockEntity('player-1', {
-      isActor: true,
-      isPlayer: true,
-    });
-    mockAiEntity1 = createMockEntity('ai-1', {
-      isActor: true,
-      isPlayer: false,
-    });
-    mockAiEntity2 = createMockEntity('ai-2', {
-      isActor: true,
-      isPlayer: false,
-    });
->>>>>>> fcdef4ea
+
   });
 
   afterEach(() => testBed.cleanup());
