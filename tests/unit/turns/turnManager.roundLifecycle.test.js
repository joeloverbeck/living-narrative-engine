// src/tests/turns/turnManager.roundLifecycle.test.js
// --- FILE START ---

import {
  describeTurnManagerSuite,
  flushPromisesAndTimers,
} from '../../common/turns/turnManagerTestBed.js';
import { ACTOR_COMPONENT_ID } from '../../../src/constants/componentIds.js';
import {
  TURN_ENDED_ID,
  TURN_STARTED_ID,
  SYSTEM_ERROR_OCCURRED_ID,
} from '../../../src/constants/eventIds.js';
import { beforeEach, expect, jest, test, afterEach } from '@jest/globals';
import { createDefaultActors } from '../../common/turns/testActors.js';
import {
  createMockEntity,
  createMockTurnHandler,
} from '../../common/mockFactories.js';

// --- Test Suite ---

describeTurnManagerSuite(
  'TurnManager - Round Lifecycle and Turn Advancement',
  (getBed) => {
    let testBed;
    let stopSpy;

    let ai1, ai2, player;

    beforeEach(() => {
      jest.useFakeTimers();
      testBed = getBed();

      // Set up default mocks for turn order service
      testBed.mocks.turnOrderService.isEmpty.mockResolvedValue(false);
      testBed.mocks.turnOrderService.getNextEntity.mockResolvedValue(null);
      testBed.mocks.turnOrderService.startNewRound.mockResolvedValue();
      testBed.mocks.turnOrderService.clearCurrentRound.mockResolvedValue();

<<<<<<< HEAD
      mockActor1 = createMockEntity('actor1', { isActor: true });
      mockActor2 = createMockEntity('actor2', { isActor: true });
      mockPlayerActor = createMockEntity('player1', {
        isActor: true,
        isPlayer: true,
      });
=======
      ({ ai1, ai2, player } = createDefaultActors());
>>>>>>> c638b6d4

      // Configure handler resolver to return MockTurnHandler instances
      testBed.mocks.turnHandlerResolver.resolveHandler.mockImplementation(
        async (actor) => {
          const handler = createMockTurnHandler({ actor });
<<<<<<< HEAD
          handler.startTurn = (currentActor) => {
            const promise = Promise.resolve();
            console.log(
              'test override: startTurn called, returns Promise:',
              typeof promise.then === 'function'
            );
            return promise;
          };
          console.log(
            'resolveHandler called for actor:',
            actor?.id,
            'returning handler:',
            !!handler
          );
=======
          handler.startTurn = (_currentActor) => Promise.resolve();
>>>>>>> c638b6d4
          return handler;
        }
      );

      stopSpy = jest.spyOn(testBed.turnManager, 'stop');

      testBed.mocks.logger.info.mockClear();
      testBed.mocks.logger.debug.mockClear();
      testBed.mocks.logger.warn.mockClear();
      testBed.mocks.logger.error.mockClear();
    });

    afterEach(async () => {
      jest.clearAllMocks();
      jest.clearAllTimers();
    });

    test('Starts a new round when queue is empty and active actors exist', async () => {
      testBed.setActiveEntities(ai1, player);

      // Debug: verify actors
      const entities = Array.from(testBed.entityManager.entities);
<<<<<<< HEAD
      console.log(
        'Entities and isActor:',
        entities.map((e) => ({
          id: e.id,
          isActor: e.hasComponent(ACTOR_COMPONENT_ID),
        }))
      );
=======
      // Entities have ACTOR_COMPONENT_ID component or not; not logged
>>>>>>> c638b6d4

      // Mock isEmpty to return true (queue is empty) before the first turn
      testBed.mocks.turnOrderService.isEmpty.mockResolvedValueOnce(true);
      testBed.mocks.turnOrderService.startNewRound.mockResolvedValue();

      await testBed.turnManager.start();
      await flushPromisesAndTimers();

      expect(testBed.entityManager.activeEntities.size).toBe(2);
      expect(testBed.mocks.turnOrderService.startNewRound).toHaveBeenCalledWith(
        expect.arrayContaining([
          expect.objectContaining({ id: ai1.id }),
          expect.objectContaining({ id: player.id }),
        ]),
        'round-robin'
      );
      expect(testBed.mocks.logger.debug).toHaveBeenCalledWith(
        'New round started, recursively calling advanceTurn() to process the first turn.'
      );
    });

    test('Fails to start a new round and stops if no active actors are found', async () => {
      testBed.mocks.turnOrderService.isEmpty.mockResolvedValue(true);

      await testBed.turnManager.start();
      await flushPromisesAndTimers();

      expect(testBed.mocks.logger.error).toHaveBeenCalledWith(
        'Cannot start a new round: No active entities with an Actor component found.'
      );
      expect(testBed.mocks.dispatcher.dispatch).toHaveBeenCalledWith(
        SYSTEM_ERROR_OCCURRED_ID,
        {
          message:
            'System Error: No active actors found to start a round. Stopping game.',
          details: {
            raw: 'Cannot start a new round: No active entities with an Actor component found.',
            stack: expect.any(String),
            timestamp: expect.any(String),
          },
        }
      );
      expect(stopSpy).toHaveBeenCalledTimes(1);
    });

    test('Advances to next actor when current turn ends successfully', async () => {
      testBed.setActiveEntities(ai1, ai2);

      // Debug: print references
      testBed.mocks.turnOrderService.getNextEntity.mockImplementation(() => {
        const result =
          testBed.mocks.turnOrderService.getNextEntity.mock.calls.length === 1
<<<<<<< HEAD
            ? mockActor1
            : mockActor2;
        const emActor = testBed.entityManager.activeEntities.get(result.id);
        console.log(
          'getNextEntity called, returning:',
          result?.id,
          'entityManager ref === result:',
          emActor === result
        );
=======
            ? ai1
            : ai2;
>>>>>>> c638b6d4
        return Promise.resolve(result);
      });

      await testBed.turnManager.start();
      await flushPromisesAndTimers();
<<<<<<< HEAD
      console.log(
        'After start, current actor:',
        testBed.turnManager.getCurrentActor()?.id
      );
=======
>>>>>>> c638b6d4

      expect(testBed.turnManager.getCurrentActor()).toBe(ai1);

      // Simulate turn ending
      testBed.trigger(TURN_ENDED_ID, {
        entityId: ai1.id,
        success: true,
      });
      await flushPromisesAndTimers();
<<<<<<< HEAD
      console.log(
        'After turn end, current actor:',
        testBed.turnManager.getCurrentActor()?.id
      );
=======
>>>>>>> c638b6d4

      expect(testBed.turnManager.getCurrentActor()).toBe(ai2);
    });

    test('Correctly identifies actor types for event dispatching', async () => {
      // Use real timers for this test since turn advancement uses setTimeout
      jest.useRealTimers();

      testBed.setActiveEntities(player, ai1);

      testBed.mocks.turnOrderService.isEmpty.mockResolvedValue(false);
      testBed.mocks.turnOrderService.getNextEntity
        .mockResolvedValueOnce(player)
        .mockResolvedValueOnce(ai1);

      await testBed.turnManager.start();
      await new Promise((resolve) => setTimeout(resolve, 10)); // Wait for initial turn advancement

      // Check player actor event
      expect(testBed.mocks.dispatcher.dispatch).toHaveBeenCalledWith(
        TURN_STARTED_ID,
        {
          entityId: player.id,
          entityType: 'player',
        }
      );

      // Simulate turn ending and advancing to AI actor
      testBed.trigger(TURN_ENDED_ID, {
        entityId: player.id,
        success: true,
      });
      await new Promise((resolve) => setTimeout(resolve, 10)); // Wait for async turn advancement
      await new Promise((resolve) => setTimeout(resolve, 10)); // Additional wait

      // Check AI actor event
      expect(testBed.mocks.dispatcher.dispatch).toHaveBeenCalledWith(
        TURN_STARTED_ID,
        {
          entityId: ai1.id,
          entityType: 'ai',
        }
      );
    });

    test('Starts new round when queue becomes empty after turn ends', async () => {
      // Use real timers for this test since turn advancement uses setTimeout
      jest.useRealTimers();

<<<<<<< HEAD
      testBed.setActiveEntities(mockActor1, mockActor2);
=======
      testBed.setActiveEntities(ai1, ai2);
>>>>>>> c638b6d4

      // Set up mocks to simulate the queue state changes
      let isEmptyCallCount = 0;
      let getNextEntityCallCount = 0;

      testBed.mocks.turnOrderService.isEmpty.mockImplementation(() => {
        isEmptyCallCount++;
        // First call: queue not empty (during initial turn advancement)
        // Second call: queue not empty (after first actor's turn ends)
        // Third call: queue empty (after second actor's turn ends)
        return Promise.resolve(isEmptyCallCount >= 3);
      });

      testBed.mocks.turnOrderService.getNextEntity.mockImplementation(() => {
        getNextEntityCallCount++;
        // First call: return first actor
        // Second call: return second actor
        if (getNextEntityCallCount === 1) {
          return Promise.resolve(ai1);
        } else if (getNextEntityCallCount === 2) {
          return Promise.resolve(ai2);
        }
        return Promise.resolve(null);
      });

      // Mock clearCurrentRound to repopulate activeEntities for the new round
      testBed.mocks.turnOrderService.clearCurrentRound.mockImplementation(
        () => {
          // Create fresh mock actors for the new round
          const newActor1 = createMockEntity('actor1', { isActor: true });
          const newActor2 = createMockEntity('actor2', { isActor: true });
          testBed.setActiveEntities(newActor1, newActor2);
          return Promise.resolve();
        }
      );

      await testBed.turnManager.start();
      await new Promise((resolve) => setTimeout(resolve, 10)); // Wait for initial turn advancement

      // Verify first actor is current
      expect(testBed.turnManager.getCurrentActor()?.id).toBe(ai1.id);

      // Simulate turn ending for actor1 (success: true)
<<<<<<< HEAD
      testBed.trigger(TURN_ENDED_ID, {
        entityId: mockActor1.id,
        success: true,
      });
=======
      testBed.trigger(TURN_ENDED_ID, { entityId: ai1.id, success: true });
>>>>>>> c638b6d4
      await new Promise((resolve) => setTimeout(resolve, 10)); // Wait for async turn advancement

      // Wait for TurnManager to advance to ai2
      let found = false;
      for (let i = 0; i < 50; i++) {
<<<<<<< HEAD
        if (testBed.turnManager.getCurrentActor()?.id === mockActor2.id) {
=======
        if (testBed.turnManager.getCurrentActor()?.id === ai2.id) {
>>>>>>> c638b6d4
          found = true;
          break;
        }
        await new Promise((resolve) => setTimeout(resolve, 5));
      }
      expect(found).toBe(true);

      // Simulate turn ending for actor2 (success: true)
<<<<<<< HEAD
      testBed.trigger(TURN_ENDED_ID, {
        entityId: mockActor2.id,
        success: true,
      });
=======
      testBed.trigger(TURN_ENDED_ID, { entityId: ai2.id, success: true });
>>>>>>> c638b6d4
      await new Promise((resolve) => setTimeout(resolve, 10)); // Wait for async turn advancement

      // Wait for the TurnManager to process and start a new round
      let roundStarted = false;
      for (let i = 0; i < 50; i++) {
        if (
          testBed.mocks.turnOrderService.startNewRound.mock.calls.length > 0
        ) {
          roundStarted = true;
          break;
        }
        await new Promise((resolve) => setTimeout(resolve, 5));
      }
      expect(roundStarted).toBe(true);
    });

    test('Handles turn advancement errors gracefully', async () => {
      testBed.setActiveEntities(ai1);

      testBed.mocks.turnOrderService.isEmpty.mockResolvedValue(false);
      testBed.mocks.turnOrderService.getNextEntity.mockResolvedValue(ai1);
      const advanceError = new Error('Turn advancement failed');
      testBed.mocks.turnHandlerResolver.resolveHandler.mockRejectedValue(
        advanceError
      );

      await testBed.turnManager.start();
      await flushPromisesAndTimers();

      expect(testBed.mocks.logger.error).toHaveBeenCalledWith(
        'CRITICAL Error during turn advancement logic (before handler initiation): Turn advancement failed',
        advanceError
      );
      expect(testBed.mocks.dispatcher.dispatch).toHaveBeenCalledWith(
        SYSTEM_ERROR_OCCURRED_ID,
        expect.objectContaining({
          details: {
            raw: advanceError.message,
            stack: expect.any(String),
            timestamp: expect.any(String),
          },
        })
      );
      expect(stopSpy).toHaveBeenCalledTimes(1);
    });

    test('Handles round start errors gracefully', async () => {
      testBed.setActiveEntities(ai1);

      testBed.mocks.turnOrderService.isEmpty.mockResolvedValue(true);
      const roundError = new Error('Round start failed');
      testBed.mocks.turnOrderService.startNewRound.mockRejectedValue(
        roundError
      );

      await testBed.turnManager.start();
      await flushPromisesAndTimers();

      expect(testBed.mocks.logger.error).toHaveBeenCalledWith(
        'CRITICAL Error during turn advancement logic (before handler initiation): Round start failed',
        roundError
      );
      expect(testBed.mocks.dispatcher.dispatch).toHaveBeenCalledWith(
        SYSTEM_ERROR_OCCURRED_ID,
        expect.objectContaining({
          details: {
            raw: roundError.message,
            stack: expect.any(String),
            timestamp: expect.any(String),
          },
        })
      );
      expect(stopSpy).toHaveBeenCalledTimes(1);
    });
  }
);

// --- FILE END ---<|MERGE_RESOLUTION|>--- conflicted
+++ resolved
@@ -38,39 +38,15 @@
       testBed.mocks.turnOrderService.startNewRound.mockResolvedValue();
       testBed.mocks.turnOrderService.clearCurrentRound.mockResolvedValue();
 
-<<<<<<< HEAD
-      mockActor1 = createMockEntity('actor1', { isActor: true });
-      mockActor2 = createMockEntity('actor2', { isActor: true });
-      mockPlayerActor = createMockEntity('player1', {
-        isActor: true,
-        isPlayer: true,
-      });
-=======
+
       ({ ai1, ai2, player } = createDefaultActors());
->>>>>>> c638b6d4
 
       // Configure handler resolver to return MockTurnHandler instances
       testBed.mocks.turnHandlerResolver.resolveHandler.mockImplementation(
         async (actor) => {
           const handler = createMockTurnHandler({ actor });
-<<<<<<< HEAD
-          handler.startTurn = (currentActor) => {
-            const promise = Promise.resolve();
-            console.log(
-              'test override: startTurn called, returns Promise:',
-              typeof promise.then === 'function'
-            );
-            return promise;
-          };
-          console.log(
-            'resolveHandler called for actor:',
-            actor?.id,
-            'returning handler:',
-            !!handler
-          );
-=======
           handler.startTurn = (_currentActor) => Promise.resolve();
->>>>>>> c638b6d4
+
           return handler;
         }
       );
@@ -93,17 +69,9 @@
 
       // Debug: verify actors
       const entities = Array.from(testBed.entityManager.entities);
-<<<<<<< HEAD
-      console.log(
-        'Entities and isActor:',
-        entities.map((e) => ({
-          id: e.id,
-          isActor: e.hasComponent(ACTOR_COMPONENT_ID),
-        }))
-      );
-=======
+
       // Entities have ACTOR_COMPONENT_ID component or not; not logged
->>>>>>> c638b6d4
+
 
       // Mock isEmpty to return true (queue is empty) before the first turn
       testBed.mocks.turnOrderService.isEmpty.mockResolvedValueOnce(true);
@@ -156,32 +124,13 @@
       testBed.mocks.turnOrderService.getNextEntity.mockImplementation(() => {
         const result =
           testBed.mocks.turnOrderService.getNextEntity.mock.calls.length === 1
-<<<<<<< HEAD
-            ? mockActor1
-            : mockActor2;
-        const emActor = testBed.entityManager.activeEntities.get(result.id);
-        console.log(
-          'getNextEntity called, returning:',
-          result?.id,
-          'entityManager ref === result:',
-          emActor === result
-        );
-=======
             ? ai1
             : ai2;
->>>>>>> c638b6d4
         return Promise.resolve(result);
       });
 
       await testBed.turnManager.start();
       await flushPromisesAndTimers();
-<<<<<<< HEAD
-      console.log(
-        'After start, current actor:',
-        testBed.turnManager.getCurrentActor()?.id
-      );
-=======
->>>>>>> c638b6d4
 
       expect(testBed.turnManager.getCurrentActor()).toBe(ai1);
 
@@ -191,13 +140,6 @@
         success: true,
       });
       await flushPromisesAndTimers();
-<<<<<<< HEAD
-      console.log(
-        'After turn end, current actor:',
-        testBed.turnManager.getCurrentActor()?.id
-      );
-=======
->>>>>>> c638b6d4
 
       expect(testBed.turnManager.getCurrentActor()).toBe(ai2);
     });
@@ -247,11 +189,7 @@
       // Use real timers for this test since turn advancement uses setTimeout
       jest.useRealTimers();
 
-<<<<<<< HEAD
-      testBed.setActiveEntities(mockActor1, mockActor2);
-=======
       testBed.setActiveEntities(ai1, ai2);
->>>>>>> c638b6d4
 
       // Set up mocks to simulate the queue state changes
       let isEmptyCallCount = 0;
@@ -295,24 +233,15 @@
       expect(testBed.turnManager.getCurrentActor()?.id).toBe(ai1.id);
 
       // Simulate turn ending for actor1 (success: true)
-<<<<<<< HEAD
-      testBed.trigger(TURN_ENDED_ID, {
-        entityId: mockActor1.id,
-        success: true,
-      });
-=======
       testBed.trigger(TURN_ENDED_ID, { entityId: ai1.id, success: true });
->>>>>>> c638b6d4
+
       await new Promise((resolve) => setTimeout(resolve, 10)); // Wait for async turn advancement
 
       // Wait for TurnManager to advance to ai2
       let found = false;
       for (let i = 0; i < 50; i++) {
-<<<<<<< HEAD
-        if (testBed.turnManager.getCurrentActor()?.id === mockActor2.id) {
-=======
         if (testBed.turnManager.getCurrentActor()?.id === ai2.id) {
->>>>>>> c638b6d4
+
           found = true;
           break;
         }
@@ -321,14 +250,8 @@
       expect(found).toBe(true);
 
       // Simulate turn ending for actor2 (success: true)
-<<<<<<< HEAD
-      testBed.trigger(TURN_ENDED_ID, {
-        entityId: mockActor2.id,
-        success: true,
-      });
-=======
       testBed.trigger(TURN_ENDED_ID, { entityId: ai2.id, success: true });
->>>>>>> c638b6d4
+
       await new Promise((resolve) => setTimeout(resolve, 10)); // Wait for async turn advancement
 
       // Wait for the TurnManager to process and start a new round
