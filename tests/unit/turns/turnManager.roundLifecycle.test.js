--- conflicted
+++ resolved
@@ -19,16 +19,17 @@
 
 // --- Test Suite ---
 
-<<<<<<< HEAD
-describe('TurnManager - Round Lifecycle and Turn Advancement', () => {
-  let testBed;
-  let stopSpy;
-
-  let mockActor1, mockActor2, mockPlayerActor;
-
-  beforeEach(() => {
-    jest.useFakeTimers();
-    testBed = new TurnManagerTestBed();
+describeTurnManagerSuite(
+  'TurnManager - Round Lifecycle and Turn Advancement',
+  (getBed) => {
+    let testBed;
+    let stopSpy;
+
+    let mockActor1, mockActor2, mockPlayerActor;
+
+    beforeEach(() => {
+      jest.useFakeTimers();
+      testBed = getBed();
 
     mockActor1 = createMockEntity('actor1', { isActor: true });
     mockActor2 = createMockEntity('actor2', { isActor: true });
@@ -39,29 +40,27 @@
       async (actor) => new MockTurnHandler(actor)
     );
 
-    stopSpy = jest.spyOn(testBed.turnManager, 'stop');
-
-    testBed.mocks.logger.info.mockClear();
-    testBed.mocks.logger.debug.mockClear();
-    testBed.mocks.logger.warn.mockClear();
-    testBed.mocks.logger.error.mockClear();
-  });
-
-  afterEach(async () => {
-    await testBed.cleanup();
-    jest.clearAllMocks();
-    jest.clearAllTimers();
-  });
-
-  test('Starts a new round when queue is empty and active actors exist', async () => {
-    testBed.setActiveEntities(mockActor1, mockPlayerActor);
+      stopSpy = jest.spyOn(testBed.turnManager, 'stop');
+
+      testBed.mocks.logger.info.mockClear();
+      testBed.mocks.logger.debug.mockClear();
+      testBed.mocks.logger.warn.mockClear();
+      testBed.mocks.logger.error.mockClear();
+    });
+
+    afterEach(async () => {
+      jest.clearAllMocks();
+      jest.clearAllTimers();
+    });
+
+    test('Starts a new round when queue is empty and active actors exist', async () => {
+      testBed.setActiveEntities(mockActor1, mockPlayerActor);
 
     // Mock isEmpty to return true (queue is empty) before the first turn
     testBed.mocks.turnOrderService.isEmpty.mockResolvedValue(true);
 
-    await testBed.turnManager.start();
-    jest.runAllTimers();
-    await Promise.resolve();
+      await testBed.turnManager.start();
+      await flushPromisesAndTimers();
 
     expect(testBed.mocks.entityManager.activeEntities.size).toBe(2);
     expect(testBed.mocks.turnOrderService.startNewRound).toHaveBeenCalledWith(
@@ -76,52 +75,59 @@
     );
   });
 
-  test('Fails to start a new round and stops if no active actors are found', async () => {
-    testBed.mocks.turnOrderService.isEmpty.mockResolvedValue(true);
-
-    await testBed.turnManager.start();
-    jest.runAllTimers();
-    await Promise.resolve();
-
-    expect(testBed.mocks.logger.error).toHaveBeenCalledWith(
-      'Cannot start a new round: No active entities with an Actor component found.'
-    );
-    expect(testBed.mocks.dispatcher.dispatch).toHaveBeenCalledWith(SYSTEM_ERROR_OCCURRED_ID, {
-      message:
-        'System Error: No active actors found to start a round. Stopping game.',
-      details: {
-        raw: 'Cannot start a new round: No active entities with an Actor component found.',
-        stack: expect.any(String),
-        timestamp: expect.any(String),
-      },
-    });
-    expect(stopSpy).toHaveBeenCalledTimes(1);
-  });
-
-  test('Advances to next actor when current turn ends successfully', async () => {
-    // Use real timers for this test since turn advancement uses setTimeout
-    jest.useRealTimers();
-    
-    testBed.setActiveEntities(mockActor1, mockActor2);
-
-    testBed.mocks.turnOrderService.isEmpty.mockResolvedValue(false);
-    testBed.mocks.turnOrderService.getNextEntity
-      .mockResolvedValueOnce(mockActor1)
-      .mockResolvedValueOnce(mockActor2);
-
-    await testBed.turnManager.start();
-    await new Promise(resolve => setTimeout(resolve, 10)); // Wait for initial turn advancement
-
-    expect(testBed.turnManager.getCurrentActor()).toBe(mockActor1);
-
-    // Simulate turn ending
-    testBed.trigger(TURN_ENDED_ID, { entityId: mockActor1.id, success: true });
-    await new Promise(resolve => setTimeout(resolve, 10)); // Wait for async turn advancement
-    await new Promise(resolve => setTimeout(resolve, 10)); // Additional wait
-
-    expect(testBed.turnManager.getCurrentActor()).toBe(mockActor2);
-    expect(testBed.mocks.turnOrderService.getNextEntity).toHaveBeenCalledTimes(2);
-  });
+    test('Fails to start a new round and stops if no active actors are found', async () => {
+      testBed.mocks.turnOrderService.isEmpty.mockResolvedValue(true);
+
+      await testBed.turnManager.start();
+      await flushPromisesAndTimers();
+
+      expect(testBed.mocks.logger.error).toHaveBeenCalledWith(
+        'Cannot start a new round: No active entities with an Actor component found.'
+      );
+      expect(testBed.mocks.dispatcher.dispatch).toHaveBeenCalledWith(
+        SYSTEM_ERROR_OCCURRED_ID,
+        {
+          message:
+            'System Error: No active actors found to start a round. Stopping game.',
+          details: {
+            raw: 'Cannot start a new round: No active entities with an Actor component found.',
+            stack: expect.any(String),
+            timestamp: expect.any(String),
+          },
+        }
+      );
+      expect(stopSpy).toHaveBeenCalledTimes(1);
+    });
+
+    test('Advances to next actor when current turn ends successfully', async () => {
+      // Use real timers for this test since turn advancement uses setTimeout
+      jest.useRealTimers();
+
+      testBed.setActiveEntities(mockActor1, mockActor2);
+
+      testBed.mocks.turnOrderService.isEmpty.mockResolvedValue(false);
+      testBed.mocks.turnOrderService.getNextEntity
+        .mockResolvedValueOnce(mockActor1)
+        .mockResolvedValueOnce(mockActor2);
+
+      await testBed.turnManager.start();
+      await new Promise((resolve) => setTimeout(resolve, 10)); // Wait for initial turn advancement
+
+      expect(testBed.turnManager.getCurrentActor()).toBe(mockActor1);
+
+      // Simulate turn ending
+      testBed.trigger(TURN_ENDED_ID, {
+        entityId: mockActor1.id,
+        success: true,
+      });
+      await new Promise((resolve) => setTimeout(resolve, 10)); // Wait for async turn advancement
+      await new Promise((resolve) => setTimeout(resolve, 10)); // Additional wait
+
+      expect(testBed.turnManager.getCurrentActor()).toBe(mockActor2);
+      expect(
+        testBed.mocks.turnOrderService.getNextEntity
+      ).toHaveBeenCalledTimes(2);
+    });
 
   test('Starts new round when queue becomes empty after turn ends', async () => {
     // Use real timers for this test since turn advancement uses setTimeout
@@ -193,233 +199,6 @@
     expect(roundStarted).toBe(true);
   });
 
-  test('Handles turn advancement errors gracefully', async () => {
-    testBed.setActiveEntities(mockActor1);
-
-    testBed.mocks.turnOrderService.isEmpty.mockResolvedValue(false);
-    testBed.mocks.turnOrderService.getNextEntity.mockResolvedValue(mockActor1);
-    const advanceError = new Error('Turn advancement failed');
-    testBed.mocks.turnHandlerResolver.resolveHandler.mockRejectedValue(advanceError);
-
-    await testBed.turnManager.start();
-    jest.runAllTimers();
-    await Promise.resolve();
-
-    expect(testBed.mocks.logger.error).toHaveBeenCalledWith(
-      'CRITICAL Error during turn advancement logic (before handler initiation): Turn advancement failed',
-      advanceError
-    );
-    expect(testBed.mocks.dispatcher.dispatch).toHaveBeenCalledWith(
-      SYSTEM_ERROR_OCCURRED_ID,
-      expect.objectContaining({
-        details: {
-          raw: advanceError.message,
-          stack: expect.any(String),
-          timestamp: expect.any(String),
-        },
-      })
-    );
-    expect(stopSpy).toHaveBeenCalledTimes(1);
-  });
-
-  test('Handles round start errors gracefully', async () => {
-    testBed.setActiveEntities(mockActor1);
-
-    testBed.mocks.turnOrderService.isEmpty.mockResolvedValue(true);
-    const roundError = new Error('Round start failed');
-    testBed.mocks.turnOrderService.startNewRound.mockRejectedValue(roundError);
-
-    await testBed.turnManager.start();
-    jest.runAllTimers();
-    await Promise.resolve();
-
-    expect(testBed.mocks.logger.error).toHaveBeenCalledWith(
-      'CRITICAL Error during turn advancement logic (before handler initiation): Round start failed',
-      roundError
-    );
-    expect(testBed.mocks.dispatcher.dispatch).toHaveBeenCalledWith(
-      SYSTEM_ERROR_OCCURRED_ID,
-      expect.objectContaining({
-        details: {
-          raw: roundError.message,
-          stack: expect.any(String),
-          timestamp: expect.any(String),
-        },
-      })
-    );
-    expect(stopSpy).toHaveBeenCalledTimes(1);
-  });
-
-  test('Correctly identifies actor types for event dispatching', async () => {
-    // Use real timers for this test since turn advancement uses setTimeout
-    jest.useRealTimers();
-    
-    testBed.setActiveEntities(mockPlayerActor, mockActor1);
-
-    testBed.mocks.turnOrderService.isEmpty.mockResolvedValue(false);
-    testBed.mocks.turnOrderService.getNextEntity
-      .mockResolvedValueOnce(mockPlayerActor)
-      .mockResolvedValueOnce(mockActor1);
-
-    await testBed.turnManager.start();
-    await new Promise(resolve => setTimeout(resolve, 10)); // Wait for initial turn advancement
-
-    // Check player actor event
-    expect(testBed.mocks.dispatcher.dispatch).toHaveBeenCalledWith(TURN_STARTED_ID, {
-      entityId: mockPlayerActor.id,
-      entityType: 'player',
-=======
-describeTurnManagerSuite(
-  'TurnManager - Round Lifecycle and Turn Advancement',
-  (getBed) => {
-    let testBed;
-    let stopSpy;
-
-    let mockActor1, mockActor2, mockPlayerActor;
-
-    beforeEach(() => {
-      jest.useFakeTimers();
-      testBed = getBed();
-
-      ({
-        ai1: mockActor1,
-        ai2: mockActor2,
-        player: mockPlayerActor,
-      } = createDefaultActors());
-      // Configure handler resolver to return mock turn handlers
-      testBed.setupMockHandlerResolver();
-
-      stopSpy = jest.spyOn(testBed.turnManager, 'stop');
-
-      testBed.mocks.logger.info.mockClear();
-      testBed.mocks.logger.debug.mockClear();
-      testBed.mocks.logger.warn.mockClear();
-      testBed.mocks.logger.error.mockClear();
-    });
-
-    afterEach(async () => {
-      jest.clearAllMocks();
-      jest.clearAllTimers();
-    });
-
-    test('Starts a new round when queue is empty and active actors exist', async () => {
-      testBed.setActiveEntities(mockActor1, mockPlayerActor);
-
-      testBed.mocks.turnOrderService.isEmpty
-        .mockResolvedValueOnce(true)
-        .mockResolvedValueOnce(false);
-      testBed.mocks.turnOrderService.getNextEntity.mockResolvedValueOnce(
-        mockPlayerActor
-      );
-
-      await testBed.turnManager.start();
-      await flushPromisesAndTimers();
-
-      expect(testBed.mocks.entityManager.activeEntities.size).toBe(2);
-      expect(testBed.mocks.turnOrderService.startNewRound).toHaveBeenCalledWith(
-        expect.arrayContaining([mockActor1, mockPlayerActor]),
-        'round-robin'
-      );
-      expect(testBed.mocks.logger.debug).toHaveBeenCalledWith(
-        'New round started, recursively calling advanceTurn() to process the first turn.'
-      );
-      expect(
-        testBed.mocks.turnOrderService.getNextEntity
-      ).toHaveBeenCalledTimes(1);
-      expect(
-        testBed.mocks.turnHandlerResolver.resolveHandler
-      ).toHaveBeenCalledWith(mockPlayerActor);
-      expect(testBed.mocks.dispatcher.dispatch).toHaveBeenCalledWith(
-        TURN_STARTED_ID,
-        {
-          entityId: mockPlayerActor.id,
-          entityType: 'player',
-        }
-      );
-    });
-
-    test('Fails to start a new round and stops if no active actors are found', async () => {
-      testBed.mocks.turnOrderService.isEmpty.mockResolvedValue(true);
-
-      await testBed.turnManager.start();
-      await flushPromisesAndTimers();
-
-      expect(testBed.mocks.logger.error).toHaveBeenCalledWith(
-        'Cannot start a new round: No active entities with an Actor component found.'
-      );
-      expect(testBed.mocks.dispatcher.dispatch).toHaveBeenCalledWith(
-        SYSTEM_ERROR_OCCURRED_ID,
-        {
-          message:
-            'System Error: No active actors found to start a round. Stopping game.',
-          details: {
-            raw: 'Cannot start a new round: No active entities with an Actor component found.',
-            stack: expect.any(String),
-            timestamp: expect.any(String),
-          },
-        }
-      );
-      expect(stopSpy).toHaveBeenCalledTimes(1);
-    });
-
-    test('Advances to next actor when current turn ends successfully', async () => {
-      // Use real timers for this test since turn advancement uses setTimeout
-      jest.useRealTimers();
-
-      testBed.setActiveEntities(mockActor1, mockActor2);
-
-      testBed.mocks.turnOrderService.isEmpty.mockResolvedValue(false);
-      testBed.mocks.turnOrderService.getNextEntity
-        .mockResolvedValueOnce(mockActor1)
-        .mockResolvedValueOnce(mockActor2);
-
-      await testBed.turnManager.start();
-      await new Promise((resolve) => setTimeout(resolve, 10)); // Wait for initial turn advancement
-
-      expect(testBed.turnManager.getCurrentActor()).toBe(mockActor1);
-
-      // Simulate turn ending
-      testBed.trigger(TURN_ENDED_ID, {
-        entityId: mockActor1.id,
-        success: true,
-      });
-      await new Promise((resolve) => setTimeout(resolve, 10)); // Wait for async turn advancement
-      await new Promise((resolve) => setTimeout(resolve, 10)); // Additional wait
-
-      expect(testBed.turnManager.getCurrentActor()).toBe(mockActor2);
-      expect(
-        testBed.mocks.turnOrderService.getNextEntity
-      ).toHaveBeenCalledTimes(2);
-    });
-
-    test('Starts new round when queue becomes empty after turn ends', async () => {
-      testBed.setActiveEntities(mockActor1, mockActor2);
-
-      testBed.mocks.turnOrderService.isEmpty
-        .mockResolvedValueOnce(false) // Initial queue not empty
-        .mockResolvedValueOnce(true); // Queue becomes empty after first turn
-      testBed.mocks.turnOrderService.getNextEntity
-        .mockResolvedValueOnce(mockActor1) // First actor
-        .mockResolvedValueOnce(null); // No more actors
-
-      await testBed.turnManager.start();
-      await flushPromisesAndTimers();
-
-      expect(testBed.turnManager.getCurrentActor()).toBe(mockActor1);
-
-      // Simulate turn ending
-      testBed.trigger(TURN_ENDED_ID, {
-        entityId: mockActor1.id,
-        success: true,
-      });
-      await flushPromisesAndTimers();
-
-      expect(testBed.mocks.turnOrderService.startNewRound).toHaveBeenCalledWith(
-        expect.arrayContaining([mockActor1, mockActor2]),
-        'round-robin'
-      );
-    });
-
     test('Handles turn advancement errors gracefully', async () => {
       testBed.setActiveEntities(mockActor1);
 
@@ -450,7 +229,6 @@
         })
       );
       expect(stopSpy).toHaveBeenCalledTimes(1);
->>>>>>> 9886afb9
     });
 
     test('Handles round start errors gracefully', async () => {
@@ -522,7 +300,6 @@
         }
       );
     });
-<<<<<<< HEAD
   });
 
   test('Starts new round when queue becomes empty after turn ends', async () => {
@@ -595,9 +372,5 @@
     expect(roundStarted).toBe(true);
   });
 });
-=======
-  }
-);
->>>>>>> 9886afb9
 
 // --- FILE END ---