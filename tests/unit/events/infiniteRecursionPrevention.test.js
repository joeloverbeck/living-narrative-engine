/**
 * @file Tests for infinite recursion prevention in EventBus batch mode
 * @see src/events/eventBus.js, src/utils/safeErrorLogger.js
 */

import {
  describe,
  it,
  expect,
  beforeEach,
  afterEach,
  jest,
} from '@jest/globals';
import EventBus from '../../../src/events/eventBus.js';
import ValidatedEventDispatcher from '../../../src/events/validatedEventDispatcher.js';
import { SafeEventDispatcher } from '../../../src/events/safeEventDispatcher.js';
import createSafeErrorLogger from '../../../src/utils/safeErrorLogger.js';

describe('EventBus Infinite Recursion Prevention', () => {
  let eventBus;
  let validatedEventDispatcher;
  let safeEventDispatcher;
  let mockLogger;
  let mockGameDataRepository;
  let mockSchemaValidator;
  let safeErrorLogger;

  beforeEach(() => {
    jest.useFakeTimers();
    mockLogger = {
      debug: jest.fn(),
      info: jest.fn(),
      warn: jest.fn(),
      error: jest.fn(),
    };

    // Mock dependencies for ValidatedEventDispatcher
    mockGameDataRepository = {
      getEventDefinition: jest.fn().mockReturnValue(null), // Most events won't have definitions in unit tests
    };

    mockSchemaValidator = {
      isSchemaLoaded: jest.fn().mockReturnValue(false),
      validate: jest.fn(),
    };

    // Create the chain of dispatchers
    eventBus = new EventBus({ logger: mockLogger });

    validatedEventDispatcher = new ValidatedEventDispatcher({
      eventBus,
      gameDataRepository: mockGameDataRepository,
      schemaValidator: mockSchemaValidator,
      logger: mockLogger,
    });

    safeEventDispatcher = new SafeEventDispatcher({
      validatedEventDispatcher,
      logger: mockLogger,
    });

    // Now create safeErrorLogger with the correct parameter
    safeErrorLogger = createSafeErrorLogger({
      logger: mockLogger,
      safeEventDispatcher,
    });
  });

  afterEach(() => {
    jest.useRealTimers();
    jest.clearAllMocks();
  });

  describe('Batch Mode Functionality', () => {
    it('should enable and disable batch mode correctly', () => {
      expect(eventBus.isBatchModeEnabled()).toBe(false);
      expect(eventBus.getBatchModeOptions()).toBeNull();

      eventBus.setBatchMode(true, {
        maxRecursionDepth: 15,
        maxGlobalRecursion: 30,
        context: 'test-mode',
      });

      expect(eventBus.isBatchModeEnabled()).toBe(true);
      expect(eventBus.getBatchModeOptions()).toMatchObject({
        maxRecursionDepth: 15,
        maxGlobalRecursion: 30,
        context: 'test-mode',
      });

      eventBus.setBatchMode(false);

      expect(eventBus.isBatchModeEnabled()).toBe(false);
      expect(eventBus.getBatchModeOptions()).toBeNull();
    });

    it('should auto-disable batch mode after timeout', () => {
      eventBus.setBatchMode(true, {
        timeoutMs: 5000,
        context: 'timeout-test',
      });

      expect(eventBus.isBatchModeEnabled()).toBe(true);

      // Fast forward past timeout
      jest.advanceTimersByTime(5001);

      expect(eventBus.isBatchModeEnabled()).toBe(false);
      expect(mockLogger.debug).toHaveBeenCalledWith(
        expect.stringContaining(
          'Auto-disabling batch mode after 5000ms timeout'
        )
      );
    });

    it('should refresh timeout when setting same batch mode twice', () => {
      const spy = jest.spyOn(mockLogger, 'debug');

      eventBus.setBatchMode(true, { context: 'test' });
      spy.mockClear();

      // Setting to same state should refresh timeout and log it
      eventBus.setBatchMode(true, { context: 'test' });

      expect(spy).toHaveBeenCalledWith(
<<<<<<< HEAD
        'EventBus: Batch mode timeout refreshed for context: test'
=======
        expect.stringContaining(
          'EventBus: Batch mode timeout refreshed for context: test'
        )
>>>>>>> fad3022a
      );
    });
  });

  describe('Recursion Protection in Normal Mode', () => {
    let dateSpy;

    beforeEach(() => {
      dateSpy = jest.spyOn(Date, 'now');
      let current = 0;
      dateSpy.mockImplementation(() => {
        current += 20;
        return current;
      });
    });

    afterEach(() => {
      dateSpy.mockRestore();
    });
    it('should block events exceeding normal recursion depth (15)', async () => {
      const consoleSpy = jest
        .spyOn(console, 'error')
        .mockImplementation(() => {});
      let dispatchCount = 0;

      // Create a listener that triggers more dispatches
      eventBus.subscribe('test:recursive', async () => {
        dispatchCount++;
        if (dispatchCount < 20) {
          await eventBus.dispatch('test:recursive', { count: dispatchCount });
        }
      });

      await eventBus.dispatch('test:recursive', { count: 0 });

      // Should stop at depth 10 (reduced from 15 for non-workflow events)
      expect(dispatchCount).toBe(10);
      expect(consoleSpy).toHaveBeenCalledWith(
        expect.stringContaining(
          'Maximum recursion depth (10) exceeded for event "test:recursive"'
        ),
        expect.any(String),
        expect.any(String)
      );

      consoleSpy.mockRestore();
    });

    it('should treat system error events same as regular events (depth 15)', async () => {
      const consoleSpy = jest
        .spyOn(console, 'error')
        .mockImplementation(() => {});
      let dispatchCount = 0;

      eventBus.subscribe('core:system_error_occurred', async () => {
        dispatchCount++;
        if (dispatchCount < 20) {
          await eventBus.dispatch('core:system_error_occurred', {
            count: dispatchCount,
          });
        }
      });

      await eventBus.dispatch('core:system_error_occurred', {
        message: 'test',
      });

      // System error events are no longer treated as critical - same limit as regular events
      expect(dispatchCount).toBe(10);
      expect(consoleSpy).toHaveBeenCalledWith(
        expect.stringContaining(
          'Maximum recursion depth (10) exceeded for event "core:system_error_occurred"'
        ),
        expect.any(String),
        expect.any(String)
      );

      consoleSpy.mockRestore();
    });
  });

  describe('Recursion Protection in Batch Mode', () => {
    let dateSpy;

    beforeEach(() => {
      dateSpy = jest.spyOn(Date, 'now');
      let current = 0;
      dateSpy.mockImplementation(() => {
        current += 20;
        return current;
      });
    });

    afterEach(() => {
      dateSpy.mockRestore();
    });
    it('should allow higher recursion depth in batch mode', async () => {
      const consoleSpy = jest
        .spyOn(console, 'error')
        .mockImplementation(() => {});
      let dispatchCount = 0;

      // Enable batch mode with higher limits
      eventBus.setBatchMode(true, {
        maxRecursionDepth: 8,
        maxGlobalRecursion: 20,
        context: 'test-batch',
      });

      // Create a listener that triggers more dispatches
      eventBus.subscribe('test:batch_recursive', async () => {
        dispatchCount++;
        if (dispatchCount < 15) {
          await eventBus.dispatch('test:batch_recursive', {
            count: dispatchCount,
          });
        }
      });

      await eventBus.dispatch('test:batch_recursive', { count: 0 });

      // Should allow up to depth 8 in batch mode
      expect(dispatchCount).toBe(8);
      expect(consoleSpy).toHaveBeenCalledWith(
        expect.stringContaining(
          'Maximum recursion depth (8) exceeded for event "test:batch_recursive" (batch mode: test-batch)'
        ),
        expect.any(String),
        expect.any(String)
      );

      consoleSpy.mockRestore();
    });

    it('should allow system error events up to batch mode limit', async () => {
      const consoleSpy = jest
        .spyOn(console, 'error')
        .mockImplementation(() => {});
      let dispatchCount = 0;

      // Enable batch mode
      eventBus.setBatchMode(true, {
        maxRecursionDepth: 10,
        context: 'system-error-test',
      });

      eventBus.subscribe('core:system_error_occurred', async () => {
        dispatchCount++;
        if (dispatchCount < 15) {
          await eventBus.dispatch('core:system_error_occurred', {
            count: dispatchCount,
          });
        }
      });

      await eventBus.dispatch('core:system_error_occurred', {
        message: 'test',
      });

      // System error events are no longer critical - should use batch mode limit
      expect(dispatchCount).toBe(10);

      consoleSpy.mockRestore();
    });

    it('should respect global recursion limits in batch mode', async () => {
      const consoleSpy = jest
        .spyOn(console, 'error')
        .mockImplementation(() => {});
      let totalDispatches = 0;

      // Enable batch mode with low global limit for testing
      eventBus.setBatchMode(true, {
        maxRecursionDepth: 5,
        maxGlobalRecursion: 10,
        context: 'global-limit-test',
      });

      // Create multiple event types that dispatch each other
      ['event:a', 'event:b', 'event:c'].forEach((eventName) => {
        eventBus.subscribe(eventName, async () => {
          totalDispatches++;
          if (totalDispatches < 20) {
            // Dispatch a different event to build up global recursion
            const nextEvent =
              eventName === 'event:a'
                ? 'event:b'
                : eventName === 'event:b'
                  ? 'event:c'
                  : 'event:a';
            await eventBus.dispatch(nextEvent, { from: eventName });
          }
        });
      });

      await eventBus.dispatch('event:a', { start: true });

      // Should stop when global recursion limit (10) is reached
      expect(totalDispatches).toBeLessThanOrEqual(10);
      expect(consoleSpy).toHaveBeenCalledWith(
        expect.stringContaining(
          'Global recursion limit (10) exceeded for non-workflow/non-component events (batch mode: global-limit-test)'
        )
      );

      consoleSpy.mockRestore();
    });
  });

  describe('Component Addition Scenario', () => {
    let dateSpy;

    beforeEach(() => {
      dateSpy = jest.spyOn(Date, 'now');
      let current = 0;
      dateSpy.mockImplementation(() => {
        current += 20;
        return current;
      });
    });

    afterEach(() => {
      dateSpy.mockRestore();
    });
    it('should allow legitimate bulk component additions in batch mode', async () => {
      let componentAddedCount = 0;
      const maxComponents = 15; // Higher than normal recursion limit (3)

      // Enable batch mode for component loading
      eventBus.setBatchMode(true, {
        maxRecursionDepth: 20,
        maxGlobalRecursion: 50,
        context: 'component-loading',
      });

      // Simulate component addition chain reaction
      eventBus.subscribe('core:component_added', async () => {
        componentAddedCount++;

        // Simulate systems that react to component additions by adding more components
        if (componentAddedCount < maxComponents) {
          await eventBus.dispatch('core:component_added', {
            entityId: `entity-${componentAddedCount}`,
            componentTypeId: 'core:position',
            componentData: { x: componentAddedCount, y: componentAddedCount },
          });
        }
      });

      // Start the component addition chain
      await eventBus.dispatch('core:component_added', {
        entityId: 'entity-0',
        componentTypeId: 'core:name',
        componentData: { text: 'Initial Entity' },
      });

      // Should allow all legitimate component additions
      expect(componentAddedCount).toBe(maxComponents);
    });
  });

  describe('Safe Error Logger Integration', () => {
    it('should enable and disable game loading mode', () => {
      expect(safeErrorLogger.isGameLoadingActive()).toBe(false);
      expect(eventBus.isBatchModeEnabled()).toBe(false);

      safeErrorLogger.enableGameLoadingMode({
        context: 'test-game-load',
        timeoutMs: 10000,
      });

      expect(safeErrorLogger.isGameLoadingActive()).toBe(true);
      expect(eventBus.isBatchModeEnabled()).toBe(true);

      safeErrorLogger.disableGameLoadingMode();

      expect(safeErrorLogger.isGameLoadingActive()).toBe(false);
      expect(eventBus.isBatchModeEnabled()).toBe(false);
    });

    it('should automatically manage batch mode with withGameLoadingMode', async () => {
      expect(eventBus.isBatchModeEnabled()).toBe(false);

      let batchModeWasEnabled = false;

      await safeErrorLogger.withGameLoadingMode(
        async () => {
          batchModeWasEnabled = eventBus.isBatchModeEnabled();
          // No need for setTimeout in fake timer environment
        },
        {
          context: 'with-loading-test',
          timeoutMs: 5000,
        }
      );

      expect(batchModeWasEnabled).toBe(true);
      expect(eventBus.isBatchModeEnabled()).toBe(false);
    });

    it('maintains batch mode across nested withGameLoadingMode calls', async () => {
      expect(eventBus.isBatchModeEnabled()).toBe(false);

      await safeErrorLogger.withGameLoadingMode(
        async () => {
          expect(eventBus.isBatchModeEnabled()).toBe(true);

          await safeErrorLogger.withGameLoadingMode(
            async () => {
              expect(eventBus.isBatchModeEnabled()).toBe(true);
            },
            { context: 'nested-loading-test', timeoutMs: 2000 }
          );

          expect(eventBus.isBatchModeEnabled()).toBe(true);
        },
        { context: 'outer-loading-test', timeoutMs: 2000 }
      );

      expect(eventBus.isBatchModeEnabled()).toBe(false);
    });

    it('keeps game loading mode active when nested enables are torn down', () => {
      safeErrorLogger.enableGameLoadingMode({
        context: 'outer-manual',
        timeoutMs: 4000,
      });
      safeErrorLogger.enableGameLoadingMode({
        context: 'inner-manual',
        timeoutMs: 4000,
      });

      expect(eventBus.isBatchModeEnabled()).toBe(true);

      safeErrorLogger.disableGameLoadingMode();

      expect(eventBus.isBatchModeEnabled()).toBe(true);
      expect(safeErrorLogger.isGameLoadingActive()).toBe(true);

      safeErrorLogger.disableGameLoadingMode();

      expect(eventBus.isBatchModeEnabled()).toBe(false);
      expect(safeErrorLogger.isGameLoadingActive()).toBe(false);
    });

    it('should disable batch mode even if function throws', async () => {
      expect(eventBus.isBatchModeEnabled()).toBe(false);

      await expect(
        safeErrorLogger.withGameLoadingMode(
          async () => {
            expect(eventBus.isBatchModeEnabled()).toBe(true);
            throw new Error('Test error');
          },
          { context: 'error-test' }
        )
      ).rejects.toThrow('Test error');

      // Batch mode should be disabled even after error
      expect(eventBus.isBatchModeEnabled()).toBe(false);
    });

    it('should auto-disable after timeout', () => {
      safeErrorLogger.enableGameLoadingMode({
        timeoutMs: 3000,
        context: 'timeout-test',
      });

      expect(safeErrorLogger.isGameLoadingActive()).toBe(true);
      expect(eventBus.isBatchModeEnabled()).toBe(true);

      // Fast forward past timeout
      jest.advanceTimersByTime(3001);

      expect(safeErrorLogger.isGameLoadingActive()).toBe(false);
      expect(eventBus.isBatchModeEnabled()).toBe(false);
    });
  });

  describe('Error Handling During Recursion', () => {
    it('should use console.error when logger fails during high recursion', async () => {
      const consoleSpy = jest
        .spyOn(console, 'error')
        .mockImplementation(() => {});

      // Mock logger to fail
      mockLogger.error.mockImplementation(() => {
        throw new Error('Logger failed');
      });

      let errorCount = 0;
      eventBus.subscribe('test:error_event', async () => {
        errorCount++;
        throw new Error(`Test error ${errorCount}`);
      });

      await eventBus.dispatch('test:error_event', {});

      // Updated to match actual production error message format
      expect(consoleSpy).toHaveBeenCalledWith(
        expect.stringContaining(
          'EventBus: Logger failed while handling error in "test:error_event" listener. Original error:'
        ),
        expect.any(Error),
        expect.stringContaining('Logger error:'),
        expect.any(Error)
      );

      consoleSpy.mockRestore();
    });

    it('should safely log errors with safeError utility', () => {
      const consoleSpy = jest
        .spyOn(console, 'error')
        .mockImplementation(() => {});

      // Mock logger to fail
      mockLogger.error.mockImplementation(() => {
        throw new Error('Logger recursion');
      });

      const testError = new Error('Test error');
      safeErrorLogger.safeError('Test message', testError, { context: 'test' });

      expect(consoleSpy).toHaveBeenCalledWith(
        expect.stringContaining('Logger failed. Original error: Test message'),
        testError,
        expect.stringContaining('Logger error:'),
        expect.any(Error)
      );

      consoleSpy.mockRestore();
    });
  });
});<|MERGE_RESOLUTION|>--- conflicted
+++ resolved
@@ -124,13 +124,9 @@
       eventBus.setBatchMode(true, { context: 'test' });
 
       expect(spy).toHaveBeenCalledWith(
-<<<<<<< HEAD
-        'EventBus: Batch mode timeout refreshed for context: test'
-=======
         expect.stringContaining(
           'EventBus: Batch mode timeout refreshed for context: test'
         )
->>>>>>> fad3022a
       );
     });
   });
