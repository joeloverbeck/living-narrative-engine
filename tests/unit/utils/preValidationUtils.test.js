/**
 * @file preValidationUtils.test.js
 * @description Unit tests for preValidationUtils
 */

import {
  jest,
  describe,
  beforeEach,
  afterEach,
  it,
  expect,
} from '@jest/globals';

import {
  validateOperationStructure,
  validateAllOperations,
  validateRuleStructure,
  performPreValidation,
  formatPreValidationError,
} from '../../../src/utils/preValidationUtils.js';

describe('preValidationUtils', () => {
  describe('validateOperationStructure', () => {
    describe('valid operations', () => {
      it('should validate a simple operation with type and parameters', () => {
        const operation = {
          type: 'QUERY_COMPONENT',
          parameters: {
            componentId: 'core:actor',
            entityId: 'player',
          },
        };
        const result = validateOperationStructure(operation);
        expect(result.isValid).toBe(true);
        expect(result.error).toBeNull();
      });

      it('should validate operation type END_TURN without parameters', () => {
        const operation = {
          type: 'END_TURN',
        };
        const result = validateOperationStructure(operation);
        expect(result.isValid).toBe(true);
        expect(result.error).toBeNull();
      });

      it('should validate a macro reference', () => {
        const operation = {
          macro: 'core:common_macro',
        };
        const result = validateOperationStructure(operation);
        expect(result.isValid).toBe(true);
        expect(result.error).toBeNull();
      });

      it('should validate operations with all known types', () => {
        const knownTypes = [
          'MODIFY_COMPONENT',
          'ADD_COMPONENT',
          'REMOVE_COMPONENT',
          'DISPATCH_EVENT',
          'IF',
          'FOR_EACH',
          'LOG',
          'SET_VARIABLE',
          'QUERY_ENTITIES',
          'HAS_COMPONENT',
        ];

        knownTypes.forEach((type) => {
          const operation = {
            type,
            parameters: {},
          };
          const result = validateOperationStructure(operation);
          expect(result.isValid).toBe(true);
          expect(result.error).toBeNull();
        });
      });
    });

    describe('invalid operations', () => {
      it('should fail for null operation', () => {
        const result = validateOperationStructure(null);
        expect(result.isValid).toBe(false);
        expect(result.error).toBe('Operation must be an object');
        expect(result.path).toBe('root');
        expect(result.suggestions).toContain(
          'Ensure the operation is a valid JSON object with type and parameters fields'
        );
      });

      it('should fail for undefined operation', () => {
        const result = validateOperationStructure(undefined);
        expect(result.isValid).toBe(false);
        expect(result.error).toBe('Operation must be an object');
      });

      it('should fail for non-object operation', () => {
        const result = validateOperationStructure('not an object');
        expect(result.isValid).toBe(false);
        expect(result.error).toBe('Operation must be an object');
      });

      it('should fail for array instead of object', () => {
        const result = validateOperationStructure([]);
        expect(result.isValid).toBe(false);
        // Arrays are objects in JS, but the function checks for missing 'type' field first
        expect(result.error).toBe('Missing required "type" field in operation');
      });

      it('should fail for macro reference with type field', () => {
        const operation = {
          macro: 'core:macro_id',
          type: 'QUERY_COMPONENT', // This should not be here with macro
        };
        const result = validateOperationStructure(operation);
        expect(result.isValid).toBe(false);
        expect(result.error).toBe(
          'Macro reference should not have a type field'
        );
        expect(result.suggestions).toContain(
          'Remove the type field when using macro reference'
        );
      });

      it('should fail for missing type field in regular operation', () => {
        const operation = {
          parameters: {},
        };
        const result = validateOperationStructure(operation);
        expect(result.isValid).toBe(false);
        expect(result.error).toBe('Missing required "type" field in operation');
        expect(result.suggestions[0]).toBe(
          'Add a "type" field with one of the valid operation types'
        );
      });

      it('should fail for non-string type field', () => {
        const operation = {
          type: 123, // Should be string
          parameters: {},
        };
        const result = validateOperationStructure(operation);
        expect(result.isValid).toBe(false);
        expect(result.error).toBe('Operation "type" field must be a string');
        expect(result.suggestions).toContain(
          'Ensure the type field is a string value like "QUERY_COMPONENT"'
        );
      });

      it('should fail for unknown operation type', () => {
        const operation = {
          type: 'UNKNOWN_OPERATION_TYPE',
          parameters: {},
        };
        const result = validateOperationStructure(operation);
        expect(result.isValid).toBe(false);
        expect(result.error).toBe(
          'Unknown operation type "UNKNOWN_OPERATION_TYPE"'
        );
        expect(result.suggestions[0]).toBe('Valid operation types include:');
        expect(result.suggestions.length).toBeGreaterThan(1);
      });

      it('should fail for missing parameters on operations that require them', () => {
        const operation = {
          type: 'QUERY_COMPONENT',
          // Missing parameters
        };
        const result = validateOperationStructure(operation);
        expect(result.isValid).toBe(false);
        expect(result.error).toBe(
          'Missing "parameters" field for operation type "QUERY_COMPONENT"'
        );
        expect(result.suggestions).toContain(
          'Add a "parameters" object with the required fields for this operation type'
        );
      });

      it('should use custom path in error reporting', () => {
        const result = validateOperationStructure(null, 'actions[0]');
        expect(result.isValid).toBe(false);
        expect(result.path).toBe('actions[0]');
      });
    });
  });

  describe('validateAllOperations', () => {
    describe('valid structures', () => {
      it('should validate null data', () => {
        const result = validateAllOperations(null);
        expect(result.isValid).toBe(true);
      });

      it('should validate undefined data', () => {
        const result = validateAllOperations(undefined);
        expect(result.isValid).toBe(true);
      });

      it('should validate empty object', () => {
        const result = validateAllOperations({});
        expect(result.isValid).toBe(true);
      });

      it('should validate array of operations in operation context', () => {
        const operations = [
          { type: 'QUERY_COMPONENT', parameters: {} },
          { type: 'MODIFY_COMPONENT', parameters: {} },
        ];
        const result = validateAllOperations(operations, 'root', true);
        expect(result.isValid).toBe(true);
      });

      it('should validate nested structure with actions field', () => {
        const data = {
          condition: 'some_condition',
          actions: [
            { type: 'LOG', parameters: { message: 'test' } },
            { type: 'END_TURN' },
          ],
        };
        const result = validateAllOperations(data);
        expect(result.isValid).toBe(true);
      });

      it('should validate IF operation with then_actions and else_actions', () => {
        const data = {
          type: 'IF',
          parameters: {
            condition: {},
            then_actions: [{ type: 'LOG', parameters: { message: 'then' } }],
            else_actions: [{ type: 'LOG', parameters: { message: 'else' } }],
          },
        };
        const result = validateAllOperations(data);
        expect(result.isValid).toBe(true);
      });
    });

    describe('invalid structures', () => {
      it('should fail for invalid operation in array', () => {
        const operations = [
          { type: 'QUERY_COMPONENT', parameters: {} },
          { /* missing type */ parameters: {} },
        ];
        const result = validateAllOperations(operations, 'root', true);
        expect(result.isValid).toBe(false);
<<<<<<< HEAD
        expect(result.error).toBe('Operation at index 1 failed validation: Missing required "type" field in operation');
=======
        expect(result.error).toBe(
          'Operation at index 1 failed validation: Missing required "type" field in operation'
        );
>>>>>>> a7bdb73d
        expect(result.path).toBe('root[1]');
      });

      it('should fail for invalid operations in actions field', () => {
        const data = {
          actions: [{ type: 'INVALID_TYPE', parameters: {} }],
        };
        const result = validateAllOperations(data);
        expect(result.isValid).toBe(false);
        expect(result.error).toContain('Unknown operation type');
      });

      it('should fail for invalid operations in then_actions', () => {
        const data = {
          then_actions: [
            null, // Invalid operation
          ],
        };
        const result = validateAllOperations(data);
        expect(result.isValid).toBe(false);
<<<<<<< HEAD
        expect(result.error).toBe('Operation at index 0 failed validation: Operation must be an object');
=======
        expect(result.error).toBe(
          'Operation at index 0 failed validation: Operation must be an object'
        );
>>>>>>> a7bdb73d
      });

      it('should fail for invalid operations in else_actions', () => {
        const data = {
          else_actions: [
            'not an object', // Invalid operation
          ],
        };
        const result = validateAllOperations(data);
        expect(result.isValid).toBe(false);
<<<<<<< HEAD
        expect(result.error).toBe('Operation at index 0 failed validation: Operation must be an object');
=======
        expect(result.error).toBe(
          'Operation at index 0 failed validation: Operation must be an object'
        );
>>>>>>> a7bdb73d
      });

      it('should recursively validate nested objects', () => {
        const data = {
          someField: {
            nested: {
              actions: [
                { type: 123, parameters: {} }, // Invalid type
              ],
            },
          },
        };
        const result = validateAllOperations(data);
        expect(result.isValid).toBe(false);
<<<<<<< HEAD
        expect(result.error).toBe('Operation at index 0 failed validation: Operation "type" field must be a string');
=======
        expect(result.error).toBe(
          'Operation at index 0 failed validation: Operation "type" field must be a string'
        );
>>>>>>> a7bdb73d
      });

      it('should skip validation for non-operation fields', () => {
        const data = {
          type: 'CONFIG_TYPE', // Not an operation type
          parameters: {
            someValue: 'test',
          },
          metadata: {
            description: 'test',
          },
        };
        const result = validateAllOperations(data);
        expect(result.isValid).toBe(true);
      });

      it('should validate complex nested structure', () => {
        const data = {
          rules: {
            actions: [
              {
                type: 'IF',
                parameters: {
                  condition: {},
                  // The nested then_actions and else_actions need to be at the root level of parameters
                  // for the validateAllOperations to find them
                },
              },
            ],
          },
          // Put the invalid operation at a level where it will be found
          then_actions: [
            { type: 'UNKNOWN_TYPE', parameters: {} }, // This should fail
          ],
        };
        const result = validateAllOperations(data);
        expect(result.isValid).toBe(false);
        expect(result.error).toContain('Unknown operation type');
      });

      it('should recursively validate operations inside array elements', () => {
        const operations = [
          {
            type: 'IF',
            parameters: {
              condition: {},
<<<<<<< HEAD
              // then_actions should be inside parameters for IF operations to be validated
=======
>>>>>>> a7bdb73d
              then_actions: [{ type: 'INVALID_NESTED', parameters: {} }],
            },
          },
        ];
        const result = validateAllOperations(operations, 'root', true);
        expect(result.isValid).toBe(false);
        expect(result.error).toBe(
          'Operation at index 0 failed validation: Unknown operation type "INVALID_NESTED"'
        );
      });
    });
  });

  describe('validateRuleStructure', () => {
    describe('valid rules', () => {
      it('should validate a complete rule structure', () => {
        const rule = {
          event_type: 'core:entity_moved',
          actions: [{ type: 'LOG', parameters: { message: 'Entity moved' } }],
        };
        const result = validateRuleStructure(rule);
        expect(result.isValid).toBe(true);
      });

      it('should validate rule with multiple actions', () => {
        const rule = {
          event_type: 'core:turn_started',
          condition: {},
          actions: [
            { type: 'QUERY_COMPONENT', parameters: {} },
            { type: 'MODIFY_COMPONENT', parameters: {} },
            { type: 'DISPATCH_EVENT', parameters: {} },
          ],
        };
        const result = validateRuleStructure(rule);
        expect(result.isValid).toBe(true);
      });
    });

    describe('invalid rules', () => {
      it('should fail for null rule data', () => {
        const result = validateRuleStructure(null);
        expect(result.isValid).toBe(false);
        expect(result.error).toBe('Rule data must be an object');
      });

      it('should fail for non-object rule data', () => {
        const result = validateRuleStructure('not an object');
        expect(result.isValid).toBe(false);
        expect(result.error).toBe('Rule data must be an object');
      });

      it('should fail for missing event_type', () => {
        const rule = {
          actions: [{ type: 'LOG', parameters: {} }],
        };
        const result = validateRuleStructure(rule);
        expect(result.isValid).toBe(false);
        expect(result.error).toBe(
          'Missing required "event_type" field in rule'
        );
        expect(result.suggestions).toContain(
          'Add an "event_type" field with a namespaced event ID like "core:entity_thought"'
        );
      });

      it('should fail for missing actions field', () => {
        const rule = {
          event_type: 'core:test_event',
        };
        const result = validateRuleStructure(rule);
        expect(result.isValid).toBe(false);
        expect(result.error).toBe('Missing required "actions" field in rule');
        expect(result.suggestions).toContain(
          'Add an "actions" array with at least one operation'
        );
      });

      it('should fail for non-array actions field', () => {
        const rule = {
          event_type: 'core:test_event',
          actions: 'not an array',
        };
        const result = validateRuleStructure(rule);
        expect(result.isValid).toBe(false);
        expect(result.error).toBe('Rule "actions" field must be an array');
        expect(result.suggestions).toContain(
          'Change the actions field to an array of operations'
        );
      });

      it('should fail for empty actions array', () => {
        const rule = {
          event_type: 'core:test_event',
          actions: [],
        };
        const result = validateRuleStructure(rule);
        expect(result.isValid).toBe(false);
        expect(result.error).toBe('Rule "actions" array cannot be empty');
        expect(result.suggestions).toContain(
          'Add at least one operation to the actions array'
        );
      });

      it('should fail for invalid operations in actions', () => {
        const rule = {
          event_type: 'core:test_event',
          actions: [{ type: 'INVALID_OPERATION', parameters: {} }],
        };
        const result = validateRuleStructure(rule);
        expect(result.isValid).toBe(false);
        expect(result.error).toContain('Unknown operation type');
      });

      it('should use file path in error context', () => {
        const result = validateRuleStructure(null, '/path/to/rule.json');
        expect(result.isValid).toBe(false);
        expect(result.error).toBe('Rule data must be an object');
      });
    });
  });

  describe('performPreValidation', () => {
    it('should validate rule schema', () => {
      const rule = {
        event_type: 'core:test',
        actions: [{ type: 'LOG', parameters: {} }],
      };
      const result = performPreValidation(
        rule,
        'schema://living-narrative-engine/rule.schema.json'
      );
      expect(result.isValid).toBe(true);
    });

    it('should fail validation for invalid rule', () => {
      const rule = {
        // Missing event_type
        actions: [],
      };
      const result = performPreValidation(
        rule,
        'schema://living-narrative-engine/rule.schema.json'
      );
      expect(result.isValid).toBe(false);
      expect(result.error).toContain('event_type');
    });

    it('should skip validation for non-rule schemas', () => {
      const data = { anyField: 'anyValue' };
      const result = performPreValidation(
        data,
        'schema://living-narrative-engine/component.schema.json'
      );
      expect(result.isValid).toBe(true);
    });

    it('should skip validation for unknown schemas', () => {
      const data = null;
      const result = performPreValidation(data, 'schema://unknown/schema.json');
      expect(result.isValid).toBe(true);
    });

    it('should use file path when provided', () => {
      const rule = null;
      const result = performPreValidation(
        rule,
        'schema://living-narrative-engine/rule.schema.json',
        '/mods/test/rule.json'
      );
      expect(result.isValid).toBe(false);
    });
  });

  describe('formatPreValidationError', () => {
    it('should return success message for valid result', () => {
      const result = {
        isValid: true,
        error: null,
        path: null,
        suggestions: null,
      };
      const message = formatPreValidationError(
        result,
        'test.json',
        'test-schema'
      );
      expect(message).toBe('No pre-validation errors');
    });

    it('should format error without suggestions', () => {
      const result = {
        isValid: false,
        error: 'Test error message',
        path: 'root.field',
        suggestions: null,
      };
      const message = formatPreValidationError(
        result,
        'test.json',
        'test-schema'
      );
      expect(message).toContain("Pre-validation failed for 'test.json'");
      expect(message).toContain('Location: root.field');
      expect(message).toContain('Error: Test error message');
      expect(message).not.toContain('Suggestions:');
    });

    it('should format error with empty suggestions array', () => {
      const result = {
        isValid: false,
        error: 'Test error',
        path: 'root',
        suggestions: [],
      };
      const message = formatPreValidationError(result, 'file.json', 'schema');
      expect(message).not.toContain('Suggestions:');
    });

    it('should format error with suggestions', () => {
      const result = {
        isValid: false,
        error: 'Missing type field',
        path: 'actions[0]',
        suggestions: [
          'Add a type field',
          'Valid types: QUERY_COMPONENT, MODIFY_COMPONENT',
        ],
      };
      const message = formatPreValidationError(
        result,
        'rule.json',
        'rule-schema'
      );
      expect(message).toContain("Pre-validation failed for 'rule.json'");
      expect(message).toContain('Location: actions[0]');
      expect(message).toContain('Error: Missing type field');
      expect(message).toContain('Suggestions:');
      expect(message).toContain('- Add a type field');
      expect(message).toContain(
        '- Valid types: QUERY_COMPONENT, MODIFY_COMPONENT'
      );
    });

    it('should format multiline message correctly', () => {
      const result = {
        isValid: false,
        error: 'Complex error',
        path: 'deep.nested.path',
        suggestions: ['Fix 1', 'Fix 2', 'Fix 3'],
      };
      const message = formatPreValidationError(
        result,
        'complex.json',
        'schema'
      );
      const lines = message.split('\n');
      expect(lines).toHaveLength(7); // Header + location + error + suggestions header + 3 suggestions
      expect(lines[0]).toContain('complex.json');
      expect(lines[1]).toContain('deep.nested.path');
      expect(lines[2]).toContain('Complex error');
      expect(lines[3]).toContain('Suggestions:');
    });

    it('should handle all parameters correctly', () => {
      const result = {
        isValid: false,
        error: 'Error with all params',
        path: 'test.path',
        suggestions: ['Suggestion 1'],
      };
      const message = formatPreValidationError(
        result,
        'filename.json',
        'schema://test/schema.json'
      );
      expect(message).toContain('filename.json');
      expect(message).toContain('test.path');
      expect(message).toContain('Error with all params');
      expect(message).toContain('Suggestion 1');
    });
  });
});<|MERGE_RESOLUTION|>--- conflicted
+++ resolved
@@ -247,13 +247,8 @@
         ];
         const result = validateAllOperations(operations, 'root', true);
         expect(result.isValid).toBe(false);
-<<<<<<< HEAD
         expect(result.error).toBe('Operation at index 1 failed validation: Missing required "type" field in operation');
-=======
-        expect(result.error).toBe(
-          'Operation at index 1 failed validation: Missing required "type" field in operation'
-        );
->>>>>>> a7bdb73d
+
         expect(result.path).toBe('root[1]');
       });
 
@@ -274,13 +269,8 @@
         };
         const result = validateAllOperations(data);
         expect(result.isValid).toBe(false);
-<<<<<<< HEAD
         expect(result.error).toBe('Operation at index 0 failed validation: Operation must be an object');
-=======
-        expect(result.error).toBe(
-          'Operation at index 0 failed validation: Operation must be an object'
-        );
->>>>>>> a7bdb73d
+
       });
 
       it('should fail for invalid operations in else_actions', () => {
@@ -291,13 +281,8 @@
         };
         const result = validateAllOperations(data);
         expect(result.isValid).toBe(false);
-<<<<<<< HEAD
         expect(result.error).toBe('Operation at index 0 failed validation: Operation must be an object');
-=======
-        expect(result.error).toBe(
-          'Operation at index 0 failed validation: Operation must be an object'
-        );
->>>>>>> a7bdb73d
+
       });
 
       it('should recursively validate nested objects', () => {
@@ -312,13 +297,8 @@
         };
         const result = validateAllOperations(data);
         expect(result.isValid).toBe(false);
-<<<<<<< HEAD
         expect(result.error).toBe('Operation at index 0 failed validation: Operation "type" field must be a string');
-=======
-        expect(result.error).toBe(
-          'Operation at index 0 failed validation: Operation "type" field must be a string'
-        );
->>>>>>> a7bdb73d
+
       });
 
       it('should skip validation for non-operation fields', () => {
@@ -365,10 +345,8 @@
             type: 'IF',
             parameters: {
               condition: {},
-<<<<<<< HEAD
               // then_actions should be inside parameters for IF operations to be validated
-=======
->>>>>>> a7bdb73d
+
               then_actions: [{ type: 'INVALID_NESTED', parameters: {} }],
             },
           },
