--- conflicted
+++ resolved
@@ -16,13 +16,9 @@
 const createEntityManager = () => ({
   getComponentData: jest.fn(),
   batchAddComponentsOptimized: jest.fn().mockResolvedValue(undefined),
-<<<<<<< HEAD
-  getEntityInstance: jest.fn(),
-=======
   getEntityInstance: jest.fn(() => ({
     getComponentTypeIds: jest.fn(() => ['core:position', 'items:item', 'items:portable']),
   })),
->>>>>>> e5881bef
 });
 
 describe('DropItemAtLocationHandler', () => {
@@ -91,11 +87,7 @@
     );
     expect(logger.warn).toHaveBeenCalledWith(
       'DropItemAtLocationHandler: [DROP_ITEM] No inventory component on actor',
-<<<<<<< HEAD
-      expect.objectContaining({ actorEntity: 'actor-123' })
-=======
       { actorEntity: 'actor-123', componentType: 'items:inventory' }
->>>>>>> e5881bef
     );
     expect(dispatcher.dispatch).not.toHaveBeenCalled();
     expect(entityManager.batchAddComponentsOptimized).not.toHaveBeenCalled();
@@ -109,18 +101,11 @@
     expect(result).toEqual({ success: false, error: 'item_not_in_inventory' });
     expect(logger.warn).toHaveBeenCalledWith(
       'DropItemAtLocationHandler: [DROP_ITEM] Item not in actor inventory',
-<<<<<<< HEAD
-      expect.objectContaining({
-        actorEntity: 'actor-123',
-        itemEntity: 'item-999',
-      })
-=======
       {
         actorEntity: 'actor-123',
         itemEntity: 'item-999',
         currentInventory: ['other-item'],
       }
->>>>>>> e5881bef
     );
     expect(dispatcher.dispatch).not.toHaveBeenCalled();
     expect(entityManager.batchAddComponentsOptimized).not.toHaveBeenCalled();
@@ -193,13 +178,9 @@
         actorEntity: 'actor-123',
         itemEntity: 'item-999',
         locationId: 'loc-42',
-<<<<<<< HEAD
-      })
-=======
         errorMessage: 'batch failed',
         errorStack: expect.stringContaining('batch failed'),
       }
->>>>>>> e5881bef
     );
     expect(dispatcher.dispatch).not.toHaveBeenCalled();
   });
