--- conflicted
+++ resolved
@@ -211,14 +211,10 @@
       [actualTokens.AnatomyBlueprintLoader, { id: 'blueprint' }],
       [actualTokens.AnatomyRecipeLoader, { id: 'recipe' }],
       [actualTokens.AnatomyFormattingLoader, { id: 'formatting' }],
-<<<<<<< HEAD
-      [actualTokens.AnatomyStructureTemplateLoader, { id: 'structureTemplate' }],
-=======
       [
         actualTokens.AnatomyStructureTemplateLoader,
         { id: 'structureTemplate' },
       ],
->>>>>>> 7271a1ea
       [actualTokens.IValidatedEventDispatcher, { dispatch: jest.fn() }],
       [actualTokens.ILogger, logger],
     ]);
