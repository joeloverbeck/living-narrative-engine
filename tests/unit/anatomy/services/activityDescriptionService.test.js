import { beforeEach, describe, expect, it, jest } from '@jest/globals';
import ActivityDescriptionService from '../../../../src/anatomy/services/activityDescriptionService.js';
import EventBus from '../../../../src/events/eventBus.js';
import {
  COMPONENT_ADDED_ID,
  COMPONENT_REMOVED_ID,
  ENTITY_REMOVED_ID,
} from '../../../../src/constants/eventIds.js';
import { NAME_COMPONENT_ID } from '../../../../src/constants/componentIds.js';

describe('ActivityDescriptionService', () => {
  let service;
  let mockLogger;
  let mockEntityManager;
  let mockAnatomyFormattingService;
  let mockActivityIndex;
  let mockJsonLogicEvaluationService;
  let mockEventBus;

  beforeEach(() => {
    // Create mocks
    mockLogger = {
      debug: jest.fn(),
      warn: jest.fn(),
      error: jest.fn(),
      info: jest.fn(),
      log: jest.fn(),
    };

    mockEntityManager = {
      getEntityInstance: jest.fn((id) => ({
        id,
        getComponentData: jest.fn((componentId) => {
          if (componentId === 'core:name') {
            return { text: id };
          }
          return undefined;
        }),
      })),
      getComponentData: jest.fn(),
    };

    mockAnatomyFormattingService = {
      getActivityIntegrationConfig: jest.fn().mockReturnValue({
        enabled: true,
        prefix: 'Activity: ',
        suffix: '.',
      }),
    };

    mockActivityIndex = {
      findActivitiesForEntity: jest.fn().mockReturnValue([]),
    };

    mockJsonLogicEvaluationService = {
      evaluate: jest.fn().mockReturnValue(true),
    };

    const subscribedListeners = new Map();

    mockEventBus = {
      dispatch: jest.fn(),
      subscribe: jest.fn((eventId, handler) => {
        if (!subscribedListeners.has(eventId)) {
          subscribedListeners.set(eventId, new Set());
        }
        subscribedListeners.get(eventId).add(handler);
        return () => {
          subscribedListeners.get(eventId)?.delete(handler);
        };
      }),
      unsubscribe: jest.fn((eventId, handler) => {
        subscribedListeners.get(eventId)?.delete(handler);
      }),
      listenerCount: jest.fn(
        (eventId) => subscribedListeners.get(eventId)?.size ?? 0
      ),
    };

    // Create service instance
    service = new ActivityDescriptionService({
      logger: mockLogger,
      entityManager: mockEntityManager,
      anatomyFormattingService: mockAnatomyFormattingService,
      jsonLogicEvaluationService: mockJsonLogicEvaluationService,
      activityIndex: mockActivityIndex,
    });
  });

  afterEach(() => {
    if (service) {
      service.destroy();
    }
    jest.restoreAllMocks();
  });

  describe('Constructor', () => {
    it('should validate logger dependency', () => {
      expect(
        () =>
          new ActivityDescriptionService({
            logger: null,
            entityManager: mockEntityManager,
            anatomyFormattingService: mockAnatomyFormattingService,
            jsonLogicEvaluationService: mockJsonLogicEvaluationService,
          })
      ).not.toThrow(); // ensureValidLogger provides fallback
    });

    it('should validate entityManager dependency', () => {
      expect(
        () =>
          new ActivityDescriptionService({
            logger: mockLogger,
            entityManager: null,
            anatomyFormattingService: mockAnatomyFormattingService,
            jsonLogicEvaluationService: mockJsonLogicEvaluationService,
          })
      ).toThrow(/Missing required dependency.*IEntityManager/);
    });

    it('should validate anatomyFormattingService dependency', () => {
      expect(
        () =>
          new ActivityDescriptionService({
            logger: mockLogger,
            entityManager: mockEntityManager,
            anatomyFormattingService: null,
            jsonLogicEvaluationService: mockJsonLogicEvaluationService,
          })
      ).toThrow(/Missing required dependency.*AnatomyFormattingService/);
    });

    it('should validate entityManager has required methods', () => {
      const invalidEntityManager = {
        // missing getEntityInstance method
        someOtherMethod: jest.fn(),
      };

      expect(
        () =>
          new ActivityDescriptionService({
            logger: mockLogger,
            entityManager: invalidEntityManager,
            anatomyFormattingService: mockAnatomyFormattingService,
            jsonLogicEvaluationService: mockJsonLogicEvaluationService,
          })
      ).toThrow(/Invalid or missing method.*getEntityInstance/);
    });

    it('should accept optional activityIndex parameter', () => {
      const mockActivityIndex = {
        findActivitiesForEntity: jest.fn(),
      };

      const serviceWithIndex = new ActivityDescriptionService({
        logger: mockLogger,
        entityManager: mockEntityManager,
        anatomyFormattingService: mockAnatomyFormattingService,
        jsonLogicEvaluationService: mockJsonLogicEvaluationService,
        activityIndex: mockActivityIndex,
      });

      expect(serviceWithIndex).toBeDefined();
    });

    it('should default activityIndex to null when not provided', () => {
      const serviceWithoutIndex = new ActivityDescriptionService({
        logger: mockLogger,
        entityManager: mockEntityManager,
        anatomyFormattingService: mockAnatomyFormattingService,
        jsonLogicEvaluationService: mockJsonLogicEvaluationService,
      });

      expect(serviceWithoutIndex).toBeDefined();
    });

    it('should validate jsonLogicEvaluationService dependency', () => {
      expect(
        () =>
          new ActivityDescriptionService({
            logger: mockLogger,
            entityManager: mockEntityManager,
            anatomyFormattingService: mockAnatomyFormattingService,
            jsonLogicEvaluationService: null,
          })
      ).toThrow(/JsonLogicEvaluationService/);
    });
  });

  describe('generateActivityDescription', () => {
    it('should validate entityId parameter', async () => {
      await expect(service.generateActivityDescription('')).rejects.toThrow(
        /Invalid entityId/
      );

      await expect(service.generateActivityDescription(null)).rejects.toThrow(
        /Invalid entityId/
      );

      await expect(
        service.generateActivityDescription(undefined)
      ).rejects.toThrow(/Invalid entityId/);

      await expect(service.generateActivityDescription('   ')).rejects.toThrow(
        /Invalid entityId/
      );
    });

    it('should return empty string when no activities found', async () => {
      const result = await service.generateActivityDescription('entity_1');
      expect(result).toBe('');
      expect(mockLogger.debug).toHaveBeenCalledWith(
        expect.stringContaining('No activities found for entity: entity_1')
      );
    });

    it('should log debug information at start', async () => {
      await service.generateActivityDescription('entity_1');
      expect(mockLogger.debug).toHaveBeenCalledWith(
        expect.stringContaining(
          'Generating activity description for entity: entity_1'
        )
      );
    });

    it('should format the highest priority visible activity', async () => {
      mockActivityIndex.findActivitiesForEntity.mockReturnValue([
        {
          actorId: 'entity_1',
          verb: 'kneels before',
          targetId: 'entity_2',
          priority: 1,
          condition: () => true,
        },
        {
          actorId: 'entity_1',
          verb: 'stands near',
          targetId: 'entity_3',
          priority: 5,
        },
        {
          actorId: 'entity_1',
          visible: false,
        },
      ]);

      mockEntityManager.getEntityInstance.mockImplementation((id) => {
        const nameMap = {
          entity_1: 'Jon Ureña',
          entity_2: 'Alicia Western',
          entity_3: 'Dylan',
        };
        return {
          id,
          getComponentData: jest.fn((componentId) => {
            if (componentId === 'core:name') {
              return { text: nameMap[id] || id };
            }
            return undefined;
          }),
        };
      });

      const result = await service.generateActivityDescription('entity_1');

      // Phase 2: Now processes ALL visible activities, not just highest priority
      expect(result).toBe(
        'Activity: Jon Ureña stands near Dylan. Jon Ureña kneels before Alicia Western.'
      );
      expect(mockActivityIndex.findActivitiesForEntity).toHaveBeenCalledWith(
        'entity_1'
      );
      expect(mockEntityManager.getEntityInstance).toHaveBeenCalledWith(
        'entity_3'
      );
    });

    it('should return empty string when filtering removes all activities', async () => {
      mockActivityIndex.findActivitiesForEntity.mockReturnValue([
        {
          actorId: 'entity_1',
          visible: false,
        },
        {
          actorId: 'entity_1',
          condition: () => false,
        },
        {
          actorId: 'entity_1',
          condition: () => {
            throw new Error('bad condition');
          },
        },
      ]);

      const result = await service.generateActivityDescription('entity_1');

      expect(result).toBe('');
      expect(mockLogger.debug).toHaveBeenCalledWith(
        expect.stringContaining(
          'No visible activities available after filtering for entity: entity_1'
        )
      );
      expect(mockLogger.warn).toHaveBeenCalledWith(
        'Condition evaluation failed for activity description entry',
        expect.any(Error)
      );
    });

    it('should return empty string when formatting produces no description', async () => {
      mockActivityIndex.findActivitiesForEntity.mockReturnValue([
        {
          actorId: 'entity_1',
          priority: 10,
        },
      ]);

      const result = await service.generateActivityDescription('entity_1');

      expect(result).toBe('');
      expect(mockLogger.debug).toHaveBeenCalledWith(
        expect.stringContaining(
          'No formatted activity description produced for entity: entity_1'
        )
      );
    });

    it('should handle non-array metadata from index gracefully', async () => {
      mockActivityIndex.findActivitiesForEntity.mockReturnValue({
        invalid: true,
      });

      const result = await service.generateActivityDescription('entity_1');

      expect(result).toBe('');
      expect(mockLogger.warn).toHaveBeenCalledWith(
        expect.stringContaining(
          'Activity index returned invalid data for entity entity_1'
        )
      );
    });

    it('should handle metadata retrieval errors gracefully', async () => {
      mockActivityIndex.findActivitiesForEntity.mockImplementation(() => {
        throw new Error('Index failure');
      });

      const result = await service.generateActivityDescription('entity_1');

      expect(result).toBe('');
      expect(mockLogger.error).toHaveBeenCalledWith(
        'Failed to collect activity metadata for entity entity_1',
        expect.any(Error)
      );
    });

    it('should return no dedicated activities when metadata component is missing', async () => {
      const dedicatedEntity = {
        id: 'entity_1',
        componentTypeIds: [],
        hasComponent: jest.fn().mockReturnValue(true),
        getComponentData: jest.fn().mockImplementation((componentId) => {
          if (componentId === 'activity:description_metadata') {
            return null;
          }
          return undefined;
        }),
      };

      mockEntityManager.getEntityInstance.mockReturnValue(dedicatedEntity);
      mockActivityIndex.findActivitiesForEntity.mockReturnValue([]);

      const result = await service.generateActivityDescription('entity_1');

      expect(result).toBe('');
      expect(dedicatedEntity.getComponentData).toHaveBeenCalledWith(
        'activity:description_metadata'
      );
      expect(mockLogger.error).not.toHaveBeenCalledWith(
        'Failed to parse dedicated metadata',
        expect.any(Error)
      );
    });

    it('should log an error when dedicated metadata parsing fails', async () => {
      const dedicatedEntity = {
        id: 'entity_1',
        componentTypeIds: [],
        hasComponent: jest.fn().mockReturnValue(true),
        getComponentData: jest.fn().mockImplementation((componentId) => {
          if (componentId === 'activity:description_metadata') {
            return {
              sourceComponent: 'pose:stance',
              targetRole: 'entityId',
            };
          }

          if (componentId === 'pose:stance') {
            throw new Error('component failure');
          }

          return undefined;
        }),
      };

      mockEntityManager.getEntityInstance.mockReturnValue(dedicatedEntity);
      mockActivityIndex.findActivitiesForEntity.mockReturnValue([]);

      const result = await service.generateActivityDescription('entity_1');

      expect(result).toBe('');
      expect(mockLogger.warn).toHaveBeenCalledWith(
        expect.stringContaining('pose:stance'),
        expect.any(Error)
      );
    });

    it('should log an error when inline metadata collection fails', async () => {
      mockActivityIndex.findActivitiesForEntity.mockReturnValue([]);

      const problematicEntity = {
        id: 'entity_1',
        get componentTypeIds() {
          throw new Error('Inline failure');
        },
        getComponentData: jest.fn(),
        hasComponent: jest.fn().mockReturnValue(false),
      };

      mockEntityManager.getEntityInstance.mockReturnValue(problematicEntity);

      const result = await service.generateActivityDescription('entity_1');

      expect(result).toBe('');
      expect(mockLogger.error).toHaveBeenCalledWith(
        'Failed to collect inline metadata for entity entity_1',
        expect.any(Error)
      );
    });

    it('should discard falsy activities returned by the index', async () => {
      mockActivityIndex.findActivitiesForEntity.mockReturnValue([
        null,
        undefined,
        false,
        {
          actorId: 'entity_1',
          verb: 'greets',
          targetId: 'entity_2',
        },
      ]);

      const result = await service.generateActivityDescription('entity_1');

      expect(result).toBe('Activity: entity_1 greets entity_2.');
      expect(mockActivityIndex.findActivitiesForEntity).toHaveBeenCalledWith(
        'entity_1'
      );
    });

    it('should prioritize entries with the highest priority value', async () => {
      mockActivityIndex.findActivitiesForEntity.mockReturnValue([
        {
          actorId: 'entity_1',
          verb: 'waits patiently',
          priority: 1,
        },
        {
          actorId: 'entity_1',
          verb: 'takes center stage',
          priority: 10,
        },
        {
          actorId: 'entity_1',
          verb: 'considers the options',
          priority: 5,
        },
      ]);

      const result = await service.generateActivityDescription('entity_1');

      // Phase 2: Processes all activities, highest priority first
      expect(result).toBe(
        'Activity: entity_1 takes center stage. entity_1 considers the options. entity_1 waits patiently.'
      );
    });

    it('should treat missing priority as the lowest weight during sorting', async () => {
      mockActivityIndex.findActivitiesForEntity.mockReturnValue([
        {
          actorId: 'entity_1',
          verb: 'leads the charge',
          priority: 9,
        },
        {
          actorId: 'entity_1',
          verb: 'lingers near the exit',
        },
        {
          actorId: 'entity_1',
          verb: 'assesses the options',
          priority: 4,
        },
      ]);

      const result = await service.generateActivityDescription('entity_1');

      // Phase 2: Processes all activities, with missing priority treated as 0 (lowest)
      expect(result).toBe(
        'Activity: entity_1 leads the charge. entity_1 assesses the options. entity_1 lingers near the exit.'
      );
    });

    it('should reuse cached entity names across calls', async () => {
      mockActivityIndex.findActivitiesForEntity.mockReturnValue([
        {
          actorId: 'entity_1',
          description: 'kneels before',
          targetId: 'entity_2',
          priority: 2,
        },
      ]);

      mockEntityManager.getEntityInstance.mockImplementation((id) => {
        const nameMap = {
          entity_1: 'Jon',
          entity_2: 'Alicia',
        };
        return {
          id,
          getComponentData: jest.fn((componentId) => {
            if (componentId === 'core:name') {
              return { text: nameMap[id] || id };
            }
            return undefined;
          }),
        };
      });

      const first = await service.generateActivityDescription('entity_1');
      expect(first).toBe('Activity: Jon kneels before Alicia.');

      await service.generateActivityDescription('entity_1');

      const actorCalls = mockEntityManager.getEntityInstance.mock.calls.filter(
        ([id]) => id === 'entity_1'
      );
      const targetCalls = mockEntityManager.getEntityInstance.mock.calls.filter(
        ([id]) => id === 'entity_2'
      );

      // Entity reuse and caching reduce lookups across repeated calls.
      // First invocation performs four lookups (metadata, name, gender, closeness),
      // the second relies on caches for name/closeness, resulting in two additional lookups.
      expect(actorCalls.length).toBe(6);
      // Context-aware tone evaluation performs gender checks per call (optimized to 2 calls)
      expect(targetCalls.length).toBe(2);
    });

    it('should use description text when provided without a target', async () => {
      mockActivityIndex.findActivitiesForEntity.mockReturnValue([
        {
          actorId: 'entity_1',
          description: 'leaps across the chasm',
          priority: 4,
        },
      ]);

      const result = await service.generateActivityDescription('entity_1');

      expect(result).toBe('Activity: entity_1 leaps across the chasm.');
    });

    it('should fall back to entity id when name resolution fails', async () => {
      mockActivityIndex.findActivitiesForEntity.mockReturnValue([
        {
          actorId: 'entity_1',
          verb: 'observes',
          targetId: 'missing_entity',
        },
      ]);

      mockEntityManager.getEntityInstance.mockImplementation((id) => {
        if (id === 'missing_entity') {
          throw new Error('not found');
        }
        return {
          id,
          getComponentData: jest.fn((componentId) => {
            if (componentId === 'core:name') {
              return { text: id };
            }
            return undefined;
          }),
        };
      });

      const result = await service.generateActivityDescription('entity_1');

      expect(result).toBe('Activity: entity_1 observes missing_entity.');
      expect(mockLogger.debug).toHaveBeenCalledWith(
        'Failed to resolve entity name for missing_entity',
        expect.any(Error)
      );
    });

    it('should treat missing priority values as lowest rank', async () => {
      mockActivityIndex.findActivitiesForEntity.mockReturnValue([
        {
          actorId: 'entity_1',
          verb: 'whispers to',
          targetId: 'entity_2',
          priority: 2,
        },
        {
          actorId: 'entity_1',
          verb: 'glances at',
        },
      ]);

      mockEntityManager.getEntityInstance.mockImplementation((id) => {
        if (id === 'entity_1') {
          return {
            id,
            getComponentData: jest.fn((componentId) => {
              if (componentId === 'core:name') {
                return { text: 'Observer' };
              }
              return undefined;
            }),
          };
        }
        if (id === 'entity_2') {
          return {
            id,
            getComponentData: jest.fn((componentId) => {
              if (componentId === 'core:name') {
                return { text: 'Subject' };
              }
              return undefined;
            }),
          };
        }
        return {
          id,
          getComponentData: jest.fn((componentId) => {
            if (componentId === 'core:name') {
              return { text: id };
            }
            return undefined;
          }),
        };
      });

      const result = await service.generateActivityDescription('entity_1');

      // Phase 2: Processes all activities, with missing priority coming last
      expect(result).toBe(
        'Activity: Observer whispers to Subject. Observer glances at.'
      );
    });

    it('should use Unknown entity label when actor id is missing', async () => {
      mockActivityIndex.findActivitiesForEntity.mockReturnValue([
        {
          description: 'performs an unknown action',
          priority: 1,
        },
      ]);

      mockEntityManager.getEntityInstance.mockReturnValue(null);

      const result = await service.generateActivityDescription('entity_1');

      expect(result).toBe('');
      expect(mockLogger.warn).toHaveBeenCalledWith(
        expect.stringContaining('entity_1')
      );
    });

    it('should return empty string when no activity index is provided', async () => {
      const serviceWithoutIndex = new ActivityDescriptionService({
        logger: mockLogger,
        entityManager: mockEntityManager,
        anatomyFormattingService: mockAnatomyFormattingService,
        jsonLogicEvaluationService: mockJsonLogicEvaluationService,
      });

      const result =
        await serviceWithoutIndex.generateActivityDescription('entity_1');

      expect(result).toBe('');
      expect(mockLogger.debug).toHaveBeenCalledWith(
        expect.stringContaining('No activities found for entity: entity_1')
      );
    });

    it('should treat missing finder method on the index as no activities', async () => {
      const serviceWithInvalidIndex = new ActivityDescriptionService({
        logger: mockLogger,
        entityManager: mockEntityManager,
        anatomyFormattingService: mockAnatomyFormattingService,
        jsonLogicEvaluationService: mockJsonLogicEvaluationService,
        activityIndex: { findActivitiesForEntity: null },
      });

      const result =
        await serviceWithInvalidIndex.generateActivityDescription('entity_1');

      expect(result).toBe('');
      expect(mockLogger.debug).toHaveBeenCalledWith(
        expect.stringContaining('No activities found for entity: entity_1')
      );
    });

    it('should handle logger errors gracefully and return empty string', async () => {
      const throwingLogger = {
        ...mockLogger,
        debug: jest.fn(() => {
          throw new Error('Logger failure');
        }),
      };

      const serviceWithThrowingLogger = new ActivityDescriptionService({
        logger: throwingLogger,
        entityManager: mockEntityManager,
        anatomyFormattingService: mockAnatomyFormattingService,
        jsonLogicEvaluationService: mockJsonLogicEvaluationService,
        activityIndex: mockActivityIndex,
      });

      const result =
        await serviceWithThrowingLogger.generateActivityDescription('entity_1');

      expect(result).toBe('');
      expect(throwingLogger.error).toHaveBeenCalledWith(
        expect.stringContaining(
          'Failed to generate activity description for entity entity_1'
        ),
        expect.any(Error)
      );
    });

    it('should trim whitespace in descriptions and formatting config output', async () => {
      mockAnatomyFormattingService.getActivityIntegrationConfig.mockReturnValue(
        {
          enabled: true,
          prefix: '  Activity: ',
          suffix: '.   ',
        }
      );

      mockActivityIndex.findActivitiesForEntity.mockReturnValue([
        {
          actorId: 'entity_1',
          description: '  keeps watch  ',
          targetId: 'entity_2',
          priority: 7,
        },
      ]);

      mockEntityManager.getEntityInstance.mockImplementation((id) => ({
        id,
        getComponentData: jest.fn((componentId) => {
          if (componentId === 'core:name') {
            return { text: id === 'entity_2' ? 'Perimeter Guard' : id };
          }
          return undefined;
        }),
      }));

      const result = await service.generateActivityDescription('entity_1');

      expect(result).toBe('Activity: entity_1 keeps watch Perimeter Guard.');
      expect(mockEntityManager.getEntityInstance).toHaveBeenCalledWith(
        'entity_2'
      );

      mockAnatomyFormattingService.getActivityIntegrationConfig.mockReturnValue(
        {
          enabled: true,
          prefix: 'Activity: ',
          suffix: '.',
        }
      );
      mockEntityManager.getEntityInstance.mockImplementation((id) => ({
        id,
        getComponentData: jest.fn((componentId) => {
          if (componentId === 'core:name') {
            return { text: id };
          }
          return undefined;
        }),
      }));
    });

    it('should treat whitespace-only descriptions as empty output', async () => {
      mockActivityIndex.findActivitiesForEntity.mockReturnValue([
        {
          actorId: 'entity_1',
          description: '   ',
          type: 'inline',
          priority: 3,
        },
      ]);

      const result = await service.generateActivityDescription('entity_1');

      expect(result).toBe('');
      expect(mockLogger.debug).toHaveBeenCalledWith(
        expect.stringContaining(
          'No formatted activity description produced for entity: entity_1'
        )
      );
    });

    it('should treat legacy whitespace descriptions as empty output', async () => {
      mockActivityIndex.findActivitiesForEntity.mockReturnValue([
        {
          actorId: 'entity_1',
          description: '   ',
        },
      ]);

      const result = await service.generateActivityDescription('entity_1');

      expect(result).toBe('');
      expect(mockLogger.debug).toHaveBeenCalledWith(
        expect.stringContaining(
          'No formatted activity description produced for entity: entity_1'
        )
      );
    });

    it('should ignore legacy activities with whitespace verbs', async () => {
      mockActivityIndex.findActivitiesForEntity.mockReturnValue([
        {
          actorId: 'entity_1',
          verb: '   ',
        },
      ]);

      const result = await service.generateActivityDescription('entity_1');

      expect(result).toBe('');
      expect(mockLogger.debug).toHaveBeenCalledWith(
        expect.stringContaining(
          'No formatted activity description produced for entity: entity_1'
        )
      );
    });

    it('should fall back to raw entity id when name metadata is absent', async () => {
      mockActivityIndex.findActivitiesForEntity.mockReturnValue([
        {
          actorId: 'mystery_actor',
          verb: 'observes',
        },
      ]);

      mockEntityManager.getEntityInstance.mockImplementation((id) => {
        if (id === 'entity_1') {
          return { id: 'entity_1' };
        }
        if (id === 'mystery_actor') {
          return { id };
        }
        return {
          id,
          getComponentData: jest.fn((componentId) => {
            if (componentId === 'core:name') {
              return { text: id };
            }
            return undefined;
          }),
        };
      });

      const result = await service.generateActivityDescription('entity_1');

      // Phase 2: Actor name is resolved from entity passed to generateActivityDescription (entity_1)
      expect(result).toBe('Activity: entity_1 observes.');

      mockEntityManager.getEntityInstance.mockImplementation((id) => ({
        id,
        getComponentData: jest.fn((componentId) => {
          if (componentId === 'core:name') {
            return { text: id };
          }
          return undefined;
        }),
      }));
    });

    it('should fall back to target id when target entity cannot be resolved', async () => {
      mockActivityIndex.findActivitiesForEntity.mockReturnValue([
        {
          type: 'inline',
          actorId: 'entity_1',
          template: '{actor} acknowledges {target}',
          targetId: 'missing_target',
        },
      ]);

      mockEntityManager.getEntityInstance.mockImplementation((id) => {
        if (id === 'missing_target') {
          return undefined;
        }
        return {
          id,
          getComponentData: jest.fn((componentId) => {
            if (componentId === 'core:name') {
              return { text: id };
            }
            return undefined;
          }),
        };
      });

      const result = await service.generateActivityDescription('entity_1');

      expect(result).toBe('Activity: entity_1 acknowledges missing_target.');

      mockEntityManager.getEntityInstance.mockImplementation((id) => ({
        id,
        getComponentData: jest.fn((componentId) => {
          if (componentId === 'core:name') {
            return { text: id };
          }
          return undefined;
        }),
      }));
    });

    it('should default to entityId when the entity record is empty', async () => {
      mockActivityIndex.findActivitiesForEntity.mockReturnValue([
        {
          actorId: 'faceless_actor',
          verb: 'waits',
          priority: 2,
        },
      ]);

      mockEntityManager.getEntityInstance.mockImplementation((id) => {
        if (id === 'entity_1') {
          return { id: 'entity_1' }; // Has id but no name
        }
        if (id === 'faceless_actor') {
          return {};
        }
        return {
          id,
          getComponentData: jest.fn((componentId) => {
            if (componentId === 'core:name') {
              return { text: id };
            }
            return undefined;
          }),
        };
      });

      const result = await service.generateActivityDescription('entity_1');

      // Phase 2: When entity has id but no name, uses id as fallback
      expect(result).toBe('Activity: entity_1 waits.');

      mockEntityManager.getEntityInstance.mockImplementation((id) => ({
        id,
        getComponentData: jest.fn((componentId) => {
          if (componentId === 'core:name') {
            return { text: id };
          }
          return undefined;
        }),
      }));
    });

    it('should default to an interaction verb when target is present without verb', async () => {
      mockActivityIndex.findActivitiesForEntity.mockReturnValue([
        {
          actorId: 'entity_1',
          targetId: 'entity_2',
          priority: 3,
          // Phase 2: Need type for generateActivityPhrase to process correctly
          type: 'dedicated',
        },
      ]);

      mockEntityManager.getEntityInstance.mockImplementation((id) => ({
        id,
        getComponentData: jest.fn((componentId) => {
          if (componentId === 'core:name') {
            return { text: id === 'entity_2' ? 'Target' : id };
          }
          return undefined;
        }),
      }));

      const result = await service.generateActivityDescription('entity_1');

      expect(result).toBe('Activity: entity_1 is interacting with Target.');

      mockEntityManager.getEntityInstance.mockImplementation((id) => ({
        id,
        getComponentData: jest.fn((componentId) => {
          if (componentId === 'core:name') {
            return { text: id };
          }
          return undefined;
        }),
      }));
    });

    it('should honor formatting defaults when config omits prefix and suffix', async () => {
      mockAnatomyFormattingService.getActivityIntegrationConfig.mockReturnValue(
        {
          enabled: true,
        }
      );

      mockActivityIndex.findActivitiesForEntity.mockReturnValue([
        {
          actorId: 'entity_1',
          verb: 'gestures',
        },
      ]);

      const result = await service.generateActivityDescription('entity_1');

      expect(result).toBe('Activity: entity_1 gestures.');

      mockAnatomyFormattingService.getActivityIntegrationConfig.mockReturnValue(
        {
          enabled: true,
          prefix: 'Activity: ',
          suffix: '.',
        }
      );
    });

    it('should use inline description fallback when target name is available', async () => {
      mockActivityIndex.findActivitiesForEntity.mockReturnValue([
        {
          type: 'inline',
          actorId: 'entity_1',
          description: ' greets warmly ',
          targetId: 'entity_2',
        },
      ]);

      mockEntityManager.getEntityInstance.mockImplementation((id) => ({
        id,
        getComponentData: jest.fn((componentId) => {
          if (componentId === 'core:name') {
            return { text: id };
          }
          return undefined;
        }),
      }));

      const result = await service.generateActivityDescription('entity_1');

      expect(result).toBe('Activity: entity_1 greets warmly entity_2.');

      mockEntityManager.getEntityInstance.mockImplementation((id) => ({
        id,
        getComponentData: jest.fn((componentId) => {
          if (componentId === 'core:name') {
            return { text: id };
          }
          return undefined;
        }),
      }));
    });

    it('should use inline description fallback when template is missing and no target is provided', async () => {
      mockActivityIndex.findActivitiesForEntity.mockReturnValue([
        {
          type: 'inline',
          actorId: 'entity_1',
          description: ' waits patiently ',
        },
      ]);

      const result = await service.generateActivityDescription('entity_1');

      expect(result).toBe('Activity: entity_1 waits patiently.');
    });

    it('should gracefully handle formatting services without configuration getter', async () => {
      const minimalFormattingService = {};
      const lightweightIndex = {
        findActivitiesForEntity: jest.fn().mockReturnValue([
          {
            actorId: 'entity_1',
            verb: 'observes',
          },
        ]),
      };

      const serviceWithoutGetter = new ActivityDescriptionService({
        logger: mockLogger,
        entityManager: mockEntityManager,
        anatomyFormattingService: minimalFormattingService,
        jsonLogicEvaluationService: mockJsonLogicEvaluationService,
        activityIndex: lightweightIndex,
      });

      const result =
        await serviceWithoutGetter.generateActivityDescription('entity_1');

      expect(result).toBe('Activity: entity_1 observes.');
      expect(lightweightIndex.findActivitiesForEntity).toHaveBeenCalledWith(
        'entity_1'
      );
    });
  });

  describe('event dispatch error handling', () => {
    it('logs error when event bus dispatch fails', async () => {
      const failingEventBus = {
        dispatch: jest.fn(() => {
          throw new Error('dispatch failure');
        }),
        subscribe: jest.fn(),
        unsubscribe: jest.fn(),
      };

      const serviceWithEventBus = new ActivityDescriptionService({
        logger: mockLogger,
        entityManager: mockEntityManager,
        anatomyFormattingService: mockAnatomyFormattingService,
        jsonLogicEvaluationService: mockJsonLogicEvaluationService,
        eventBus: failingEventBus,
      });

      mockEntityManager.getEntityInstance.mockImplementation(() => {
        throw new Error('lookup failed');
      });

      const result =
        await serviceWithEventBus.generateActivityDescription('entity_1');

      expect(result).toBe('');
      expect(mockLogger.error).toHaveBeenCalledWith(
        'Failed to dispatch activity description error event',
        expect.any(Error)
      );

      serviceWithEventBus.destroy();
    });
  });

  describe('cache lifecycle management', () => {
    const createSetIntervalSpy = () => {
      const unrefMock = jest.fn();
      const setIntervalSpy = jest
        .spyOn(global, 'setInterval')
        .mockImplementation((handler) => {
          // Immediately register the handler without scheduling execution.
          return { unref: unrefMock };
        });
      return { setIntervalSpy, unrefMock };
    };

    it('calls unref on the cleanup interval when available', () => {
      const { setIntervalSpy, unrefMock } = createSetIntervalSpy();
      const clearIntervalSpy = jest
        .spyOn(global, 'clearInterval')
        .mockImplementation(() => {});

      const localService = new ActivityDescriptionService({
        logger: mockLogger,
        entityManager: mockEntityManager,
        anatomyFormattingService: mockAnatomyFormattingService,
        jsonLogicEvaluationService: mockJsonLogicEvaluationService,
      });

      expect(setIntervalSpy).toHaveBeenCalledWith(expect.any(Function), 30000);
      expect(unrefMock).toHaveBeenCalled();

      localService.destroy();
      expect(clearIntervalSpy).toHaveBeenCalled();

      setIntervalSpy.mockRestore();
      clearIntervalSpy.mockRestore();
    });

    const captureCacheReference = (action) => {
      const originalSet = Map.prototype.set;
      let capturedMap = null;
      const mapSpy = jest
        .spyOn(Map.prototype, 'set')
        .mockImplementation(function (key, value) {
          capturedMap = this;
          return originalSet.call(this, key, value);
        });

      action();

      mapSpy.mockRestore();

      if (!capturedMap) {
        throw new Error('Failed to capture cache reference');
      }

      return capturedMap;
    };

    it('cleans up expired and invalid cache entries and enforces capacity limits', () => {
      const { setIntervalSpy } = createSetIntervalSpy();

      const localService = new ActivityDescriptionService({
        logger: mockLogger,
        entityManager: mockEntityManager,
        anatomyFormattingService: mockAnatomyFormattingService,
        jsonLogicEvaluationService: mockJsonLogicEvaluationService,
      });

      const hooks = localService.getTestHooks();

      const entityNameCache = captureCacheReference(() =>
        hooks.setEntityNameCacheEntry('keep', 'value')
      );

      entityNameCache.set('ghost', undefined);
      entityNameCache.set('stale', {
        value: 'old',
        expiresAt: Date.now() - 1000,
      });
      entityNameCache.set('keep', {
        value: 'fresh',
        expiresAt: Date.now() + 1000,
      });

      const activityIndexCache = captureCacheReference(() =>
        hooks.setActivityIndexCacheEntry('seed', {
          signature: 'sig',
          index: hooks.buildActivityIndex([]),
        })
      );

      for (let i = 0; i < 101; i += 1) {
        activityIndexCache.set(`extra-${i}`, {
          value: i,
          expiresAt: Date.now() + 1000,
        });
      }

      hooks.cleanupCaches();

      expect(entityNameCache.has('ghost')).toBe(false);
      expect(entityNameCache.has('stale')).toBe(false);
      expect(entityNameCache.has('keep')).toBe(true);
      expect(activityIndexCache.size).toBe(0);

      localService.destroy();
      setIntervalSpy.mockRestore();
    });

    it('exposes activity index caching helpers for deterministic reuse', () => {
      const { setIntervalSpy } = createSetIntervalSpy();

      const localService = new ActivityDescriptionService({
        logger: mockLogger,
        entityManager: mockEntityManager,
        anatomyFormattingService: mockAnatomyFormattingService,
        jsonLogicEvaluationService: mockJsonLogicEvaluationService,
      });

      const hooks = localService.getTestHooks();

      const emptyIndex = hooks.getActivityIndex([], 'cache-key');
      expect(emptyIndex.byPriority).toEqual([]);
      expect(emptyIndex.byTarget instanceof Map).toBe(true);

      const activities = [
        {
          type: 'inline',
          sourceComponent: 'core:pose',
          targetEntityId: 'target-1',
          priority: 80,
        },
        {
          type: 'dedicated',
          descriptionType: 'custom',
          targetId: 'target-2',
          priority: 40,
        },
      ];

      const uncachedIndex = hooks.getActivityIndex(activities);
      expect(uncachedIndex.byPriority[0]).toBe(activities[0]);

      const cacheKey = 'priority:test-entity';
      const firstIndex = hooks.getActivityIndex(activities, cacheKey);
      expect(firstIndex.byPriority[0]).toBe(activities[0]);

      const snapshotAfterFirst = hooks.getCacheSnapshot();
      expect(snapshotAfterFirst.activityIndex.has(cacheKey)).toBe(true);

      const cachedIndex = hooks.getActivityIndex(activities, cacheKey);
      expect(cachedIndex).toBe(firstIndex);

      const updatedActivities = [
        { ...activities[0] },
        { ...activities[1], targetEntityId: 'target-3' },
      ];

      const rebuiltIndex = hooks.getActivityIndex(updatedActivities, cacheKey);
      expect(rebuiltIndex).not.toBe(firstIndex);

      localService.destroy();
      setIntervalSpy.mockRestore();
    });
  });

  describe('Placeholder Implementation', () => {
    it('should return empty string as placeholder for now', async () => {
      // This test verifies the current placeholder behavior
      // Future tickets (ACTDESC-006, ACTDESC-007, ACTDESC-008) will change this
      const result = await service.generateActivityDescription('entity_1');
      expect(result).toBe('');
    });
  });

  describe('Inline Metadata Collection', () => {
    it('should collect inline metadata from components', async () => {
      // Testing private #collectInlineMetadata through public generateActivityDescription()
      // Create mock entity with correct API (componentTypeIds getter + getComponentData method)
      const mockEntity = {
        id: 'jon',
        componentTypeIds: ['positioning:kneeling_before'],
        getComponentData: jest.fn((id) => {
          if (id === 'positioning:kneeling_before') {
            return {
              entityId: 'alicia',
              activityMetadata: {
                shouldDescribeInActivity: true,
                template: '{actor} is kneeling before {target}',
                targetRole: 'entityId',
                priority: 75,
              },
            };
          }
          return null;
        }),
      };

      mockEntityManager.getEntityInstance.mockImplementation((id) => {
        if (id === 'jon') return mockEntity;
        if (id === 'alicia') {
          return {
            id,
            getComponentData: jest.fn((componentId) => {
              if (componentId === 'core:name') {
                return { text: 'Alicia Western' };
              }
              return undefined;
            }),
          };
        }
        return {
          id,
          getComponentData: jest.fn((componentId) => {
            if (componentId === 'core:name') {
              return { text: id };
            }
            return undefined;
          }),
        };
      });

      mockActivityIndex.findActivitiesForEntity.mockReturnValue([]);

      const result = await service.generateActivityDescription('jon');

      // Verify inline metadata was collected and processed
      expect(result).toContain('jon'); // Actor name in result
      expect(mockEntity.getComponentData).toHaveBeenCalledWith(
        'positioning:kneeling_before'
      );
    });

    it('should skip components without activityMetadata', async () => {
      const mockEntity = {
        id: 'jon',
        componentTypeIds: ['core:name', 'anatomy:body'],
        getComponentData: jest.fn((id) => {
          if (id === 'core:name') return { text: 'Jon' };
          if (id === 'anatomy:body')
            return {
              /* body data */
            };
          return null;
        }),
      };

      mockEntityManager.getEntityInstance.mockReturnValue(mockEntity);
      mockActivityIndex.findActivitiesForEntity.mockReturnValue([]);

      const result = await service.generateActivityDescription('jon');

      // Should not include any activity descriptions from these components
      expect(result).toBe('');
      expect(mockEntity.getComponentData).toHaveBeenCalled();
    });

    it('should skip dedicated metadata components', async () => {
      const mockEntity = {
        id: 'jon',
        componentTypeIds: ['activity:description_metadata'],
        getComponentData: jest.fn((id) => {
          if (id === 'activity:description_metadata')
            return {
              /* metadata */
            };
          return null;
        }),
      };

      mockEntityManager.getEntityInstance.mockReturnValue(mockEntity);
      mockActivityIndex.findActivitiesForEntity.mockReturnValue([]);

      const result = await service.generateActivityDescription('jon');

      // Dedicated metadata components should be processed differently (not inline)
      expect(mockEntity.getComponentData).not.toHaveBeenCalledWith(
        'activity:description_metadata'
      );
      expect(result).toBe('');
    });

    it('should handle missing template gracefully', async () => {
      const mockEntity = {
        id: 'jon',
        componentTypeIds: ['bad:component'],
        getComponentData: jest.fn((id) => {
          if (id === 'bad:component') {
            return {
              activityMetadata: {
                shouldDescribeInActivity: true,
                // Missing template
              },
            };
          }
          return null;
        }),
      };

      mockEntityManager.getEntityInstance.mockReturnValue(mockEntity);
      mockActivityIndex.findActivitiesForEntity.mockReturnValue([]);

      const result = await service.generateActivityDescription('jon');

      // Should log warning about missing template
      expect(mockLogger.warn).toHaveBeenCalledWith(
        expect.stringContaining('missing template')
      );
      expect(result).toBe('');
    });

    it('should log an error when inline metadata parsing throws', async () => {
      const mockEntity = {
        id: 'jon',
        componentTypeIds: ['bad:component'],
        getComponentData: jest.fn((id) => {
          if (id === 'bad:component') {
            return {
              activityMetadata: {
                shouldDescribeInActivity: true,
                template: 123, // Non-string to trigger parsing failure
              },
            };
          }
          return null;
        }),
      };

      mockEntityManager.getEntityInstance.mockImplementation((id) => {
        if (id === 'jon') return mockEntity;
        return {
          id,
          getComponentData: jest.fn((componentId) => {
            if (componentId === 'core:name') {
              return { text: id };
            }
            return undefined;
          }),
        };
      });

      mockActivityIndex.findActivitiesForEntity.mockReturnValue([]);

      const result = await service.generateActivityDescription('jon');

      expect(result).toBe('');
      expect(mockLogger.error).toHaveBeenCalledWith(
        'Failed to parse inline metadata for bad:component',
        expect.any(Error)
      );
    });

    it('should use default values for optional properties', async () => {
      const mockEntity = {
        id: 'jon',
        componentTypeIds: ['simple:activity'],
        getComponentData: jest.fn((id) => {
          if (id === 'simple:activity') {
            return {
              entityId: 'someone',
              activityMetadata: {
                shouldDescribeInActivity: true,
                template: '{actor} waves',
                // No targetRole (should default to 'entityId')
                // No priority (should default to 50)
              },
            };
          }
          return null;
        }),
      };

      mockEntityManager.getEntityInstance.mockImplementation((id) => {
        if (id === 'jon') return mockEntity;
        if (id === 'someone') {
          return {
            id,
            getComponentData: jest.fn((componentId) => {
              if (componentId === 'core:name') {
                return { text: 'Someone' };
              }
              return undefined;
            }),
          };
        }
        return {
          id,
          getComponentData: jest.fn((componentId) => {
            if (componentId === 'core:name') {
              return { text: id };
            }
            return undefined;
          }),
        };
      });

      mockActivityIndex.findActivitiesForEntity.mockReturnValue([]);

      const result = await service.generateActivityDescription('jon');

      // Verify default priority (50) is used and template is processed
      expect(result).toContain('jon'); // Actor in result
      expect(mockEntity.getComponentData).toHaveBeenCalledWith(
        'simple:activity'
      );
    });

    it('should resolve targetEntityId from custom targetRole', async () => {
      const mockEntity = {
        id: 'jon',
        componentTypeIds: ['companionship:following'],
        getComponentData: jest.fn((id) => {
          if (id === 'companionship:following') {
            return {
              leaderId: 'alicia',
              activityMetadata: {
                shouldDescribeInActivity: true,
                template: '{actor} is following {target}',
                targetRole: 'leaderId',
                priority: 40,
              },
            };
          }
          return null;
        }),
      };

      mockEntityManager.getEntityInstance.mockImplementation((id) => {
        if (id === 'jon') return mockEntity;
        if (id === 'alicia') {
          return {
            id,
            getComponentData: jest.fn((componentId) => {
              if (componentId === 'core:name') {
                return { text: 'Alicia Western' };
              }
              return undefined;
            }),
          };
        }
        return {
          id,
          getComponentData: jest.fn((componentId) => {
            if (componentId === 'core:name') {
              return { text: id };
            }
            return undefined;
          }),
        };
      });

      mockActivityIndex.findActivitiesForEntity.mockReturnValue([]);

      const result = await service.generateActivityDescription('jon');

      // Verify custom targetRole (leaderId) is resolved correctly
      expect(result).toContain('jon'); // Actor in result
      expect(mockEntity.getComponentData).toHaveBeenCalledWith(
        'companionship:following'
      );
    });
  });

  describe('Dedicated Metadata Collection', () => {
    describe('Through generateActivityDescription', () => {
      it('should collect and format dedicated metadata component', async () => {
        const mockEntity = {
          id: 'jon',
          componentTypeIds: [
            'kissing:kissing',
            'activity:description_metadata',
            'core:name',
          ],
          components: {
            'kissing:kissing': {
              partner: 'alicia',
              initiator: true,
            },
            'activity:description_metadata': {
              sourceComponent: 'kissing:kissing',
              descriptionType: 'verb',
              verb: 'kissing',
              targetRole: 'partner',
              priority: 90,
            },
            'core:name': {
              text: 'Jon Ureña',
            },
          },
          hasComponent: jest.fn(
            (compId) => compId === 'activity:description_metadata'
          ),
          getComponentData: jest.fn(
            (compId) => mockEntity.components[compId] || null
          ),
        };

        mockEntityManager.getEntityInstance.mockImplementation((id) => {
          if (id === 'jon') return mockEntity;
          if (id === 'alicia') return { id, displayName: 'Alicia Western' };
          return {
            id,
            getComponentData: jest.fn((componentId) => {
              if (componentId === 'core:name') {
                return { text: id };
              }
              return undefined;
            }),
          };
        });

        mockActivityIndex.findActivitiesForEntity.mockReturnValue([]);

        const result = await service.generateActivityDescription('jon');

        // Should include the dedicated metadata activity
        expect(result).toBeTruthy();
        expect(mockEntity.getComponentData).toHaveBeenCalledWith(
          'activity:description_metadata'
        );
      });

      it('should handle errors when collecting dedicated metadata gracefully', async () => {
        const problematicEntity = {
          id: 'entity_1',
          componentTypeIds: ['activity:description_metadata'],
          hasComponent: jest.fn(() => {
            throw new Error('Dedicated metadata failure');
          }),
          getComponentData: jest.fn(),
        };

        mockEntityManager.getEntityInstance.mockReturnValue(problematicEntity);
        mockActivityIndex.findActivitiesForEntity.mockReturnValue([]);

        const result = await service.generateActivityDescription('entity_1');

        expect(result).toBe('');
        expect(mockLogger.warn).toHaveBeenCalledWith(
          expect.stringContaining(
            'Failed to verify dedicated metadata component'
          ),
          expect.any(Error)
        );
      });

      it('should combine inline and dedicated metadata activities', async () => {
        const mockEntity = {
          id: 'jon',
          componentTypeIds: [
            'positioning:kneeling_before',
            'kissing:kissing',
            'activity:description_metadata',
            'core:name',
          ],
          components: {
            'positioning:kneeling_before': {
              entityId: 'alicia',
              activityMetadata: {
                shouldDescribeInActivity: true,
                template: '{actor} is kneeling before {target}',
                priority: 70,
              },
            },
            'kissing:kissing': {
              partner: 'alicia',
              initiator: true,
            },
            'activity:description_metadata': {
              sourceComponent: 'kissing:kissing',
              descriptionType: 'verb',
              verb: 'kissing',
              targetRole: 'partner',
              priority: 90,
            },
            'core:name': {
              text: 'Jon Ureña',
            },
          },
          hasComponent: jest.fn((compId) => {
            return (
              compId === 'activity:description_metadata' ||
              compId === 'positioning:kneeling_before'
            );
          }),
          getComponentData: jest.fn(
            (compId) => mockEntity.components[compId] || null
          ),
        };

        mockEntityManager.getEntityInstance.mockImplementation((id) => {
          if (id === 'jon') return mockEntity;
          if (id === 'alicia') return { id, displayName: 'Alicia Western' };
          return {
            id,
            getComponentData: jest.fn((componentId) => {
              if (componentId === 'core:name') {
                return { text: id };
              }
              return undefined;
            }),
          };
        });

        mockActivityIndex.findActivitiesForEntity.mockReturnValue([]);

        const result = await service.generateActivityDescription('jon');

        // Should prioritize dedicated metadata (priority 90) over inline (priority 70)
        expect(result).toBeTruthy();
        expect(mockEntity.getComponentData).toHaveBeenCalledWith(
          'kissing:kissing'
        );
        expect(mockEntity.getComponentData).toHaveBeenCalledWith(
          'activity:description_metadata'
        );
      });

      it('should return empty string when no metadata component exists', async () => {
        const mockEntity = {
          id: 'jon',
          componentTypeIds: ['positioning:kneeling_before', 'core:name'],
          components: {
            'positioning:kneeling_before': { entityId: 'alicia' },
            'core:name': { text: 'Jon Ureña' },
          },
          hasComponent: jest.fn(() => false),
          getComponentData: jest.fn(
            (compId) => mockEntity.components[compId] || null
          ),
        };

        mockEntityManager.getEntityInstance.mockReturnValue(mockEntity);
        mockActivityIndex.findActivitiesForEntity.mockReturnValue([]);

        const result = await service.generateActivityDescription('jon');

        // No inline metadata, no dedicated metadata
        expect(result).toBe('');
      });

      it('should log warning when sourceComponent is missing', async () => {
        const mockEntity = {
          id: 'jon',
          componentTypeIds: ['core:name'],
          hasComponent: jest.fn(
            (compId) => compId === 'activity:description_metadata'
          ),
          getComponentData: jest.fn((compId) => {
            if (compId === 'core:name') {
              return { text: 'Jon Ureña' };
            }
            if (compId === 'activity:description_metadata') {
              return {
                // Missing sourceComponent
                descriptionType: 'verb',
                verb: 'doing something',
              };
            }
            return null;
          }),
        };

        mockEntityManager.getEntityInstance.mockReturnValue(mockEntity);
        mockActivityIndex.findActivitiesForEntity.mockReturnValue([]);

        const result = await service.generateActivityDescription('jon');

        expect(result).toBe('');
        expect(mockLogger.warn).toHaveBeenCalledWith(
          expect.stringContaining('missing sourceComponent')
        );
      });

      it('should log warning when source component data is missing', async () => {
        const mockEntity = {
          id: 'jon',
          componentTypeIds: ['core:name'],
          hasComponent: jest.fn(
            (compId) => compId === 'activity:description_metadata'
          ),
          getComponentData: jest.fn((compId) => {
            if (compId === 'core:name') {
              return { text: 'Jon Ureña' };
            }
            if (compId === 'activity:description_metadata') {
              return {
                sourceComponent: 'nonexistent:component',
                descriptionType: 'verb',
                verb: 'doing',
              };
            }
            return null; // Source component doesn't exist
          }),
        };

        mockEntityManager.getEntityInstance.mockReturnValue(mockEntity);
        mockActivityIndex.findActivitiesForEntity.mockReturnValue([]);

        const result = await service.generateActivityDescription('jon');

        expect(result).toBe('');
        expect(mockLogger.warn).toHaveBeenCalledWith(
          expect.stringContaining('Source component not found')
        );
      });

      it('should include all metadata properties in formatted output', async () => {
        const mockEntity = {
          id: 'jon',
          componentTypeIds: [
            'positioning:hugging',
            'positioning:standing',
            'activity:description_metadata',
            'core:name',
          ],
          components: {
            'positioning:hugging': {
              embraced_entity_id: 'alicia',
              initiated: true,
            },
            'positioning:standing': {},
            'activity:description_metadata': {
              sourceComponent: 'positioning:hugging',
              descriptionType: 'verb',
              verb: 'hugging',
              adverb: 'tightly',
              targetRole: 'embraced_entity_id',
              priority: 85,
              conditions: { requiredComponents: ['positioning:standing'] },
              grouping: { groupKey: 'physical_contact' },
            },
            'core:name': {
              text: 'Jon Ureña',
            },
          },
          hasComponent: jest.fn(
            (compId) =>
              compId === 'activity:description_metadata' ||
              compId === 'positioning:standing'
          ),
          getComponentData: jest.fn(
            (compId) => mockEntity.components[compId] || null
          ),
        };

        mockEntityManager.getEntityInstance.mockImplementation((id) => {
          if (id === 'jon') return mockEntity;
          if (id === 'alicia') return { id, displayName: 'Alicia Western' };
          return {
            id,
            getComponentData: jest.fn((componentId) => {
              if (componentId === 'core:name') {
                return { text: id };
              }
              return undefined;
            }),
          };
        });

        mockActivityIndex.findActivitiesForEntity.mockReturnValue([]);

        const result = await service.generateActivityDescription('jon');

        expect(result).toBeTruthy();
        expect(mockEntity.getComponentData).toHaveBeenCalledWith(
          'positioning:hugging'
        );
      });

      it('should default priority to 50 when not specified', async () => {
        const mockEntity = {
          id: 'jon',
          componentTypeIds: [
            'core:action',
            'activity:description_metadata',
            'core:name',
          ],
          components: {
            'core:action': { targetId: 'alicia' },
            'activity:description_metadata': {
              sourceComponent: 'core:action',
              verb: 'greeting',
              // No priority specified - should default to 50
            },
            'core:name': {
              text: 'Jon Ureña',
            },
          },
          hasComponent: jest.fn(
            (compId) => compId === 'activity:description_metadata'
          ),
          getComponentData: jest.fn(
            (compId) => mockEntity.components[compId] || null
          ),
        };

        mockEntityManager.getEntityInstance.mockImplementation((id) => {
          if (id === 'jon') return mockEntity;
          if (id === 'alicia') return { id, displayName: 'Alicia Western' };
          return {
            id,
            getComponentData: jest.fn((componentId) => {
              if (componentId === 'core:name') {
                return { text: id };
              }
              return undefined;
            }),
          };
        });

        mockActivityIndex.findActivitiesForEntity.mockReturnValue([]);

        const result = await service.generateActivityDescription('jon');

        // Activity should be included with default priority
        expect(result).toBeTruthy();
      });

      it('should handle parsing errors gracefully without crashing', async () => {
        const mockEntity = {
          id: 'jon',
          name: 'Jon Ureña',
          componentTypeIds: [],
          hasComponent: jest.fn(
            (compId) => compId === 'activity:description_metadata'
          ),
          getComponentData: jest.fn(() => {
            throw new Error('Unexpected parsing error');
          }),
        };

        mockEntityManager.getEntityInstance.mockReturnValue(mockEntity);
        mockActivityIndex.findActivitiesForEntity.mockReturnValue([]);

        const result = await service.generateActivityDescription('jon');

        expect(result).toBe('');
        expect(mockLogger.warn).toHaveBeenCalledWith(
          'Failed to read dedicated metadata for jon',
          expect.any(Error)
        );
      });

      it('should use targetRole to resolve correct target entity', async () => {
        const mockEntity = {
          id: 'jon',
          componentTypeIds: [
            'social:greeting',
            'activity:description_metadata',
            'core:name',
          ],
          components: {
            'social:greeting': {
              greetedPersonId: 'alicia',
              other_field: 'value',
            },
            'activity:description_metadata': {
              sourceComponent: 'social:greeting',
              verb: 'greeting',
              targetRole: 'greetedPersonId',
              priority: 75,
            },
            'core:name': {
              text: 'Jon Ureña',
            },
          },
          hasComponent: jest.fn(
            (compId) => compId === 'activity:description_metadata'
          ),
          getComponentData: jest.fn(
            (compId) => mockEntity.components[compId] || null
          ),
        };

        mockEntityManager.getEntityInstance.mockImplementation((id) => {
          if (id === 'jon') return mockEntity;
          if (id === 'alicia') return { id, displayName: 'Alicia Western' };
          return {
            id,
            getComponentData: jest.fn((componentId) => {
              if (componentId === 'core:name') {
                return { text: id };
              }
              return undefined;
            }),
          };
        });

        mockActivityIndex.findActivitiesForEntity.mockReturnValue([]);

        const result = await service.generateActivityDescription('jon');

        expect(result).toBeTruthy();
        expect(mockEntity.getComponentData).toHaveBeenCalledWith(
          'social:greeting'
        );
      });

      it('should default to entityId when targetRole is not specified', async () => {
        const mockEntity = {
          id: 'jon',
          componentTypeIds: [
            'core:interaction',
            'activity:description_metadata',
            'core:name',
          ],
          components: {
            'core:interaction': {
              entityId: 'alicia',
              other_field: 'value',
            },
            'activity:description_metadata': {
              sourceComponent: 'core:interaction',
              verb: 'interacting',
              // No targetRole specified - should default to 'entityId'
            },
            'core:name': {
              text: 'Jon Ureña',
            },
          },
          hasComponent: jest.fn(
            (compId) => compId === 'activity:description_metadata'
          ),
          getComponentData: jest.fn(
            (compId) => mockEntity.components[compId] || null
          ),
        };

        mockEntityManager.getEntityInstance.mockImplementation((id) => {
          if (id === 'jon') return mockEntity;
          if (id === 'alicia') return { id, displayName: 'Alicia Western' };
          return {
            id,
            getComponentData: jest.fn((componentId) => {
              if (componentId === 'core:name') {
                return { text: id };
              }
              return undefined;
            }),
          };
        });

        mockActivityIndex.findActivitiesForEntity.mockReturnValue([]);

        const result = await service.generateActivityDescription('jon');

        expect(result).toBeTruthy();
        expect(mockEntity.getComponentData).toHaveBeenCalledWith(
          'core:interaction'
        );
      });
    });
  });

  describe('Template-Based Phrase Generation (Phase 2)', () => {
    beforeEach(() => {
      mockAnatomyFormattingService.getActivityIntegrationConfig.mockReturnValue(
        {
          enabled: true,
          prefix: 'Activity: ',
          suffix: '',
          separator: '. ',
        }
      );
    });

    it('should use template replacement for inline activities', async () => {
      const mockEntity = {
        id: 'jon',
        componentTypeIds: ['core:name'],
        getComponentData: jest.fn((componentId) => {
          if (componentId === 'core:name') {
            return { text: 'Jon Ureña' };
          }
          return undefined;
        }),
      };

      mockActivityIndex.findActivitiesForEntity.mockReturnValue([
        {
          type: 'inline',
          template: '{actor} is kneeling before {target}',
          targetEntityId: 'alicia',
          priority: 75,
        },
      ]);

      mockEntityManager.getEntityInstance.mockImplementation((id) => {
        if (id === 'jon') return mockEntity;
        if (id === 'alicia') {
          return {
            id,
            getComponentData: jest.fn((componentId) => {
              if (componentId === 'core:name') {
                return { text: 'Alicia Western' };
              }
              return undefined;
            }),
          };
        }
        return {
          id,
          getComponentData: jest.fn((componentId) => {
            if (componentId === 'core:name') {
              return { text: id };
            }
            return undefined;
          }),
        };
      });

      const result = await service.generateActivityDescription('jon');
      expect(result).toBe(
        'Activity: Jon Ureña is kneeling before Alicia Western'
      );
    });

    it('should format dedicated activity with verb', async () => {
      const mockEntity = {
        id: 'jon',
        componentTypeIds: ['core:name'],
        getComponentData: jest.fn((componentId) => {
          if (componentId === 'core:name') {
            return { text: 'Jon Ureña' };
          }
          return undefined;
        }),
      };

      mockActivityIndex.findActivitiesForEntity.mockReturnValue([
        {
          type: 'dedicated',
          verb: 'kissing',
          targetEntityId: 'alicia',
          priority: 90,
        },
      ]);

      mockEntityManager.getEntityInstance.mockImplementation((id) => {
        if (id === 'jon') return mockEntity;
        if (id === 'alicia') {
          return {
            id,
            getComponentData: jest.fn((componentId) => {
              if (componentId === 'core:name') {
                return { text: 'Alicia Western' };
              }
              return undefined;
            }),
          };
        }
        return {
          id,
          getComponentData: jest.fn((componentId) => {
            if (componentId === 'core:name') {
              return { text: id };
            }
            return undefined;
          }),
        };
      });

      const result = await service.generateActivityDescription('jon');
      expect(result).toBe(
        'Activity: Jon Ureña is kissing Alicia Western fiercely'
      );
    });

    it('should include adverb in dedicated activity', async () => {
      const mockEntity = {
        id: 'jon',
        componentTypeIds: ['core:name'],
        getComponentData: jest.fn((componentId) => {
          if (componentId === 'core:name') {
            return { text: 'Jon Ureña' };
          }
          return undefined;
        }),
      };

      mockActivityIndex.findActivitiesForEntity.mockReturnValue([
        {
          type: 'dedicated',
          verb: 'hugging',
          adverb: 'tightly',
          targetEntityId: 'alicia',
          priority: 85,
        },
      ]);

      mockEntityManager.getEntityInstance.mockImplementation((id) => {
        if (id === 'jon') return mockEntity;
        if (id === 'alicia') {
          return {
            id,
            getComponentData: jest.fn((componentId) => {
              if (componentId === 'core:name') {
                return { text: 'Alicia Western' };
              }
              return undefined;
            }),
          };
        }
        return {
          id,
          getComponentData: jest.fn((componentId) => {
            if (componentId === 'core:name') {
              return { text: id };
            }
            return undefined;
          }),
        };
      });

      const result = await service.generateActivityDescription('jon');
      expect(result).toBe(
        'Activity: Jon Ureña is hugging Alicia Western tightly'
      );
    });

    it('should handle activity without target', async () => {
      const mockEntity = {
        id: 'jon',
        componentTypeIds: ['core:name'],
        getComponentData: jest.fn((componentId) => {
          if (componentId === 'core:name') {
            return { text: 'Jon Ureña' };
          }
          return undefined;
        }),
      };

      mockActivityIndex.findActivitiesForEntity.mockReturnValue([
        {
          type: 'dedicated',
          verb: 'meditating',
          priority: 60,
        },
      ]);

      mockEntityManager.getEntityInstance.mockReturnValue(mockEntity);

      const result = await service.generateActivityDescription('jon');
      expect(result).toBe('Activity: Jon Ureña is meditating');
    });

    it('should join multiple activities with separator (ENHANCEMENT)', async () => {
      const mockEntity = {
        id: 'jon',
        componentTypeIds: ['core:name'],
        getComponentData: jest.fn((componentId) => {
          if (componentId === 'core:name') {
            return { text: 'Jon Ureña' };
          }
          return undefined;
        }),
      };

      mockActivityIndex.findActivitiesForEntity.mockReturnValue([
        {
          type: 'inline',
          template: '{actor} is kneeling before {target}',
          targetEntityId: 'alicia',
          priority: 75,
        },
        {
          type: 'inline',
          template: '{actor} is holding hands with {target}',
          targetEntityId: 'alicia',
          priority: 60,
        },
      ]);

      mockEntityManager.getEntityInstance.mockImplementation((id) => {
        if (id === 'jon') return mockEntity;
        if (id === 'alicia') {
          return {
            id,
            getComponentData: jest.fn((componentId) => {
              if (componentId === 'core:name') {
                return { text: 'Alicia Western' };
              }
              return undefined;
            }),
          };
        }
        return {
          id,
          getComponentData: jest.fn((componentId) => {
            if (componentId === 'core:name') {
              return { text: id };
            }
            return undefined;
          }),
        };
      });

      const result = await service.generateActivityDescription('jon');
      expect(result).toBe(
        'Activity: Jon Ureña is kneeling before Alicia Western and holding hands with Alicia Western'
      );
    });

    it('should process ALL activities not just first (KEY ENHANCEMENT)', async () => {
      const mockEntity = {
        id: 'jon',
        componentTypeIds: ['core:name'],
        getComponentData: jest.fn((componentId) => {
          if (componentId === 'core:name') {
            return { text: 'Jon Ureña' };
          }
          return undefined;
        }),
      };

      mockActivityIndex.findActivitiesForEntity.mockReturnValue([
        { type: 'inline', template: '{actor} kneels', priority: 75 },
        { type: 'inline', template: '{actor} waves', priority: 50 },
        { type: 'inline', template: '{actor} smiles', priority: 25 },
      ]);

      mockEntityManager.getEntityInstance.mockReturnValue(mockEntity);

      const result = await service.generateActivityDescription('jon');

      // Should include ALL three activities, not just the first
      expect(result).toContain('kneels');
      expect(result).toContain('waves');
      expect(result).toContain('smiles');
    });

    it('should use config prefix and suffix', async () => {
      mockAnatomyFormattingService.getActivityIntegrationConfig.mockReturnValue(
        {
          prefix: '>>> ',
          suffix: ' <<<',
          separator: ' | ',
        }
      );

      const mockEntity = {
        id: 'jon',
        componentTypeIds: ['core:name'],
        getComponentData: jest.fn((componentId) => {
          if (componentId === 'core:name') {
            return { text: 'Jon Ureña' };
          }
          return undefined;
        }),
      };

      mockActivityIndex.findActivitiesForEntity.mockReturnValue([
        {
          type: 'inline',
          template: '{actor} waves',
          targetEntityId: null,
          priority: 50,
        },
      ]);

      mockEntityManager.getEntityInstance.mockReturnValue(mockEntity);

      const result = await service.generateActivityDescription('jon');
      expect(result).toBe('>>> Jon Ureña waves <<<');
    });

    it('should return empty string for no activities', async () => {
      const mockEntity = {
        id: 'jon',
        componentTypeIds: ['core:name'],
        getComponentData: jest.fn((componentId) => {
          if (componentId === 'core:name') {
            return { text: 'Jon Ureña' };
          }
          return undefined;
        }),
      };

      mockActivityIndex.findActivitiesForEntity.mockReturnValue([]);
      mockEntityManager.getEntityInstance.mockReturnValue(mockEntity);

      const result = await service.generateActivityDescription('jon');
      expect(result).toBe('');
    });

    it('should handle template without target placeholder', async () => {
      const mockEntity = {
        id: 'jon',
        componentTypeIds: ['core:name'],
        getComponentData: jest.fn((componentId) => {
          if (componentId === 'core:name') {
            return { text: 'Jon Ureña' };
          }
          return undefined;
        }),
      };

      mockActivityIndex.findActivitiesForEntity.mockReturnValue([
        {
          type: 'inline',
          template: '{actor} stretches',
          priority: 40,
        },
      ]);

      mockEntityManager.getEntityInstance.mockReturnValue(mockEntity);

      const result = await service.generateActivityDescription('jon');
      expect(result).toBe('Activity: Jon Ureña stretches');
    });

    it('should handle multiple targets across activities', async () => {
      const mockEntity = {
        id: 'jon',
        componentTypeIds: ['core:name'],
        getComponentData: jest.fn((componentId) => {
          if (componentId === 'core:name') {
            return { text: 'Jon Ureña' };
          }
          return undefined;
        }),
      };

      mockActivityIndex.findActivitiesForEntity.mockReturnValue([
        {
          type: 'inline',
          template: '{actor} is kneeling before {target}',
          targetEntityId: 'alicia',
          priority: 75,
        },
        {
          type: 'inline',
          template: '{actor} is holding hands with {target}',
          targetEntityId: 'alicia',
          priority: 60,
        },
        {
          type: 'inline',
          template: '{actor} is following {target}',
          targetEntityId: 'bob',
          priority: 40,
        },
      ]);

      mockEntityManager.getEntityInstance.mockImplementation((id) => {
        if (id === 'jon') return mockEntity;
        if (id === 'alicia') {
          return {
            id,
            getComponentData: jest.fn((componentId) => {
              if (componentId === 'core:name') {
                return { text: 'Alicia Western' };
              }
              return undefined;
            }),
          };
        }
        if (id === 'bob') {
          return {
            id,
            getComponentData: jest.fn((componentId) => {
              if (componentId === 'core:name') {
                return { text: 'Bob Smith' };
              }
              return undefined;
            }),
          };
        }
        return {
          id,
          getComponentData: jest.fn((componentId) => {
            if (componentId === 'core:name') {
              return { text: id };
            }
            return undefined;
          }),
        };
      });

      const result = await service.generateActivityDescription('jon');
      expect(result).toBe(
        'Activity: Jon Ureña is kneeling before Alicia Western and holding hands with Alicia Western. Jon Ureña is following Bob Smith'
      );
    });

    it('should default verb to "interacting with" when missing in dedicated activity', async () => {
      const mockEntity = {
        id: 'jon',
        componentTypeIds: ['core:name'],
        getComponentData: jest.fn((componentId) => {
          if (componentId === 'core:name') {
            return { text: 'Jon Ureña' };
          }
          return undefined;
        }),
      };

      mockActivityIndex.findActivitiesForEntity.mockReturnValue([
        {
          type: 'dedicated',
          // No verb specified
          targetEntityId: 'alicia',
          priority: 50,
        },
      ]);

      mockEntityManager.getEntityInstance.mockImplementation((id) => {
        if (id === 'jon') return mockEntity;
        if (id === 'alicia') {
          return {
            id,
            getComponentData: jest.fn((componentId) => {
              if (componentId === 'core:name') {
                return { text: 'Alicia Western' };
              }
              return undefined;
            }),
          };
        }
        return {
          id,
          getComponentData: jest.fn((componentId) => {
            if (componentId === 'core:name') {
              return { text: id };
            }
            return undefined;
          }),
        };
      });

      const result = await service.generateActivityDescription('jon');
      expect(result).toBe(
        'Activity: Jon Ureña is interacting with Alicia Western'
      );
    });

    it('should maintain backward compatibility with legacy activities', async () => {
      const mockEntity = {
        id: 'jon',
        componentTypeIds: ['core:name'],
        getComponentData: jest.fn((componentId) => {
          if (componentId === 'core:name') {
            return { text: 'Jon Ureña' };
          }
          return undefined;
        }),
      };

      mockActivityIndex.findActivitiesForEntity.mockReturnValue([
        {
          // No type specified (legacy)
          description: 'waves',
          priority: 50,
        },
      ]);

      mockEntityManager.getEntityInstance.mockReturnValue(mockEntity);

      const result = await service.generateActivityDescription('jon');
      expect(result).toBe('Activity: Jon Ureña waves');
    });

    it('should filter out empty phrases from final result', async () => {
      const mockEntity = {
        id: 'jon',
        componentTypeIds: ['core:name'],
        getComponentData: jest.fn((componentId) => {
          if (componentId === 'core:name') {
            return { text: 'Jon Ureña' };
          }
          return undefined;
        }),
      };

      mockActivityIndex.findActivitiesForEntity.mockReturnValue([
        {
          type: 'inline',
          template: '{actor} waves',
          priority: 60,
        },
        {
          type: 'inline',
          // Invalid activity - no template or description
          priority: 50,
        },
        {
          type: 'inline',
          template: '{actor} smiles',
          priority: 40,
        },
      ]);

      mockEntityManager.getEntityInstance.mockReturnValue(mockEntity);

      const result = await service.generateActivityDescription('jon');
      expect(result).toBe('Activity: Jon Ureña waves. Jon Ureña smiles');
      expect(result).not.toContain('undefined');
    });
  });

  // ACTDESC-014: Pronoun Resolution Tests
  describe('Pronoun Resolution (ACTDESC-014)', () => {
    /**
     * Helper to create an entity with gender component
     *
     * @param {string} id - Entity ID
     * @param {string} name - Entity name
     * @param {string} gender - Gender value ('male', 'female', 'neutral')
     * @returns {object} Mock entity with gender component
     */
    const createEntityWithGender = (id, name, gender) => ({
      id,
      componentTypeIds: ['core:name', 'core:gender'],
      getComponentData: jest.fn((componentId) => {
        if (componentId === 'core:name') {
          return { text: name };
        }
        if (componentId === 'core:gender') {
          return { value: gender };
        }
        return undefined;
      }),
      hasComponent: jest.fn((componentId) => {
        return componentId === 'core:name' || componentId === 'core:gender';
      }),
    });

    describe('Gender Detection', () => {
      it('should detect male gender from core:gender component', async () => {
        const mockEntity = createEntityWithGender('jon', 'Jon Ureña', 'male');

        mockActivityIndex.findActivitiesForEntity.mockReturnValue([
          {
            type: 'inline',
            template: '{actor} waves',
            priority: 60,
          },
        ]);

        mockAnatomyFormattingService.getActivityIntegrationConfig.mockReturnValue(
          {
            prefix: 'Activity: ',
            suffix: '',
            separator: '. ',
            nameResolution: {
              usePronounsWhenAvailable: true,
            },
          }
        );

        mockEntityManager.getEntityInstance.mockReturnValue(mockEntity);

        const result = await service.generateActivityDescription('jon');
        expect(result).toBeTruthy();
      });

      it('should detect female gender from core:gender component', async () => {
        const mockEntity = createEntityWithGender(
          'alicia',
          'Alicia Western',
          'female'
        );

        mockActivityIndex.findActivitiesForEntity.mockReturnValue([
          {
            type: 'inline',
            template: '{actor} smiles',
            priority: 60,
          },
        ]);

        mockAnatomyFormattingService.getActivityIntegrationConfig.mockReturnValue(
          {
            prefix: 'Activity: ',
            suffix: '',
            separator: '. ',
            nameResolution: {
              usePronounsWhenAvailable: true,
            },
          }
        );

        mockEntityManager.getEntityInstance.mockReturnValue(mockEntity);

        const result = await service.generateActivityDescription('alicia');
        expect(result).toBeTruthy();
      });

      it('should default to neutral gender when component missing', async () => {
        const mockEntity = {
          id: 'person',
          componentTypeIds: ['core:name'],
          getComponentData: jest.fn((componentId) => {
            if (componentId === 'core:name') {
              return { text: 'Person' };
            }
            return undefined;
          }),
        };

        mockActivityIndex.findActivitiesForEntity.mockReturnValue([
          {
            type: 'inline',
            template: '{actor} stands',
            priority: 60,
          },
        ]);

        mockAnatomyFormattingService.getActivityIntegrationConfig.mockReturnValue(
          {
            prefix: 'Activity: ',
            suffix: '',
            separator: '. ',
            nameResolution: {
              usePronounsWhenAvailable: true,
            },
          }
        );

        mockEntityManager.getEntityInstance.mockReturnValue(mockEntity);

        const result = await service.generateActivityDescription('person');
        expect(result).toBeTruthy();
      });

      it('should handle neutral gender explicitly', async () => {
        const mockEntity = createEntityWithGender(
          'alex',
          'Alex Smith',
          'neutral'
        );

        mockActivityIndex.findActivitiesForEntity.mockReturnValue([
          {
            type: 'inline',
            template: '{actor} nods',
            priority: 60,
          },
        ]);

        mockAnatomyFormattingService.getActivityIntegrationConfig.mockReturnValue(
          {
            prefix: 'Activity: ',
            suffix: '',
            separator: '. ',
            nameResolution: {
              usePronounsWhenAvailable: true,
            },
          }
        );

        mockEntityManager.getEntityInstance.mockReturnValue(mockEntity);

        const result = await service.generateActivityDescription('alex');
        expect(result).toBeTruthy();
      });
    });

    describe('Subject Pronoun Usage', () => {
      it('should use "he" for male actors in subsequent activities', async () => {
        const mockActor = createEntityWithGender('jon', 'Jon Ureña', 'male');

        mockActivityIndex.findActivitiesForEntity.mockReturnValue([
          {
            type: 'inline',
            template: '{actor} stands',
            priority: 70,
          },
          {
            type: 'inline',
            template: '{actor} waves',
            priority: 60,
          },
        ]);

        mockAnatomyFormattingService.getActivityIntegrationConfig.mockReturnValue(
          {
            prefix: 'Activity: ',
            suffix: '',
            separator: '. ',
            nameResolution: {
              usePronounsWhenAvailable: true,
            },
          }
        );

        mockEntityManager.getEntityInstance.mockReturnValue(mockActor);

        const result = await service.generateActivityDescription('jon');
        expect(result).toBe('Activity: Jon Ureña stands. he waves');
      });

      it('should use "she" for female actors in subsequent activities', async () => {
        const mockActor = createEntityWithGender(
          'alicia',
          'Alicia Western',
          'female'
        );

        mockActivityIndex.findActivitiesForEntity.mockReturnValue([
          {
            type: 'inline',
            template: '{actor} sits',
            priority: 70,
          },
          {
            type: 'inline',
            template: '{actor} smiles',
            priority: 60,
          },
        ]);

        mockAnatomyFormattingService.getActivityIntegrationConfig.mockReturnValue(
          {
            prefix: 'Activity: ',
            suffix: '',
            separator: '. ',
            nameResolution: {
              usePronounsWhenAvailable: true,
            },
          }
        );

        mockEntityManager.getEntityInstance.mockReturnValue(mockActor);

        const result = await service.generateActivityDescription('alicia');
        expect(result).toBe('Activity: Alicia Western sits. she smiles');
      });

      it('should use "they" for neutral actors in subsequent activities', async () => {
        const mockActor = createEntityWithGender(
          'alex',
          'Alex Smith',
          'neutral'
        );

        mockActivityIndex.findActivitiesForEntity.mockReturnValue([
          {
            type: 'inline',
            template: '{actor} arrives',
            priority: 70,
          },
          {
            type: 'inline',
            template: '{actor} looks around',
            priority: 60,
          },
        ]);

        mockAnatomyFormattingService.getActivityIntegrationConfig.mockReturnValue(
          {
            prefix: 'Activity: ',
            suffix: '',
            separator: '. ',
            nameResolution: {
              usePronounsWhenAvailable: true,
            },
          }
        );

        mockEntityManager.getEntityInstance.mockReturnValue(mockActor);

        const result = await service.generateActivityDescription('alex');
        expect(result).toBe('Activity: Alex Smith arrives. they looks around');
      });

      it('should always use full name for first activity', async () => {
        const mockActor = createEntityWithGender('jon', 'Jon Ureña', 'male');

        mockActivityIndex.findActivitiesForEntity.mockReturnValue([
          {
            type: 'inline',
            template: '{actor} enters',
            priority: 60,
          },
        ]);

        mockAnatomyFormattingService.getActivityIntegrationConfig.mockReturnValue(
          {
            prefix: 'Activity: ',
            suffix: '',
            separator: '. ',
            nameResolution: {
              usePronounsWhenAvailable: true,
            },
          }
        );

        mockEntityManager.getEntityInstance.mockReturnValue(mockActor);

        const result = await service.generateActivityDescription('jon');
        expect(result).toBe('Activity: Jon Ureña enters');
        expect(result).not.toContain(' he ');
      });
    });

    describe('Object Pronoun Usage for Targets', () => {
      it('should use "him" for male targets when pronouns enabled', async () => {
        const mockActor = createEntityWithGender(
          'alicia',
          'Alicia Western',
          'female'
        );
        const mockTarget = createEntityWithGender('jon', 'Jon Ureña', 'male');

        mockActivityIndex.findActivitiesForEntity.mockReturnValue([
          {
            type: 'inline',
            template: '{actor} waves at {target}',
            targetEntityId: 'jon',
            priority: 70,
          },
          {
            type: 'inline',
            template: '{actor} talks to {target}',
            targetEntityId: 'jon',
            priority: 60,
          },
        ]);

        mockAnatomyFormattingService.getActivityIntegrationConfig.mockReturnValue(
          {
            prefix: 'Activity: ',
            suffix: '',
            separator: '. ',
            nameResolution: {
              usePronounsWhenAvailable: true,
            },
          }
        );

        mockEntityManager.getEntityInstance.mockImplementation((id) => {
          if (id === 'alicia') return mockActor;
          if (id === 'jon') return mockTarget;
          return null;
        });

        const result = await service.generateActivityDescription('alicia');
        expect(result).toBe(
          'Activity: Alicia Western waves at Jon Ureña while she talks to him'
        );
      });

      it('should use "her" for female targets when pronouns enabled', async () => {
        const mockActor = createEntityWithGender('jon', 'Jon Ureña', 'male');
        const mockTarget = createEntityWithGender(
          'alicia',
          'Alicia Western',
          'female'
        );

        mockActivityIndex.findActivitiesForEntity.mockReturnValue([
          {
            type: 'inline',
            template: '{actor} approaches {target}',
            targetEntityId: 'alicia',
            priority: 70,
          },
          {
            type: 'inline',
            template: '{actor} greets {target}',
            targetEntityId: 'alicia',
            priority: 60,
          },
        ]);

        mockAnatomyFormattingService.getActivityIntegrationConfig.mockReturnValue(
          {
            prefix: 'Activity: ',
            suffix: '',
            separator: '. ',
            nameResolution: {
              usePronounsWhenAvailable: true,
            },
          }
        );

        mockEntityManager.getEntityInstance.mockImplementation((id) => {
          if (id === 'jon') return mockActor;
          if (id === 'alicia') return mockTarget;
          return null;
        });

        const result = await service.generateActivityDescription('jon');
        expect(result).toBe(
          'Activity: Jon Ureña approaches Alicia Western while he greets her'
        );
      });

      it('should use "them" for neutral targets when pronouns enabled', async () => {
        const mockActor = createEntityWithGender('jon', 'Jon Ureña', 'male');
        const mockTarget = createEntityWithGender(
          'alex',
          'Alex Smith',
          'neutral'
        );

        mockActivityIndex.findActivitiesForEntity.mockReturnValue([
          {
            type: 'inline',
            template: '{actor} notices {target}',
            targetEntityId: 'alex',
            priority: 70,
          },
          {
            type: 'inline',
            template: '{actor} waves to {target}',
            targetEntityId: 'alex',
            priority: 60,
          },
        ]);

        mockAnatomyFormattingService.getActivityIntegrationConfig.mockReturnValue(
          {
            prefix: 'Activity: ',
            suffix: '',
            separator: '. ',
            nameResolution: {
              usePronounsWhenAvailable: true,
            },
          }
        );

        mockEntityManager.getEntityInstance.mockImplementation((id) => {
          if (id === 'jon') return mockActor;
          if (id === 'alex') return mockTarget;
          return null;
        });

        const result = await service.generateActivityDescription('jon');
        expect(result).toBe(
          'Activity: Jon Ureña notices Alex Smith while he waves to them'
        );
      });
    });

    describe('Configuration Flag Behavior', () => {
      it('should use names when usePronounsWhenAvailable is false', async () => {
        const mockActor = createEntityWithGender('jon', 'Jon Ureña', 'male');

        mockActivityIndex.findActivitiesForEntity.mockReturnValue([
          {
            type: 'inline',
            template: '{actor} stands',
            priority: 70,
          },
          {
            type: 'inline',
            template: '{actor} waves',
            priority: 60,
          },
        ]);

        mockAnatomyFormattingService.getActivityIntegrationConfig.mockReturnValue(
          {
            prefix: 'Activity: ',
            suffix: '',
            separator: '. ',
            nameResolution: {
              usePronounsWhenAvailable: false,
            },
          }
        );

        mockEntityManager.getEntityInstance.mockReturnValue(mockActor);

        const result = await service.generateActivityDescription('jon');
        expect(result).toBe('Activity: Jon Ureña stands. Jon Ureña waves');
        expect(result).not.toContain(' he ');
      });

      it('should handle missing nameResolution configuration gracefully', async () => {
        const mockActor = createEntityWithGender('jon', 'Jon Ureña', 'male');

        mockActivityIndex.findActivitiesForEntity.mockReturnValue([
          {
            type: 'inline',
            template: '{actor} sits',
            priority: 60,
          },
        ]);

        mockAnatomyFormattingService.getActivityIntegrationConfig.mockReturnValue(
          {
            prefix: 'Activity: ',
            suffix: '',
            separator: '. ',
          }
        );

        mockEntityManager.getEntityInstance.mockReturnValue(mockActor);

        const result = await service.generateActivityDescription('jon');
        expect(result).toBeTruthy();
      });
    });

    describe('Complex Activity Scenarios', () => {
      it('should handle three activities with mixed pronouns', async () => {
        const mockActor = createEntityWithGender('jon', 'Jon Ureña', 'male');
        const mockTarget = createEntityWithGender(
          'alicia',
          'Alicia Western',
          'female'
        );

        mockActivityIndex.findActivitiesForEntity.mockReturnValue([
          {
            type: 'inline',
            template: '{actor} kneels before {target}',
            targetEntityId: 'alicia',
            priority: 80,
          },
          {
            type: 'inline',
            template: '{actor} holds hands with {target}',
            targetEntityId: 'alicia',
            priority: 70,
          },
          {
            type: 'inline',
            template: '{actor} smiles',
            priority: 60,
          },
        ]);

        mockAnatomyFormattingService.getActivityIntegrationConfig.mockReturnValue(
          {
            prefix: 'Activity: ',
            suffix: '',
            separator: '. ',
            nameResolution: {
              usePronounsWhenAvailable: true,
            },
          }
        );

        mockEntityManager.getEntityInstance.mockImplementation((id) => {
          if (id === 'jon') return mockActor;
          if (id === 'alicia') return mockTarget;
          return null;
        });

        const result = await service.generateActivityDescription('jon');
        expect(result).toBe(
          'Activity: Jon Ureña kneels before Alicia Western while he holds hands with her. he smiles'
        );
      });

      it('should handle dedicated activity type with pronouns', async () => {
        const mockActor = createEntityWithGender(
          'alicia',
          'Alicia Western',
          'female'
        );
        const mockTarget = createEntityWithGender('jon', 'Jon Ureña', 'male');

        mockActivityIndex.findActivitiesForEntity.mockReturnValue([
          {
            type: 'dedicated',
            verb: 'standing beside',
            targetEntityId: 'jon',
            priority: 70,
          },
          {
            type: 'dedicated',
            verb: 'talking to',
            targetEntityId: 'jon',
            priority: 60,
          },
        ]);

        mockAnatomyFormattingService.getActivityIntegrationConfig.mockReturnValue(
          {
            prefix: 'Activity: ',
            suffix: '',
            separator: '. ',
            nameResolution: {
              usePronounsWhenAvailable: true,
            },
          }
        );

        mockEntityManager.getEntityInstance.mockImplementation((id) => {
          if (id === 'alicia') return mockActor;
          if (id === 'jon') return mockTarget;
          return null;
        });

        const result = await service.generateActivityDescription('alicia');
        expect(result).toBe(
          'Activity: Alicia Western is standing beside Jon Ureña while talking to him'
        );
      });
    });

    describe('Smart Activity Grouping (ACTDESC-015)', () => {
      const createEntityWithGender = (id, name, gender) => ({
        id,
        componentTypeIds: ['core:name', 'core:gender'],
        getComponentData: jest.fn((componentId) => {
          if (componentId === 'core:name') {
            return { text: name };
          }
          if (componentId === 'core:gender') {
            return { value: gender };
          }
          return undefined;
        }),
      });

      const createInlineActivity = (
        template,
        targetId,
        priority,
        overrides = {}
      ) => ({
        type: 'inline',
        template,
        priority,
        targetEntityId: targetId,
        ...overrides,
      });

      const createDedicatedActivity = (
        verb,
        targetId,
        priority,
        groupKey = null,
        overrides = {}
      ) => ({
        type: 'dedicated',
        verb,
        priority,
        targetEntityId: targetId,
        grouping: groupKey ? { groupKey } : undefined,
        ...overrides,
      });

      beforeEach(() => {
        mockAnatomyFormattingService.getActivityIntegrationConfig.mockReturnValue(
          {
            prefix: 'Activity: ',
            suffix: '',
            separator: '. ',
            nameResolution: { usePronounsWhenAvailable: true },
            maxActivities: 5,
          }
        );

        const nameMap = {
          jon: 'Jon Name',
          alicia: 'Alicia Name',
          bobby: 'Bobby Name',
        };

        mockEntityManager.getEntityInstance.mockImplementation((id) =>
          createEntityWithGender(
            id,
            nameMap[id] ?? `${id} Name`,
            id === 'jon' ? 'male' : 'female'
          )
        );
      });

      it('groups activities with the same target using "and"', async () => {
        mockActivityIndex.findActivitiesForEntity.mockReturnValue([
          createInlineActivity(
            '{actor} is kneeling before {target}',
            'alicia',
            80
          ),
          createInlineActivity(
            '{actor} is holding hands with {target}',
            'alicia',
            50
          ),
        ]);

        const description = await service.generateActivityDescription('jon');

        expect(description).toBe(
          'Activity: Jon Name is kneeling before Alicia Name and holding hands with her'
        );
      });

      it('uses "while" when priorities are within the simultaneous threshold', async () => {
        mockActivityIndex.findActivitiesForEntity.mockReturnValue([
          createInlineActivity('{actor} is kneeling', 'alicia', 80),
          createInlineActivity('{actor} is looking at {target}', 'alicia', 75),
        ]);

        const description = await service.generateActivityDescription('jon');

        expect(description).toContain('while');
      });

      it('keeps separate sentences when targets differ and no grouping metadata matches', async () => {
        mockActivityIndex.findActivitiesForEntity.mockReturnValue([
          createInlineActivity('{actor} is embracing {target}', 'alicia', 80),
          createInlineActivity('{actor} is waving at {target}', 'bobby', 70),
        ]);

        const description = await service.generateActivityDescription('jon');

        expect(description.split('. ').length).toBeGreaterThan(1);
      });

      it('allows grouping via explicit grouping metadata even when targets differ', async () => {
        mockActivityIndex.findActivitiesForEntity.mockReturnValue([
          createDedicatedActivity('hugging', 'alicia', 80, 'intimate_contact'),
          createDedicatedActivity('kissing', 'bobby', 40, 'intimate_contact'),
        ]);

        const description = await service.generateActivityDescription('jon');

        expect(description).toContain('and kissing');
        expect(description.split('. ').length).toBe(1);
      });

      it('omits duplicate "is" in grouped verb phrases', async () => {
        mockActivityIndex.findActivitiesForEntity.mockReturnValue([
          createInlineActivity(
            '{actor} is kneeling before {target}',
            'alicia',
            80
          ),
          createInlineActivity(
            '{actor} is holding hands with {target}',
            'alicia',
            50
          ),
        ]);

        const description = await service.generateActivityDescription('jon');

        expect(description).not.toMatch(/and is holding/);
        expect(description).toContain('and holding');
      });
    });

    describe('Conditional visibility (ACTDESC-018)', () => {
      let entityStore;

      const registerEntity = (entity) => {
        entityStore.set(entity.id, entity);
        return entity;
      };

      const createEntity = (id, name = id, gender = 'neutral') => {
        const components = {
          'core:name': { text: name },
          'core:gender': { value: gender },
        };
        const componentTypeIds = ['core:name', 'core:gender'];

        return {
          id,
          componentTypeIds,
          components,
          hasComponent(componentId) {
            return Object.prototype.hasOwnProperty.call(
              components,
              componentId
            );
          },
          getComponentData(componentId) {
            return components[componentId] ?? null;
          },
        };
      };

      const addComponent = (entity, componentId, data) => {
        entity.components[componentId] = data;
        if (!entity.componentTypeIds.includes(componentId)) {
          entity.componentTypeIds.push(componentId);
        }
      };

      const addInlineActivity = (
        entity,
        {
          template,
          targetId = null,
          priority = 50,
          conditions = null,
          componentId = `test:activity_${entity.componentTypeIds.length}`,
          sourceData = {},
        }
      ) => {
        const metadata = {
          shouldDescribeInActivity: true,
          template,
          priority,
        };

        if (targetId) {
          metadata.targetRole = 'targetId';
        }

        if (conditions) {
          metadata.conditions = conditions;
        }

        const componentData = {
          ...sourceData,
          targetId,
          activityMetadata: metadata,
        };

        addComponent(entity, componentId, componentData);

        return componentId;
      };

      beforeEach(() => {
        entityStore = new Map();
        mockJsonLogicEvaluationService.evaluate.mockClear();
        mockJsonLogicEvaluationService.evaluate.mockImplementation(() => true);
        mockActivityIndex.findActivitiesForEntity.mockReturnValue([]);
        mockEntityManager.getEntityInstance.mockImplementation((id) => {
          if (entityStore.has(id)) {
            return entityStore.get(id);
          }

          return {
            id,
            componentTypeIds: [],
            hasComponent: () => false,
            getComponentData: () => null,
          };
        });
      });

      it('should enforce showOnlyIfProperty rules', async () => {
        const actor = registerEntity(createEntity('jon', 'Jon Ureña', 'male'));
        const target = registerEntity(
          createEntity('alicia', 'Alicia Western', 'female')
        );

        const componentId = addInlineActivity(actor, {
          template: '{actor} is kissing {target}',
          targetId: target.id,
          priority: 85,
          conditions: {
            showOnlyIfProperty: {
              property: 'initiator',
              equals: true,
            },
          },
          componentId: 'intimacy:kissing',
          sourceData: { initiator: false },
        });

        let description = await service.generateActivityDescription(actor.id);
        expect(description).not.toContain('kissing');

        actor.components[componentId].initiator = true;

        description = await service.generateActivityDescription(actor.id);
        expect(description).toContain('kissing');
      });

      it('should require components for visibility', async () => {
        const actor = registerEntity(createEntity('jon', 'Jon Ureña', 'male'));

        addInlineActivity(actor, {
          template: '{actor} is kneeling',
          priority: 70,
          conditions: {
            requiredComponents: ['positioning:kneeling_before'],
          },
          componentId: 'positioning:kneeling_before_meta',
        });

        let description = await service.generateActivityDescription(actor.id);
        expect(description).not.toContain('kneeling');

        addComponent(actor, 'positioning:kneeling_before', {
          entityId: 'alicia',
        });

        description = await service.generateActivityDescription(actor.id);
        expect(description).toContain('kneeling');
      });

      it('should forbid components for visibility', async () => {
        const actor = registerEntity(createEntity('jon', 'Jon Ureña', 'male'));

        addInlineActivity(actor, {
          template: '{actor} is meditating',
          priority: 60,
          conditions: {
            forbiddenComponents: ['positioning:standing'],
          },
          componentId: 'mindfulness:meditation',
        });

        let description = await service.generateActivityDescription(actor.id);
        expect(description).toContain('meditating');

        addComponent(actor, 'positioning:standing', {});

        description = await service.generateActivityDescription(actor.id);
        expect(description).not.toContain('meditating');
      });

      it('should evaluate custom JSON Logic', async () => {
        const actor = registerEntity(createEntity('jon', 'Jon Ureña', 'male'));
        const target = registerEntity(
          createEntity('alicia', 'Alicia Western', 'female')
        );

        addComponent(actor, 'relationships:partner', { entityId: target.id });

        const customLogic = {
          in: [
            'alicia',
            { var: 'entity.components.relationships:partner.entityId' },
          ],
        };

        addInlineActivity(actor, {
          template: '{actor} is embracing {target}',
          targetId: target.id,
          priority: 85,
          conditions: {
            customLogic,
          },
          componentId: 'intimacy:embrace',
        });

        mockJsonLogicEvaluationService.evaluate.mockImplementation(
          (logic, context) => {
            expect(logic).toBe(customLogic);
            expect(
              context.entity.components['relationships:partner'].entityId
            ).toBe(target.id);
            expect(context.target?.id).toBe(target.id);
            return true;
          }
        );

        const description = await service.generateActivityDescription(actor.id);

        expect(description).toContain('embracing');
        expect(mockJsonLogicEvaluationService.evaluate).toHaveBeenCalled();
      });

      it('should handle missing conditions gracefully', async () => {
        const actor = registerEntity(createEntity('jon', 'Jon Ureña', 'male'));

        addInlineActivity(actor, {
          template: '{actor} is waving',
          priority: 50,
          componentId: 'social:waving',
        });

        const description = await service.generateActivityDescription(actor.id);

        expect(description).toContain('waving');
      });

      it('should fail open on JSON Logic errors', async () => {
        const actor = registerEntity(createEntity('jon', 'Jon Ureña', 'male'));

        addInlineActivity(actor, {
          template: '{actor} is waving',
          priority: 50,
          conditions: {
            customLogic: { invalid: 'logic' },
          },
          componentId: 'social:waving_invalid',
        });

        mockJsonLogicEvaluationService.evaluate.mockImplementation(() => {
          throw new Error('bad logic');
        });

        const description = await service.generateActivityDescription(actor.id);

        expect(description).toContain('waving');
        expect(mockLogger.warn).toHaveBeenCalledWith(
          'Failed to evaluate custom logic',
          expect.any(Error)
        );
      });
    });

    describe('Context Awareness (ACTDESC-016)', () => {
      const buildEntity = (id, { name, gender, closeness } = {}) => ({
        id,
        componentTypeIds: [],
        hasComponent: jest.fn(() => false),
        getComponentData: jest.fn((componentId) => {
          if (componentId === 'core:name') {
            return { text: name ?? id };
          }
          if (componentId === 'core:gender' && gender) {
            return { value: gender };
          }
          if (componentId === 'positioning:closeness') {
            return closeness ?? null;
          }
          return undefined;
        }),
      });

      beforeEach(() => {
        mockAnatomyFormattingService.getActivityIntegrationConfig.mockReturnValue(
          {
            prefix: 'Activity: ',
            suffix: '.',
            separator: '. ',
            enableContextAwareness: true,
            nameResolution: { usePronounsWhenAvailable: false },
          }
        );
      });

      it('uses closeness partners to soften phrasing', async () => {
        mockActivityIndex.findActivitiesForEntity.mockReturnValue([
          {
            type: 'inline',
            template: '{actor} is holding hands with {target}',
            targetEntityId: 'alicia',
            priority: 80,
          },
        ]);

        const jonEntity = buildEntity('jon', {
          name: 'Jon',
          closeness: { partners: ['alicia'] },
        });
        const aliciaEntity = buildEntity('alicia', { name: 'Alicia Western' });

        mockEntityManager.getEntityInstance.mockImplementation((id) => {
          if (id === 'jon') return jonEntity;
          if (id === 'alicia') return aliciaEntity;
          return buildEntity(id);
        });

        const description = await service.generateActivityDescription('jon');

        expect(description).toMatch(/tenderly/);
      });

      it('falls back to neutral tone when no context exists', async () => {
        mockActivityIndex.findActivitiesForEntity.mockReturnValue([
          {
            type: 'inline',
            template: '{actor} is waving at {target}',
            targetEntityId: 'stranger',
            priority: 60,
          },
        ]);

        const jonEntity = buildEntity('jon', { name: 'Jon' });
        const strangerEntity = buildEntity('stranger', { name: 'Stranger' });

        mockEntityManager.getEntityInstance.mockImplementation((id) => {
          if (id === 'jon') return jonEntity;
          if (id === 'stranger') return strangerEntity;
          return buildEntity(id);
        });

        const description = await service.generateActivityDescription('jon');

        expect(description).not.toMatch(/tenderly|fiercely/);
      });

      it('intensifies language for high-priority activities', async () => {
        mockActivityIndex.findActivitiesForEntity.mockReturnValue([
          {
            type: 'inline',
            template: '{actor} is embracing {target}',
            targetEntityId: 'alicia',
            priority: 95,
          },
        ]);

        const jonEntity = buildEntity('jon', {
          name: 'Jon',
          closeness: { partners: [] },
        });
        const aliciaEntity = buildEntity('alicia', { name: 'Alicia Western' });

        mockEntityManager.getEntityInstance.mockImplementation((id) => {
          if (id === 'jon') return jonEntity;
          if (id === 'alicia') return aliciaEntity;
          return buildEntity(id);
        });

        const description = await service.generateActivityDescription('jon');

        expect(description).toMatch(/fiercely/);
      });

      it('avoids duplicating descriptors when contextual adverbs match', async () => {
        mockActivityIndex.findActivitiesForEntity.mockReturnValue([
          {
            type: 'dedicated',
            verb: 'whispering to',
            targetEntityId: 'alicia',
            priority: 80,
            adverb: 'tenderly',
          },
        ]);

        const jonEntity = buildEntity('jon', {
          name: 'Jon',
          closeness: { partners: ['alicia'] },
        });
        const aliciaEntity = buildEntity('alicia', { name: 'Alicia Western' });

        mockEntityManager.getEntityInstance.mockImplementation((id) => {
          if (id === 'jon') return jonEntity;
          if (id === 'alicia') return aliciaEntity;
          return buildEntity(id);
        });

        const description = await service.generateActivityDescription('jon');

        const tenderlyMatches = description.match(/tenderly/g) || [];
        expect(tenderlyMatches.length).toBe(1);
      });

      it('maintains contextual tone across grouped activities', async () => {
        mockActivityIndex.findActivitiesForEntity.mockReturnValue([
          {
            type: 'inline',
            template: '{actor} is embracing {target}',
            targetEntityId: 'alicia',
            priority: 80,
          },
          {
            type: 'inline',
            template: '{actor} is whispering to {target}',
            targetEntityId: 'alicia',
            priority: 78,
          },
        ]);

        const jonEntity = buildEntity('jon', {
          name: 'Jon',
          closeness: { partners: ['alicia'] },
        });
        const aliciaEntity = buildEntity('alicia', { name: 'Alicia Western' });

        mockEntityManager.getEntityInstance.mockImplementation((id) => {
          if (id === 'jon') return jonEntity;
          if (id === 'alicia') return aliciaEntity;
          return buildEntity(id);
        });

        const description = await service.generateActivityDescription('jon');

        const tenderlyMatches = description.match(/tenderly/g) || [];
        expect(tenderlyMatches.length).toBeGreaterThanOrEqual(2);
      });

      it('can disable context awareness via configuration', async () => {
        mockAnatomyFormattingService.getActivityIntegrationConfig.mockReturnValue(
          {
            prefix: 'Activity: ',
            suffix: '.',
            separator: '. ',
            enableContextAwareness: false,
          }
        );

        mockActivityIndex.findActivitiesForEntity.mockReturnValue([
          {
            type: 'inline',
            template: '{actor} is embracing {target}',
            targetEntityId: 'alicia',
            priority: 95,
          },
        ]);

        const jonEntity = buildEntity('jon', { name: 'Jon' });
        const aliciaEntity = buildEntity('alicia', { name: 'Alicia Western' });

        mockEntityManager.getEntityInstance.mockImplementation((id) => {
          if (id === 'jon') return jonEntity;
          if (id === 'alicia') return aliciaEntity;
          return buildEntity(id);
        });

        const description = await service.generateActivityDescription('jon');

        expect(description).not.toMatch(/fiercely/);
      });
    });

    describe('Test hooks', () => {
      it('merges adverbs across edge cases', () => {
        const hooks = service.getTestHooks();

        expect(hooks.mergeAdverb('calmly', '   ')).toBe('calmly');
        expect(hooks.mergeAdverb('   ', 'tenderly')).toBe('tenderly');
        expect(hooks.mergeAdverb('Softly', 'tenderly')).toBe('Softly tenderly');
        expect(hooks.mergeAdverb('Tenderly', 'tenderly')).toBe('Tenderly');
        expect(hooks.mergeAdverb(null, 'tenderly')).toBe('tenderly');
        expect(hooks.mergeAdverb('calmly', null)).toBe('calmly');
      });

      it('injects contextual softeners appropriately', () => {
        const hooks = service.getTestHooks();
        const templateObj = { value: 'raw' };

        expect(hooks.injectSoftener(templateObj, 'tenderly')).toBe(templateObj);
        expect(hooks.injectSoftener('{actor} signals', 'tenderly')).toBe(
          '{actor} signals'
        );
        expect(
          hooks.injectSoftener('{actor} greets tenderly {target}', 'tenderly')
        ).toBe('{actor} greets tenderly {target}');
        expect(hooks.injectSoftener('{actor} meets {target}', 'tenderly')).toBe(
          '{actor} meets tenderly {target}'
        );
        expect(hooks.injectSoftener('{actor} meets {target}', '   ')).toBe(
          '{actor} meets {target}'
        );
      });

      it('sanitizes verb phrases for grouping logic', () => {
        const hooks = service.getTestHooks();

        expect(hooks.sanitizeVerbPhrase(null)).toBe('');
        expect(hooks.sanitizeVerbPhrase('   ')).toBe('');
        expect(hooks.sanitizeVerbPhrase('is watching closely')).toBe(
          'watching closely'
        );
      });

      it('builds related activity fragments across conjunction scenarios', () => {
        const hooks = service.getTestHooks();
        const baseContext = {
          actorName: 'Jon',
          actorReference: 'Jon',
          actorPronouns: { subject: 'he' },
          pronounsEnabled: false,
        };

        expect(
          hooks.buildRelatedActivityFragment('and', null, baseContext)
        ).toBe('');

        expect(
          hooks.buildRelatedActivityFragment(
            'and',
            { verbPhrase: '', fullPhrase: '' },
            baseContext
          )
        ).toBe('');

        expect(
          hooks.buildRelatedActivityFragment(
            'while',
            {
              verbPhrase: 'is watching them',
              fullPhrase: 'Jon is watching them',
            },
            baseContext
          )
        ).toBe('while watching them');

        const pronounContext = {
          actorName: 'Jon',
          actorReference: 'Jon',
          actorPronouns: { subject: 'they' },
          pronounsEnabled: true,
        };

        expect(
          hooks.buildRelatedActivityFragment(
            'while',
            {
              verbPhrase: 'guarding the door',
              fullPhrase: 'Jon is guarding the door',
            },
            pronounContext
          )
        ).toBe('while they guarding the door');

        expect(
          hooks.buildRelatedActivityFragment(
            'while',
            { verbPhrase: '   ', fullPhrase: ' Jon stands guard ' },
            baseContext
          )
        ).toBe('while Jon stands guard');

        expect(
          hooks.buildRelatedActivityFragment(
            undefined,
            { verbPhrase: '   ' },
            baseContext
          )
        ).toBe('');

        expect(
          hooks.buildRelatedActivityFragment(
            'and',
            {
              verbPhrase: 'patrolling the hall',
              fullPhrase: 'Jon is patrolling the hall',
            },
            baseContext
          )
        ).toBe('and patrolling the hall');

        expect(
          hooks.buildRelatedActivityFragment(
            'while',
            { verbPhrase: 'staring ahead', fullPhrase: 'Staring ahead' },
            {
              actorName: '',
              actorReference: '',
              actorPronouns: { subject: '' },
              pronounsEnabled: false,
            }
          )
        ).toBe('while staring ahead');

        expect(
          hooks.buildRelatedActivityFragment(
            'while',
            { verbPhrase: '', fullPhrase: '   ' },
            baseContext
          )
        ).toBe('');

        expect(
          hooks.buildRelatedActivityFragment(
            'and',
            { verbPhrase: null, fullPhrase: '  Keeps watch  ' },
            baseContext
          )
        ).toBe('and Keeps watch');
      });

      it('evaluates visibility and condition helpers through hooks', () => {
        const hooks = service.getTestHooks();
        const activity = {
          sourceData: {},
          conditions: {
            customLogic: { some: 'rule' },
            requiredComponents: ['pose:stance'],
            forbiddenComponents: ['pose:resting'],
            showOnlyIfProperty: { equals: 'ready' },
          },
        };

        mockJsonLogicEvaluationService.evaluate.mockReturnValue(false);

        const entity = {
          hasComponent: jest
            .fn()
            .mockImplementation((componentId) => componentId === 'pose:stance'),
        };

        const visible = hooks.evaluateActivityVisibility(activity, entity);

        expect(visible).toBe(false);
        expect(mockJsonLogicEvaluationService.evaluate).toHaveBeenCalledWith(
          activity.conditions.customLogic,
          expect.objectContaining({ entity: expect.any(Object) })
        );
        expect(hooks.isEmptyConditionsObject(null)).toBe(true);
        expect(
          hooks.matchesPropertyCondition(activity, {
            equals: 'ready',
          })
        ).toBe(true);
        expect(
          hooks.hasRequiredComponents(
            null,
            activity.conditions.requiredComponents
          )
        ).toBe(false);
        expect(
          hooks.hasForbiddenComponents(
            null,
            activity.conditions.forbiddenComponents
          )
        ).toBe(false);
        expect(
          hooks.evaluateActivityVisibility(
            {
              metadata: { shouldDescribeInActivity: false },
              conditions: { requiredComponents: ['pose:stance'] },
            },
            entity
          )
        ).toBe(false);
        expect(
          hooks.matchesPropertyCondition(
            { sourceData: { stance: 'ready' } },
            { property: 'stance', equals: 'ready' }
          )
        ).toBe(true);
        expect(
          hooks.matchesPropertyCondition(
            { sourceData: { stance: 'idle' } },
            { property: 'stance', equals: 'ready' }
          )
        ).toBe(false);
        expect(
          hooks.hasRequiredComponents(
            { hasComponent: (id) => id === 'pose:stance' },
            activity.conditions.requiredComponents
          )
        ).toBe(true);
        expect(
          hooks.hasForbiddenComponents(
            { hasComponent: (id) => id === 'pose:resting' },
            activity.conditions.forbiddenComponents
          )
        ).toBe(true);
      });

      it('builds logic context while tolerating missing targets', () => {
        const hooks = service.getTestHooks();
        const entity = {
          id: 'actor-1',
          componentTypeIds: ['core:name'],
          getComponentData: jest.fn(() => ({ text: 'Actor' })),
        };

        mockEntityManager.getEntityInstance.mockImplementation((id) => {
          if (id === 'target-1') {
            throw new Error('missing target');
          }
          return entity;
        });

        const context = hooks.buildLogicContext(
          {
            sourceData: { verb: 'watching' },
            targetEntityId: 'target-1',
          },
          entity
        );

        expect(context.activity).toEqual({ verb: 'watching' });
        expect(context.target).toBeNull();
        expect(mockLogger.warn).toHaveBeenCalledWith(
          "Failed to resolve target entity 'target-1' for activity conditions",
          expect.any(Error)
        );
        expect(hooks.extractEntityData(null)).toBeNull();

        const contextWithoutSource = hooks.buildLogicContext({}, entity);
        expect(contextWithoutSource.activity).toEqual({});
      });

      it('builds activity context with caching and warning recovery', () => {
        const hooks = service.getTestHooks();

        mockEntityManager.getEntityInstance.mockImplementation((id) => {
          if (id === 'actor-1') {
            throw new Error('no closeness');
          }
          if (id === 'target-1') {
            return {
              id: 'target-1',
              componentTypeIds: ['core:gender'],
              getComponentData: jest.fn((componentId) => {
                if (componentId === 'core:gender') {
                  return { value: 'female' };
                }
                return undefined;
              }),
            };
          }
          return { id, componentTypeIds: [], getComponentData: jest.fn() };
        });

        const firstContext = hooks.buildActivityContext('actor-1', {
          targetEntityId: 'target-1',
          priority: 95,
        });

        expect(firstContext.intensity).toBe('intense');
        expect(firstContext.targetGender).toBe('female');
        expect(mockLogger.warn).toHaveBeenCalledWith(
          'Failed to retrieve closeness data for actor-1',
          expect.any(Error)
        );

        mockLogger.warn.mockClear();

        const secondContext = hooks.buildActivityContext('actor-1', {
          targetEntityId: 'target-1',
          priority: 10,
        });

        expect(secondContext.intensity).toBe('casual');
        expect(mockLogger.warn).not.toHaveBeenCalled();
      });

      it('applies contextual tone overrides for dedicated activities', () => {
        const hooks = service.getTestHooks();

        const intimate = hooks.applyContextualTone(
          { type: 'dedicated', template: '{actor} embraces {target}' },
          { targetId: 'target-1', relationshipTone: 'closeness_partner' }
        );

        expect(intimate.adverb).toBe('tenderly');
        expect(intimate.template).toContain('tenderly {target}');

        const intense = hooks.applyContextualTone(
          {
            type: 'dedicated',
            adverb: 'quietly',
            template: '{actor} studies {target}',
          },
          { targetId: 'target-1', intensity: 'intense' }
        );

        expect(intense.adverb).toBe('quietly fiercely');
        expect(intense.template).toContain('fiercely {target}');
      });

      it('generates empty fragments when phrases cannot be constructed', () => {
        const hooks = service.getTestHooks();

        const fragments = hooks.generateActivityPhrase(
          'Jon',
          {
            type: 'inline',
            description: '   ',
            activityMetadata: {},
          },
          false,
          { omitActor: true }
        );

        expect(fragments).toEqual({ fullPhrase: '', verbPhrase: '' });

        const fragmentsWithoutActor = hooks.generateActivityPhrase(
          '   ',
          {
            type: 'inline',
            template: '{actor} observes {target}',
            targetId: 'someone',
          },
          false,
          { omitActor: true }
        );

        expect(fragmentsWithoutActor.verbPhrase).toBe('observes someone');

        const actorFragments = hooks.generateActivityPhrase(
          'Jon',
          {
            type: 'inline',
            template: '{actor} reassures {target}',
            targetId: 'friend',
          },
          false,
          { omitActor: true }
        );

        expect(actorFragments.verbPhrase).toBe('reassures friend');

        const defaultPronounInvocation = hooks.generateActivityPhrase('Jon', {
          type: 'inline',
          template: '{actor} lingers',
        });

        expect(defaultPronounInvocation).toBe('Jon lingers');

        const nullActorFragments = hooks.generateActivityPhrase(
          null,
          {
            type: 'inline',
            template: '{actor} signals {target}',
            targetId: 'partner',
          },
          false,
          { omitActor: true }
        );

        expect(nullActorFragments.fullPhrase).toBe('null signals partner');
      });

      it('resolves unnamed entities by their identifier when caching lookups', async () => {
        mockAnatomyFormattingService.getActivityIntegrationConfig.mockReturnValue(
          {
            prefix: '',
            suffix: '',
            separator: '. ',
            enableContextAwareness: false,
            nameResolution: { usePronounsWhenAvailable: false },
          }
        );

        const actorEntity = {
          id: 'jon',
          componentTypeIds: ['core:name'],
          hasComponent: jest.fn(() => false),
          getComponentData: jest.fn((componentId) => {
            if (componentId === 'core:name') {
              return { text: 'Jon' };
            }
            if (componentId === 'core:gender') {
              return { value: 'male' };
            }
            return null;
          }),
        };

        const unnamedTarget = {
          id: 'mysterious-target',
          componentTypeIds: [],
          hasComponent: jest.fn(() => false),
          getComponentData: jest.fn(() => null),
        };

        mockEntityManager.getEntityInstance.mockImplementation((id) => {
          if (id === 'jon') {
            return actorEntity;
          }
          if (id === 'target-entity') {
            return unnamedTarget;
          }

          return {
            id,
            componentTypeIds: [],
            hasComponent: jest.fn(() => false),
            getComponentData: jest.fn(() => null),
          };
        });

        mockActivityIndex.findActivitiesForEntity.mockReturnValue([
          {
            type: 'inline',
            template: '{actor} observes {target}',
            targetEntityId: 'target-entity',
            priority: 90,
          },
        ]);

        const description = await service.generateActivityDescription('jon');

        expect(description).toBe('Jon observes mysterious-target');
        expect(mockEntityManager.getEntityInstance).toHaveBeenCalledWith(
          'target-entity'
        );
        expect(unnamedTarget.getComponentData).toHaveBeenCalledWith(
          'core:name'
        );

        mockEntityManager.getEntityInstance.mockClear();

        const hooks = service.getTestHooks();
        const cachedPhrase = hooks.generateActivityPhrase(
          'Jon',
          {
            type: 'inline',
            template: '{actor} greets {target}',
            targetId: 'target-entity',
          },
          false
        );

        expect(cachedPhrase).toBe('Jon greets mysterious-target');
        expect(mockEntityManager.getEntityInstance).not.toHaveBeenCalled();
      });

      it('filters collections and resolves pronoun/intensity helpers', () => {
        const hooks = service.getTestHooks();

        expect(hooks.filterByConditions(null, {})).toEqual([]);
        expect(hooks.filterByConditions([], {})).toEqual([]);

        expect(hooks.determineActivityIntensity(95)).toBe('intense');
        expect(hooks.determineActivityIntensity(75)).toBe('elevated');
        expect(hooks.determineActivityIntensity(10)).toBe('casual');

        expect(
          hooks.determineConjunction({ priority: 10 }, { priority: 8 })
        ).toBe('while');
        expect(
          hooks.determineConjunction({ priority: 10 }, { priority: 40 })
        ).toBe('and');
        expect(hooks.activitiesOccurSimultaneously(10, 19)).toBe(true);
        expect(hooks.activitiesOccurSimultaneously(10, 50)).toBe(false);
        expect(hooks.determineConjunction({}, {})).toBe('while');
        expect(hooks.determineConjunction({}, { priority: 100 })).toBe('and');
        expect(hooks.activitiesOccurSimultaneously()).toBe(true);

        expect(hooks.getPronounSet('unknown').subject).toBe('they');
        expect(hooks.getPronounSet('custom').object).toBe('them');
        expect(hooks.getPronounSet().possessivePronoun).toBe('theirs');

        expect(
          hooks.matchesPropertyCondition(null, {
            property: 'stance',
            equals: 'ready',
          })
        ).toBe(false);
      });
    });

    describe('Test hook utilities', () => {
      it('builds related fragments and groups activities for edge cases', () => {
        const hooks = service.getTestHooks();
        const result = hooks.buildRelatedActivityFragment(
          'while',
          { fullPhrase: '   ', verbPhrase: '   ' },
          {
            actorName: 'Jon',
            actorReference: 'Jon',
            actorPronouns: { subject: 'he' },
            pronounsEnabled: true,
          }
        );

        expect(result).toBe('');
        expect(hooks.groupActivities(null)).toEqual([]);
      });

      it('resolves entity names and detects gender when data is missing', () => {
        const hooks = service.getTestHooks();

        expect(hooks.resolveEntityName(null)).toBe('Unknown entity');

        mockEntityManager.getEntityInstance
          .mockImplementationOnce(() => null)
          .mockImplementationOnce(() => ({
            getComponentData: jest.fn().mockReturnValue({ value: 'female' }),
          }));

        expect(hooks.resolveEntityName('ghost')).toBe('ghost');
        expect(hooks.detectEntityGender('')).toBe('unknown');
        expect(hooks.detectEntityGender('alice')).toBe('female');
      });

      it('exposes cache utilities for inspection and maintenance', () => {
        const hooks = service.getTestHooks();
        hooks.setEntityNameCacheEntry('actor', 'Jon');
        hooks.setGenderCacheEntry('actor', 'neutral');
        hooks.setActivityIndexCacheEntry('cache-key', {
          signature: 'sig',
          index: { all: [] },
        });

        const snapshot = hooks.getCacheSnapshot();
        expect(snapshot.entityName.get('actor').value).toBe('Jon');
        expect(snapshot.gender.get('actor').value).toBe('neutral');
        expect(snapshot.activityIndex.get('cache-key').value.signature).toBe(
          'sig'
        );
      });

      it('removes expired cache entries during scheduled cleanup', () => {
        const intervalSpy = jest
          .spyOn(globalThis, 'setInterval')
          .mockImplementation((fn) => ({ unref: jest.fn() }));

        const cleanupService = new ActivityDescriptionService({
          logger: mockLogger,
          entityManager: mockEntityManager,
          anatomyFormattingService: mockAnatomyFormattingService,
          jsonLogicEvaluationService: mockJsonLogicEvaluationService,
          activityIndex: mockActivityIndex,
        });

        const hooks = cleanupService.getTestHooks();
        hooks.setEntityNameCacheRawEntry('stale', {
          value: 'old',
          expiresAt: -1,
        });
        expect(hooks.getCacheSnapshot().entityName.has('stale')).toBe(true);

        expect(intervalSpy).toHaveBeenCalled();
        const scheduled = intervalSpy.mock.calls[0][0];
        expect(typeof scheduled).toBe('function');

        const dateSpy = jest.spyOn(Date, 'now').mockReturnValue(10_000);
        scheduled();
        dateSpy.mockRestore();

        expect(hooks.getCacheSnapshot().entityName.has('stale')).toBe(false);

        cleanupService.destroy();
        intervalSpy.mockRestore();
      });

      it('drops invalid cache entries before resolving entity names', () => {
        const hooks = service.getTestHooks();

        mockEntityManager.getEntityInstance.mockImplementation((id) => ({
          id,
          getComponentData: jest.fn().mockImplementation((componentId) => {
            if (componentId === 'core:name') {
              return { text: `Name ${id}` };
            }
            return undefined;
          }),
        }));

        hooks.setEntityNameCacheRawEntry('ghost', undefined);
        expect(hooks.resolveEntityName('ghost')).toBe('Name ghost');

        const nowSpy = jest.spyOn(Date, 'now');
        nowSpy.mockReturnValue(1000);
        hooks.setEntityNameCacheRawEntry('expired', {
          value: 'Stale',
          expiresAt: 500,
        });
        nowSpy.mockReturnValue(1500);

        expect(hooks.resolveEntityName('expired')).toBe('Name expired');
        nowSpy.mockRestore();
      });

      it('provides pronoun and component helper access', () => {
        const hooks = service.getTestHooks();

        expect(hooks.getPronounSet('female')).toEqual(
          expect.objectContaining({ subject: 'she', object: 'her' })
        );
        expect(hooks.getPronounSet('unknown').subject).toBe('they');

        mockEntityManager.getEntityInstance.mockReturnValueOnce({
          id: 'entity-1',
          getComponentData: jest.fn((componentId) => {
            if (componentId === 'core:gender') {
              return { value: 'male' };
            }
            return null;
          }),
        });

        expect(hooks.detectEntityGender('entity-1')).toBe('male');
        expect(hooks.detectEntityGender(null)).toBe('unknown');

        expect(hooks.isEmptyConditionsObject(null)).toBe(true);
        expect(hooks.isEmptyConditionsObject({ active: true })).toBe(false);

        expect(
          hooks.matchesPropertyCondition(
            { sourceData: { status: 'ready' } },
            { property: 'status', equals: 'ready' }
          )
        ).toBe(true);
        expect(
          hooks.matchesPropertyCondition(
            { sourceData: { status: 'ready' } },
            { property: 'status', equals: 'idle' }
          )
        ).toBe(false);
        expect(hooks.matchesPropertyCondition({}, null)).toBe(true);

        const componentEntity = {
          id: 'component-entity',
          hasComponent: jest.fn((componentId) => componentId === 'core:trait'),
        };

        expect(
          hooks.hasRequiredComponents(componentEntity, ['core:trait'])
        ).toBe(true);
        expect(
          hooks.hasForbiddenComponents(componentEntity, ['core:trait'])
        ).toBe(true);
        expect(
          hooks.hasRequiredComponents({ hasComponent: null }, ['core:trait'])
        ).toBe(false);
        expect(
          hooks.hasForbiddenComponents({ hasComponent: null }, ['core:trait'])
        ).toBe(false);

        const extractionEntity = {
          id: 'extract-me',
          componentTypeIds: ['core:name'],
          getComponentData: jest.fn(() => ({ text: 'Extract' })),
        };

        expect(hooks.extractEntityData(extractionEntity)).toEqual({
          id: 'extract-me',
          components: { 'core:name': { text: 'Extract' } },
        });
        expect(hooks.extractEntityData(null)).toBeNull();
      });

      it('exposes subscription helpers for cache invalidation', () => {
        const hooks = service.getTestHooks();

        expect(() => hooks.subscribeToInvalidationEvents()).not.toThrow();

        mockLogger.warn.mockClear();
        const failingBus = {
          subscribe: jest.fn(() => {
            throw new Error('subscribe failed');
          }),
          dispatch: jest.fn(),
          unsubscribe: jest.fn(),
        };

        hooks.setEventBus(failingBus);
        hooks.subscribeToInvalidationEvents();

        expect(failingBus.subscribe).toHaveBeenCalled();
        expect(mockLogger.warn).toHaveBeenCalledWith(
          expect.stringContaining(
            'Failed to subscribe to cache invalidation event'
          ),
          expect.any(Error)
        );

        const handlers = {};
        const unsubscribe = jest.fn();
        const capturingBus = {
          subscribe: jest.fn((eventId, handler) => {
            handlers[eventId] = handler;
            return unsubscribe;
          }),
          dispatch: jest.fn(),
          unsubscribe: jest.fn(),
        };

        mockLogger.warn.mockClear();
        hooks.setEventBus(capturingBus);
        hooks.subscribeToInvalidationEvents();

        hooks.setEntityNameCacheEntry('entity-2', 'Name');
        expect(hooks.getCacheSnapshot().entityName.has('entity-2')).toBe(true);

        handlers[COMPONENT_ADDED_ID]({ payload: {} });
        expect(hooks.getCacheSnapshot().entityName.has('entity-2')).toBe(true);

        handlers[COMPONENT_REMOVED_ID]({ payload: {} });
        expect(hooks.getCacheSnapshot().entityName.has('entity-2')).toBe(true);

        hooks.setEntityNameCacheEntry('entity-2', 'Name');
        handlers[COMPONENT_ADDED_ID]({
          payload: {
            componentTypeId: NAME_COMPONENT_ID,
            entity: { id: 'entity-2' },
          },
        });

        expect(hooks.getCacheSnapshot().entityName.has('entity-2')).toBe(false);

        hooks.setEventBus(null);
      });
    });

    describe('Error Handling', () => {
      it('should handle gender detection errors gracefully', async () => {
        const mockEntity = {
          id: 'broken',
          componentTypeIds: ['core:name'],
          getComponentData: jest.fn(() => {
            throw new Error('Component access failed');
          }),
        };

        mockActivityIndex.findActivitiesForEntity.mockReturnValue([
          {
            type: 'inline',
            template: '{actor} exists',
            priority: 60,
          },
        ]);

        mockAnatomyFormattingService.getActivityIntegrationConfig.mockReturnValue(
          {
            prefix: 'Activity: ',
            suffix: '',
            separator: '. ',
            nameResolution: {
              usePronounsWhenAvailable: true,
            },
          }
        );

        mockEntityManager.getEntityInstance.mockReturnValue(mockEntity);

        const result = await service.generateActivityDescription('broken');
        expect(result).toBeTruthy();
        expect(mockLogger.warn).toHaveBeenCalled();
      });

      it('returns empty string and logs when entity lookup fails', async () => {
        mockEntityManager.getEntityInstance.mockReturnValueOnce(null);

        const description =
          await service.generateActivityDescription('missing');

        expect(description).toBe('');
        expect(mockLogger.warn).toHaveBeenCalledWith(
          expect.stringContaining('missing')
        );
      });

      it('continues processing when inline metadata parsing throws', async () => {
        const entity = {
          id: 'jon',
          componentTypeIds: ['comp1', 'comp2'],
          getComponentData: jest.fn((componentId) => {
            if (componentId === 'comp1') {
              return {
                activityMetadata: {
                  shouldDescribeInActivity: true,
                  template: '{actor} is invalid',
                },
                get entityId() {
                  throw new Error('Broken inline metadata');
                },
              };
            }

            if (componentId === 'comp2') {
              return {
                entityId: 'valid-target',
                activityMetadata: {
                  shouldDescribeInActivity: true,
                  template: '{actor} is valid',
                  priority: 75,
                },
              };
            }

            return null;
          }),
          hasComponent: jest.fn().mockReturnValue(false),
        };

        mockEntityManager.getEntityInstance.mockReturnValue(entity);
        mockActivityIndex.findActivitiesForEntity.mockReturnValue([]);

        const description = await service.generateActivityDescription('jon');

        expect(description).toContain('valid');
        expect(mockLogger.error).toHaveBeenCalledWith(
          expect.stringContaining('comp1'),
          expect.any(Error)
        );
      });

      it('uses default formatting config when service throws', async () => {
        mockAnatomyFormattingService.getActivityIntegrationConfig.mockImplementation(
          () => {
            throw new Error('Config error');
          }
        );

        mockActivityIndex.findActivitiesForEntity.mockReturnValue([
          {
            actorId: 'jon',
            description: 'performs a valid action',
            priority: 50,
          },
        ]);

        mockEntityManager.getEntityInstance.mockImplementation((id) => ({
          id,
          componentTypeIds: [],
          hasComponent: jest.fn().mockReturnValue(false),
          getComponentData: jest.fn((componentId) => {
            if (componentId === 'core:name') {
              return { text: id };
            }
            return null;
          }),
        }));

        const description = await service.generateActivityDescription('jon');

        expect(description).toMatch(/^Activity:/);
        expect(mockLogger.warn).toHaveBeenCalledWith(
          expect.stringContaining('Failed to get activity integration config'),
          expect.any(Error)
        );
      });

      it('falls back to entityId when name resolution fails', () => {
        mockEntityManager.getEntityInstance.mockImplementation(() => {
          throw new Error('Entity manager error');
        });

        const hooks = service.getTestHooks();
        expect(hooks.resolveEntityName).toBeDefined();

        const name = hooks.resolveEntityName('entity_id');

        expect(name).toBe('entity_id');
        expect(mockLogger.debug).toHaveBeenCalledWith(
          expect.stringContaining('entity_id'),
          expect.any(Error)
        );
      });

      it('dispatches error events when eventBus is provided', async () => {
        const serviceWithEventBus = new ActivityDescriptionService({
          logger: mockLogger,
          entityManager: mockEntityManager,
          anatomyFormattingService: mockAnatomyFormattingService,
          jsonLogicEvaluationService: mockJsonLogicEvaluationService,
          activityIndex: mockActivityIndex,
          eventBus: mockEventBus,
        });

        mockEntityManager.getEntityInstance.mockImplementation(() => {
          throw new Error('Critical error');
        });

        await serviceWithEventBus.generateActivityDescription('jon');

        expect(mockEventBus.dispatch).toHaveBeenCalledWith(
          expect.objectContaining({
            type: 'ACTIVITY_DESCRIPTION_ERROR',
            payload: expect.objectContaining({ entityId: 'jon' }),
          })
        );
      });

      it('returns empty string on cascading failures without throwing', async () => {
        mockEntityManager.getEntityInstance.mockImplementation(() => {
          throw new Error('Entity error');
        });

        mockAnatomyFormattingService.getActivityIntegrationConfig.mockImplementation(
          () => {
            throw new Error('Config error');
          }
        );

        const description = await service.generateActivityDescription('jon');

        expect(description).toBe('');
      });
    });

    describe('edge case handling (ACTDESC-022)', () => {
      it('returns an empty string when no activities exist', async () => {
        mockActivityIndex.findActivitiesForEntity.mockReturnValueOnce([]);

        const description = await service.generateActivityDescription('jon');

        expect(description).toBe('');
      });

      it('deduplicates duplicate metadata before formatting', () => {
        const hooks = service.getTestHooks();
        const activities = [
          { template: '{actor} waves', targetEntityId: 'alicia', priority: 70 },
          { template: '{actor} waves', targetEntityId: 'alicia', priority: 80 },
        ];

        const deduplicated = hooks.deduplicateActivitiesBySignature(activities);

        expect(deduplicated).toHaveLength(1);
        expect(deduplicated[0].priority).toBe(80);
      });

      it('truncates extremely long descriptions', () => {
        const hooks = service.getTestHooks();
        const longDescription =
          'Activity: ' + 'Jon is doing something. '.repeat(50);

        const truncated = hooks.truncateDescription(longDescription, 500);

        expect(truncated.length).toBeLessThanOrEqual(500);
        expect(truncated.endsWith('.') || truncated.endsWith('...')).toBe(true);
      });

      it('sanitises entity names with special characters', () => {
        const hooks = service.getTestHooks();

        const sanitized = hooks.sanitizeEntityName('  Jon\x00Ureña  ');

        expect(sanitized).toBe('JonUreña');
      });

      it('uses reflexive pronouns for self-targeting activities', async () => {
        mockAnatomyFormattingService.getActivityIntegrationConfig.mockImplementation(
          () => ({
            enabled: true,
            prefix: 'Activity: ',
            suffix: '.',
            separator: '. ',
            maxActivities: 10,
            enableContextAwareness: false,
            maxDescriptionLength: 500,
            deduplicateActivities: true,
            nameResolution: {
              usePronounsWhenAvailable: true,
              preferReflexivePronouns: true,
            },
          })
        );

        mockActivityIndex.findActivitiesForEntity.mockReturnValueOnce([
          {
            type: 'inline',
            template: '{actor} admires {target}',
            targetEntityId: 'jon',
            priority: 50,
          },
        ]);

        mockEntityManager.getEntityInstance.mockImplementation((id) => {
          if (id === 'jon') {
            return {
              id: 'jon',
              componentTypeIds: [],
              hasComponent: jest.fn().mockReturnValue(false),
              getComponentData: jest.fn((componentId) => {
                if (componentId === 'core:name') {
                  return { text: 'Jon Ureña' };
                }
                if (componentId === 'core:gender') {
                  return { value: 'male' };
                }
                return null;
              }),
            };
          }

          return null;
        });

        const description = await service.generateActivityDescription('jon');

        expect(description.startsWith('Activity: Jon Ureña')).toBe(true);
        expect(description).toContain('admires');
        expect(description).toContain('himself');
        expect(description.trim().endsWith('.')).toBe(true);
      });

      it('falls back gracefully when a target entity is missing', async () => {
        mockActivityIndex.findActivitiesForEntity.mockReturnValueOnce([
          {
            type: 'inline',
            template: '{actor} greets {target}',
            targetEntityId: 'missing-entity',
            priority: 40,
          },
        ]);

        mockEntityManager.getEntityInstance.mockImplementation((id) => {
          if (id === 'jon') {
            return {
              id: 'jon',
              componentTypeIds: [],
              hasComponent: jest.fn().mockReturnValue(false),
              getComponentData: jest.fn((componentId) => {
                if (componentId === 'core:name') {
                  return { text: 'Jon Ureña' };
                }
                return null;
              }),
            };
          }

          return null;
        });

        const description = await service.generateActivityDescription('jon');

        expect(description.startsWith('Activity: Jon Ureña')).toBe(true);
        expect(description).toContain('greets');
        expect(description).toContain('missing-entity');
        expect(description.trim().endsWith('.')).toBe(true);
      });
    });

    describe('cache invalidation', () => {
      let eventBus;
      let serviceWithEventBus;
      let hooks;
      let entityName;
      let entity;

      beforeEach(() => {
        eventBus = new EventBus({ logger: mockLogger });
        entityName = 'Jon Ureña';
        entity = {
          id: 'jon',
          componentTypeIds: [
            NAME_COMPONENT_ID,
            'activity:description_metadata',
            'activity:metadata_source',
          ],
          hasComponent: jest.fn(
            (componentId) => componentId === 'activity:description_metadata'
          ),
          getComponentData: jest.fn((componentId) => {
            if (componentId === NAME_COMPONENT_ID) {
              return { text: entityName };
            }
            if (componentId === 'core:gender') {
              return { value: 'male' };
            }
            if (componentId === 'activity:description_metadata') {
              return {
                sourceComponent: 'activity:metadata_source',
                template: '{actor} trains',
                verb: 'trains',
                descriptionType: 'training',
                grouping: { groupKey: 'training' },
              };
            }
            if (componentId === 'activity:metadata_source') {
              return { entityId: 'jon' };
            }
            return null;
          }),
        };

        mockEntityManager.getEntityInstance.mockImplementation((id) => {
          if (id === 'jon') {
            return entity;
          }
          return {
            id,
            componentTypeIds: [NAME_COMPONENT_ID],
            hasComponent: jest.fn(() => false),
            getComponentData: jest.fn((componentId) => {
              if (componentId === NAME_COMPONENT_ID) {
                return { text: id };
              }
              if (componentId === 'core:gender') {
                return { value: 'neutral' };
              }
              return null;
            }),
          };
        });

        mockActivityIndex.findActivitiesForEntity.mockReturnValue([
          {
            actorId: 'jon',
            template: '{actor} trains hard',
            description: 'trains hard',
            priority: 100,
            type: 'inline',
          },
        ]);

        serviceWithEventBus = new ActivityDescriptionService({
          logger: mockLogger,
          entityManager: mockEntityManager,
          anatomyFormattingService: mockAnatomyFormattingService,
          jsonLogicEvaluationService: mockJsonLogicEvaluationService,
          activityIndex: mockActivityIndex,
          eventBus,
        });

        hooks = serviceWithEventBus.getTestHooks();
      });

      afterEach(() => {
        serviceWithEventBus.destroy();
      });

      it('invalidates name cache when a name component is updated', async () => {
        hooks.setEntityNameCacheEntry('jon', 'Jon Ureña');

        await eventBus.dispatch(COMPONENT_ADDED_ID, {
          entity: { id: 'jon' },
          componentTypeId: NAME_COMPONENT_ID,
        });

        expect(hooks.getCacheSnapshot().entityName.has('jon')).toBe(false);
      });

      it('invalidates gender cache when the gender component changes', async () => {
        hooks.setGenderCacheEntry('jon', 'male');

        await eventBus.dispatch(COMPONENT_ADDED_ID, {
          entity: { id: 'jon' },
          componentTypeId: 'core:gender',
        });

        expect(hooks.getCacheSnapshot().gender.has('jon')).toBe(false);
      });

      it('invalidates activity cache when metadata updates', async () => {
        hooks.setActivityIndexCacheEntry('jon', {
          signature: 'abc',
          index: {},
        });

        await eventBus.dispatch(COMPONENT_ADDED_ID, {
          entity: { id: 'jon' },
          componentTypeId: 'activity:description_metadata',
        });

        expect(hooks.getCacheSnapshot().activityIndex.has('jon')).toBe(false);
      });

      it('invalidates caches when monitored components are removed', async () => {
        hooks.setEntityNameCacheEntry('jon', 'Jon');
        hooks.setGenderCacheEntry('jon', 'male');
        hooks.setActivityIndexCacheEntry('jon', {
          signature: 'abc',
          index: {},
        });

        await eventBus.dispatch(COMPONENT_REMOVED_ID, {
          entity: { id: 'jon' },
          componentTypeId: NAME_COMPONENT_ID,
        });

        expect(hooks.getCacheSnapshot().entityName.has('jon')).toBe(false);

        hooks.setGenderCacheEntry('jon', 'male');
        await eventBus.dispatch(COMPONENT_REMOVED_ID, {
          entity: { id: 'jon' },
          componentTypeId: 'core:gender',
        });

        expect(hooks.getCacheSnapshot().gender.has('jon')).toBe(false);

        hooks.setActivityIndexCacheEntry('jon', {
          signature: 'abc',
          index: {},
        });
        await eventBus.dispatch(COMPONENT_REMOVED_ID, {
          entity: { id: 'jon' },
          componentTypeId: 'activity:description_metadata',
        });

        expect(hooks.getCacheSnapshot().activityIndex.has('jon')).toBe(false);
      });

      it('invalidates all caches when an entity is removed', async () => {
        hooks.setEntityNameCacheEntry('jon', 'Jon');
        hooks.setGenderCacheEntry('jon', 'male');
        hooks.setActivityIndexCacheEntry('jon', {
          signature: 'abc',
          index: {},
        });

        await eventBus.dispatch(ENTITY_REMOVED_ID, {
          entity: { id: 'jon' },
        });

        const snapshot = hooks.getCacheSnapshot();
        expect(snapshot.entityName.has('jon')).toBe(false);
        expect(snapshot.gender.has('jon')).toBe(false);
        expect(snapshot.activityIndex.has('jon')).toBe(false);
      });

      it('supports batch invalidation helpers', () => {
        hooks.setEntityNameCacheEntry('jon', 'Jon');
        hooks.setEntityNameCacheEntry('alicia', 'Alicia');
        hooks.setEntityNameCacheEntry('bobby', 'Bobby');

        serviceWithEventBus.invalidateEntities(['jon', 'alicia']);

        const snapshot = hooks.getCacheSnapshot().entityName;
        expect(snapshot.has('jon')).toBe(false);
        expect(snapshot.has('alicia')).toBe(false);
        expect(snapshot.has('bobby')).toBe(true);
      });

      it('supports selective cache invalidation', () => {
        hooks.setEntityNameCacheEntry('jon', 'Jon');
        hooks.setGenderCacheEntry('jon', 'male');
        hooks.setActivityIndexCacheEntry('jon', {
          signature: 'abc',
          index: {},
        });

<<<<<<< HEAD
    it('warns when invalidateEntities receives non-array input', () => {
      mockLogger.warn.mockClear();

      serviceWithEventBus.invalidateEntities('jon');

      expect(mockLogger.warn).toHaveBeenCalledWith(
        'ActivityDescriptionService: invalidateEntities called with non-array'
      );
    });

    it('supports selective cache invalidation', () => {
      hooks.setEntityNameCacheEntry('jon', 'Jon');
      hooks.setGenderCacheEntry('jon', 'male');
      hooks.setActivityIndexCacheEntry('jon', { signature: 'abc', index: {} });
=======
        serviceWithEventBus.invalidateCache('jon', 'name');
>>>>>>> 8f338e2f

        const snapshot = hooks.getCacheSnapshot();
        expect(snapshot.entityName.has('jon')).toBe(false);
        expect(snapshot.gender.has('jon')).toBe(true);
        expect(snapshot.activityIndex.has('jon')).toBe(true);
      });

      it('unsubscribes from cache invalidation events on destroy', () => {
        const before = eventBus.listenerCount(COMPONENT_ADDED_ID);

<<<<<<< HEAD
    it('invalidates gender and activity caches and warns on unknown types', () => {
      mockLogger.warn.mockClear();

      hooks.setGenderCacheEntry('jon', 'male');
      serviceWithEventBus.invalidateCache('jon', 'gender');
      expect(hooks.getCacheSnapshot().gender.has('jon')).toBe(false);

      hooks.setActivityIndexCacheEntry('jon', {
        signature: 'sig',
        index: {
          byTarget: new Map(),
          byPriority: [],
          byGroupKey: new Map(),
          all: [],
        },
      });
      serviceWithEventBus.invalidateCache('jon', 'activity');
      expect(hooks.getCacheSnapshot().activityIndex.has('jon')).toBe(false);

      hooks.setEntityNameCacheEntry('jon', 'Jon');
      hooks.setGenderCacheEntry('jon', 'male');
      hooks.setActivityIndexCacheEntry('jon', {
        signature: 'sig',
        index: {
          byTarget: new Map(),
          byPriority: [],
          byGroupKey: new Map(),
          all: [],
        },
      });
      serviceWithEventBus.invalidateCache('jon', 'all');

      const snapshot = hooks.getCacheSnapshot();
      expect(snapshot.entityName.has('jon')).toBe(false);
      expect(snapshot.gender.has('jon')).toBe(false);
      expect(snapshot.activityIndex.has('jon')).toBe(false);

      serviceWithEventBus.invalidateCache('jon', 'unknown');
      expect(mockLogger.warn).toHaveBeenCalledWith(
        'ActivityDescriptionService: Unknown cache type: unknown'
      );
    });

    it('logs a warning if unsubscribe handlers throw during destroy', () => {
      const unsubscribe = jest.fn(() => {
        throw new Error('unsubscribe failed');
      });

      const throwingBus = {
        subscribe: jest.fn(() => unsubscribe),
        dispatch: jest.fn(),
        unsubscribe: jest.fn(),
      };

      const localService = new ActivityDescriptionService({
        logger: mockLogger,
        entityManager: mockEntityManager,
        anatomyFormattingService: mockAnatomyFormattingService,
        jsonLogicEvaluationService: mockJsonLogicEvaluationService,
        activityIndex: mockActivityIndex,
        eventBus: throwingBus,
      });

      mockLogger.warn.mockClear();
      localService.destroy();

      expect(mockLogger.warn).toHaveBeenCalledWith(
        'ActivityDescriptionService: Failed to unsubscribe cache invalidation handler',
        expect.any(Error)
      );
    });

    it('unsubscribes from cache invalidation events on destroy', () => {
      const before = eventBus.listenerCount(COMPONENT_ADDED_ID);
=======
        serviceWithEventBus.destroy();
>>>>>>> 8f338e2f

        const after = eventBus.listenerCount(COMPONENT_ADDED_ID);
        expect(after).toBeLessThan(before);
      });

      it('refreshes caches after invalidation when generating descriptions', async () => {
        await serviceWithEventBus.generateActivityDescription('jon');
        expect(hooks.getCacheSnapshot().entityName.get('jon')?.value).toBe(
          'Jon Ureña'
        );

        entityName = 'Jon "Red" Ureña';

        await eventBus.dispatch(COMPONENT_ADDED_ID, {
          entity: { id: 'jon' },
          componentTypeId: NAME_COMPONENT_ID,
        });

        await serviceWithEventBus.generateActivityDescription('jon');

        expect(hooks.getCacheSnapshot().entityName.get('jon')?.value).toBe(
          'Jon "Red" Ureña'
        );
      });

      it('does not leak listeners when services are created and destroyed repeatedly', () => {
        serviceWithEventBus.destroy();

        for (let i = 0; i < 50; i++) {
          const tempService = new ActivityDescriptionService({
            logger: mockLogger,
            entityManager: mockEntityManager,
            anatomyFormattingService: mockAnatomyFormattingService,
            jsonLogicEvaluationService: mockJsonLogicEvaluationService,
            activityIndex: mockActivityIndex,
            eventBus,
          });
          tempService.destroy();
        }

        expect(eventBus.listenerCount(COMPONENT_ADDED_ID)).toBeLessThan(10);
      });
    });
  });
});<|MERGE_RESOLUTION|>--- conflicted
+++ resolved
@@ -5118,6 +5118,16 @@
         expect(snapshot.has('bobby')).toBe(true);
       });
 
+    it('warns when invalidateEntities receives non-array input', () => {
+      mockLogger.warn.mockClear();
+
+      serviceWithEventBus.invalidateEntities('jon');
+
+      expect(mockLogger.warn).toHaveBeenCalledWith(
+        'ActivityDescriptionService: invalidateEntities called with non-array'
+      );
+    });
+
       it('supports selective cache invalidation', () => {
         hooks.setEntityNameCacheEntry('jon', 'Jon');
         hooks.setGenderCacheEntry('jon', 'male');
@@ -5126,24 +5136,7 @@
           index: {},
         });
 
-<<<<<<< HEAD
-    it('warns when invalidateEntities receives non-array input', () => {
-      mockLogger.warn.mockClear();
-
-      serviceWithEventBus.invalidateEntities('jon');
-
-      expect(mockLogger.warn).toHaveBeenCalledWith(
-        'ActivityDescriptionService: invalidateEntities called with non-array'
-      );
-    });
-
-    it('supports selective cache invalidation', () => {
-      hooks.setEntityNameCacheEntry('jon', 'Jon');
-      hooks.setGenderCacheEntry('jon', 'male');
-      hooks.setActivityIndexCacheEntry('jon', { signature: 'abc', index: {} });
-=======
         serviceWithEventBus.invalidateCache('jon', 'name');
->>>>>>> 8f338e2f
 
         const snapshot = hooks.getCacheSnapshot();
         expect(snapshot.entityName.has('jon')).toBe(false);
@@ -5151,10 +5144,6 @@
         expect(snapshot.activityIndex.has('jon')).toBe(true);
       });
 
-      it('unsubscribes from cache invalidation events on destroy', () => {
-        const before = eventBus.listenerCount(COMPONENT_ADDED_ID);
-
-<<<<<<< HEAD
     it('invalidates gender and activity caches and warns on unknown types', () => {
       mockLogger.warn.mockClear();
 
@@ -5229,9 +5218,8 @@
 
     it('unsubscribes from cache invalidation events on destroy', () => {
       const before = eventBus.listenerCount(COMPONENT_ADDED_ID);
-=======
+
         serviceWithEventBus.destroy();
->>>>>>> 8f338e2f
 
         const after = eventBus.listenerCount(COMPONENT_ADDED_ID);
         expect(after).toBeLessThan(before);
