--- conflicted
+++ resolved
@@ -25,28 +25,6 @@
   /** @type {TurnManager} */
   turnManager;
 
-<<<<<<< HEAD
-  constructor() {
-    this.logger = createMockLogger();
-    this.entityManager = createMockEntityManager();
-    // Use the existing activeEntities map from the mock, don't reassign it
-    this.entityManager.getEntityInstance = jest.fn((id) =>
-      this.entityManager.activeEntities.get(id)
-    );
-
-    this.turnOrderService = {
-      isEmpty: jest.fn(),
-      getNextEntity: jest.fn(),
-      startNewRound: jest.fn(),
-      clearCurrentRound: jest.fn(),
-    };
-
-    this.turnHandlerResolver = {
-      resolveHandler: jest.fn(),
-    };
-
-    this.dispatcher = createMockValidatedEventBus();
-=======
   constructor(overrides = {}) {
     super();
     this.initializeFromFactories({
@@ -73,7 +51,6 @@
         },
       dispatcher: () => overrides.dispatcher ?? createMockValidatedEventBus(),
     });
->>>>>>> 9886afb9
 
     const TurnManagerClass = overrides.TurnManagerClass ?? TurnManager;
     const tmOptions = overrides.turnManagerOptions ?? {};
