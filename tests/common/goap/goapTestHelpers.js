--- conflicted
+++ resolved
@@ -88,16 +88,11 @@
     this.goalManager = this.container.resolve(goapTokens.IGoalManager);
     this.simplePlanner = this.container.resolve(goapTokens.ISimplePlanner);
     this.planCache = this.container.resolve(goapTokens.IPlanCache);
-<<<<<<< HEAD
-    // IGoapDecisionProvider is registered with an async factory, so we need to await it
-    this.goapDecisionProvider = await this.container.resolve(tokens.IGoapDecisionProvider);
-=======
     // IGoapDecisionProvider uses an async factory, so we need to await it
     const goapDecisionProviderPromise = this.container.resolve(tokens.IGoapDecisionProvider);
     this.goapDecisionProvider = goapDecisionProviderPromise instanceof Promise
       ? await goapDecisionProviderPromise
       : goapDecisionProviderPromise;
->>>>>>> 6e06d6a1
     this.availableActionsProvider = this.container.resolve(tokens.IAvailableActionsProvider);
     this.actionDiscoveryService = this.container.resolve(tokens.IActionDiscoveryService);
 
