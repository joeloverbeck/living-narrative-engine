--- conflicted
+++ resolved
@@ -362,16 +362,10 @@
    */
   static async loadConditionFile(modId, identifier) {
     const actionName = extractActionName(identifier);
-<<<<<<< HEAD
     const targetModId = identifier.includes(':')
       ? identifier.split(':')[0]
       : modId;
     const effectiveModId = targetModId || modId;
-=======
-    const effectiveModId = identifier.includes(':')
-      ? identifier.split(':')[0]
-      : modId;
->>>>>>> e362f862
     const errors = [];
 
     // Generate fullActionId for conditions - use hyphens instead of underscores
