/**
 * @file Factory for creating specialized mod test environments
 * @description Provides high-level test environment creation for common mod testing scenarios with auto-loading capabilities
 */

import process from 'node:process';
import { createRequire } from 'node:module';

import { jest } from '@jest/globals';
import { createRuleTestEnvironment } from '../engine/systemLogicTestEnv.js';
import { expandMacros } from '../../../src/utils/macroUtils.js';
import logSuccessMacro from '../../../data/mods/core/macros/logSuccessAndEndTurn.macro.json';
import displaySuccessMacro from '../../../data/mods/core/macros/displaySuccessAndEndTurn.macro.json';
import { ATTEMPT_ACTION_ID } from '../../../src/constants/eventIds.js';
import { promises as fs } from 'fs';
import { resolve } from 'path';

import { ModTestHandlerFactory } from './ModTestHandlerFactory.js';
import { ModEntityBuilder, ModEntityScenarios } from './ModEntityBuilder.js';
import { ModAssertionHelpers } from './ModAssertionHelpers.js';
import {
  createActionValidationProxy,
  createRuleValidationProxy,
} from './actionValidationProxy.js';
import { DiscoveryDiagnostics } from './discoveryDiagnostics.js';
import {
  validateActionExecution,
  ActionValidationError,
} from './actionExecutionValidator.js';

const localRequire = createRequire(import.meta.url);

/**
 * File naming conventions for auto-loading mod files
 */
const MOD_FILE_CONVENTIONS = {
  // Rule file patterns (using underscore naming)
  rules: [
    'data/mods/{modId}/rules/{actionName}.rule.json', // e.g., kiss_cheek.rule.json
    'data/mods/{modId}/rules/handle_{actionName}.rule.json', // e.g., handle_kiss_cheek.rule.json
    'data/mods/{modId}/rules/{fullActionId}.rule.json', // e.g., intimacy_kiss_cheek.rule.json
  ],

  // Condition file patterns (using hyphen naming)
  conditions: [
    'data/mods/{modId}/conditions/event-is-action-{actionName}.condition.json', // e.g., event-is-action-kiss-cheek.condition.json
    'data/mods/{modId}/conditions/{actionName}.condition.json', // e.g., kiss-cheek.condition.json
    'data/mods/{modId}/conditions/event-is-action-{fullActionId}.condition.json', // e.g., event-is-action-intimacy-kiss-cheek.condition.json
  ],
};

/**
 * Extracts action name from full action ID
 *
 * @param {string} actionId - Action ID (e.g., 'intimacy:kiss_cheek')
 * @returns {string} Action name (e.g., 'kiss_cheek')
 */
function extractActionName(actionId) {
  return actionId.includes(':') ? actionId.split(':')[1] : actionId;
}

/**
 * Factory class for creating specialized mod test environments.
 *
 * Provides high-level abstractions for setting up common mod testing scenarios,
 * eliminating the boilerplate setup required in individual test files.
 *
 * Enhanced with auto-loading capabilities to reduce manual file imports while
 * maintaining full backward compatibility.
 */
export class ModTestFixture {
  /**
   * Creates a test fixture for a mod action.
   *
   * Enhanced version that supports auto-loading of rule and condition files
   * when they are not provided, while maintaining full backward compatibility.
   *
   * @param {string} modId - The mod identifier (e.g., 'intimacy', 'positioning')
   * @param {string} actionId - The action identifier (e.g., 'kiss_cheek', 'kneel_before')
   * @param {object|null} [ruleFile] - The rule definition JSON (auto-loaded if null/undefined)
   * @param {object|null} [conditionFile] - The condition definition JSON (auto-loaded if null/undefined)
   * @param {object} [options] - Additional configuration options
   * @returns {Promise<ModActionTestFixture>} Configured test fixture for the action
   * @throws {Error} If auto-loading fails when files are not provided
   */
  static async forAction(
    modId,
    actionId,
    ruleFile = null,
    conditionFile = null,
    options = {}
  ) {
    try {
      let finalRuleFile = ruleFile;
      let finalConditionFile = conditionFile;

      // Auto-load files if not provided
      if (!finalRuleFile || !finalConditionFile) {
        // Load only the missing files
        if (!finalRuleFile && !finalConditionFile) {
          // Both files missing - load both
          const loaded = await this.loadModFiles(modId, actionId);
          finalRuleFile = loaded.ruleFile;
          finalConditionFile = loaded.conditionFile;
        } else {
          // Partial loading - load individual files as needed
          if (!finalRuleFile) {
            try {
              finalRuleFile = await this.loadRuleFile(modId, actionId);
            } catch {
              throw new Error(
                `Could not auto-load rule file for ${modId}:${actionId}`
              );
            }
          }

          if (!finalConditionFile) {
            try {
              finalConditionFile = await this.loadConditionFile(
                modId,
                actionId
              );
            } catch {
              throw new Error(
                `Could not auto-load condition file for ${modId}:${actionId}`
              );
            }
          }
        }
      }

      // Use existing ModActionTestFixture constructor
      const fixture = new ModActionTestFixture(
        modId,
        actionId,
        finalRuleFile,
        finalConditionFile,
        options
      );

      // Setup environment must be called after construction since it's async
      await fixture.initialize();

      return fixture;
    } catch (error) {
      throw new Error(
        `ModTestFixture.forAction failed for ${modId}:${actionId}: ${error.message}`
      );
    }
  }

  /**
   * Creates a test fixture for a mod rule.
   *
   * Enhanced version that supports auto-loading of rule and condition files
   * when they are not provided, while maintaining full backward compatibility.
   *
   * @param {string} modId - The mod identifier
   * @param {string} ruleId - The rule identifier
   * @param {object|null} [ruleFile] - The rule definition JSON (auto-loaded if null/undefined)
   * @param {object|null} [conditionFile] - The condition definition JSON (auto-loaded if null/undefined)
   * @param {object} [options] - Additional configuration options
   * @returns {Promise<ModRuleTestFixture>} Configured test fixture for the rule
   * @throws {Error} If auto-loading fails when files are not provided
   */
  static async forRule(
    modId,
    ruleId,
    ruleFile = null,
    conditionFile = null,
    options = {}
  ) {
    try {
      let finalRuleFile = ruleFile;
      let finalConditionFile = conditionFile;

      // Auto-load files if not provided
      if (!finalRuleFile || !finalConditionFile) {
        // Load only the missing files
        if (!finalRuleFile && !finalConditionFile) {
          // Both files missing - load both
          const loaded = await this.loadModFiles(modId, ruleId);
          finalRuleFile = loaded.ruleFile;
          finalConditionFile = loaded.conditionFile;
        } else {
          // Partial loading - load individual files as needed
          if (!finalRuleFile) {
            try {
              finalRuleFile = await this.loadRuleFile(modId, ruleId);
            } catch {
              throw new Error(
                `Could not auto-load rule file for ${modId}:${ruleId}`
              );
            }
          }

          if (!finalConditionFile) {
            try {
              finalConditionFile = await this.loadConditionFile(modId, ruleId);
            } catch {
              throw new Error(
                `Could not auto-load condition file for ${modId}:${ruleId}`
              );
            }
          }
        }
      }

      // Use existing ModRuleTestFixture constructor
      const fixture = new ModRuleTestFixture(
        modId,
        ruleId,
        finalRuleFile,
        finalConditionFile,
        options
      );

      // Setup environment must be called after construction since it's async
      await fixture.initialize();

      return fixture;
    } catch (error) {
      throw new Error(
        `ModTestFixture.forRule failed for ${modId}:${ruleId}: ${error.message}`
      );
    }
  }

  /**
   * Creates a test fixture for a specific mod category.
   *
   * @param {string} categoryName - The mod category (e.g., 'positioning', 'intimacy')
   * @param {object} options - Configuration options
   * @returns {ModCategoryTestFixture} Configured test fixture for the category
   */
  static forCategory(categoryName, options = {}) {
    return new ModCategoryTestFixture(categoryName, options);
  }

  /**
   * Creates a test fixture for a mod action with explicit auto-loading.
   *
   * This method always attempts to auto-load files and throws clear errors
   * when files cannot be found, making it ideal for new tests.
   *
   * @param {string} modId - The mod identifier (e.g., 'intimacy', 'positioning')
   * @param {string} actionId - The action identifier (e.g., 'kiss_cheek', 'kneel_before')
   * @param {object} [options] - Additional configuration options
   * @returns {Promise<ModActionTestFixture>} Configured test fixture for the action
   * @throws {Error} If files cannot be auto-loaded
   */
  static async forActionAutoLoad(modId, actionId, options = {}) {
    const { ruleFile, conditionFile } = await this.loadModFiles(
      modId,
      actionId
    );
    const fixture = new ModActionTestFixture(
      modId,
      actionId,
      ruleFile,
      conditionFile,
      options
    );
    await fixture.initialize();
    return fixture;
  }

  /**
   * Creates a test fixture for a mod rule with explicit auto-loading.
   *
   * This method always attempts to auto-load files and throws clear errors
   * when files cannot be found, making it ideal for new tests.
   *
   * @param {string} modId - The mod identifier
   * @param {string} ruleId - The rule identifier
   * @param {object} [options] - Additional configuration options
   * @returns {Promise<ModRuleTestFixture>} Configured test fixture for the rule
   * @throws {Error} If files cannot be auto-loaded
   */
  static async forRuleAutoLoad(modId, ruleId, options = {}) {
    const { ruleFile, conditionFile } = await this.loadModFiles(modId, ruleId);
    const fixture = new ModRuleTestFixture(
      modId,
      ruleId,
      ruleFile,
      conditionFile,
      options
    );
    await fixture.initialize();
    return fixture;
  }

  /**
   * Attempts to auto-load rule and condition files without throwing errors.
   *
   * This method is used internally for backward compatibility, returning null
   * values when files cannot be found instead of throwing errors.
   *
   * @param {string} modId - The mod identifier
   * @param {string} identifier - The action or rule identifier
   * @returns {Promise<{ruleFile: object|null, conditionFile: object|null}>} Loaded files or null values
   */
  static async tryAutoLoadFiles(modId, identifier) {
    try {
      return await this.loadModFiles(modId, identifier);
    } catch {
      // Return null to indicate auto-loading failed (for backward compatibility)
      return { ruleFile: null, conditionFile: null };
    }
  }

  /**
   * Loads a single rule file based on naming conventions.
   *
   * @param {string} modId - The mod identifier
   * @param {string} identifier - The action or rule identifier
   * @returns {Promise<object>} Loaded rule file
   * @throws {Error} If file cannot be found
   */
  static async loadRuleFile(modId, identifier) {
    const actionName = extractActionName(identifier);
    const errors = [];

    // Generate fullActionId - if identifier has no namespace, use modId_actionName pattern
    const fullActionId = identifier.includes(':')
      ? identifier.replace(':', '_')
      : `${modId}_${actionName}`;

    // Try to load rule file
    const rulePaths = MOD_FILE_CONVENTIONS.rules.map((pattern) =>
      pattern
        .replace('{modId}', modId)
        .replace('{actionName}', actionName)
        .replace('{fullActionId}', fullActionId)
    );

    for (const rulePath of rulePaths) {
      try {
        const resolvedPath = resolve(rulePath);
        const content = await fs.readFile(resolvedPath, 'utf8');
        return JSON.parse(content);
      } catch (error) {
        errors.push(`Failed to load rule from ${rulePath}: ${error.message}`);
      }
    }

    throw new Error(
      `Could not load rule file for ${modId}:${identifier}. Tried paths: ${rulePaths.join(', ')}`
    );
  }

  /**
   * Loads a single condition file based on naming conventions.
   *
   * @param {string} modId - The mod identifier
   * @param {string} identifier - The action or rule identifier
   * @returns {Promise<object>} Loaded condition file
   * @throws {Error} If file cannot be found
   */
  static async loadConditionFile(modId, identifier) {
    const actionName = extractActionName(identifier);
    const errors = [];

    // Generate fullActionId for conditions - use hyphens instead of underscores
    const fullActionIdForConditions = identifier.includes(':')
      ? identifier.replace(/[:_]/g, '-')
      : `${modId}-${actionName.replace(/_/g, '-')}`;

    // Try to load condition file
    const conditionPaths = MOD_FILE_CONVENTIONS.conditions.map((pattern) =>
      pattern
        .replace('{modId}', modId)
        .replace('{actionName}', actionName.replace(/_/g, '-'))
        .replace('{fullActionId}', fullActionIdForConditions)
    );

    for (const conditionPath of conditionPaths) {
      try {
        const resolvedPath = resolve(conditionPath);
        const content = await fs.readFile(resolvedPath, 'utf8');
        return JSON.parse(content);
      } catch (error) {
        errors.push(
          `Failed to load condition from ${conditionPath}: ${error.message}`
        );
      }
    }

    throw new Error(
      `Could not load condition file for ${modId}:${identifier}. Tried paths: ${conditionPaths.join(', ')}`
    );
  }

  /**
   * Loads mod rule and condition files based on naming conventions.
   *
   * Attempts to find files using established naming patterns from the codebase.
   * Throws descriptive errors with attempted paths when files cannot be found.
   *
   * @param {string} modId - The mod identifier
   * @param {string} identifier - The action or rule identifier
   * @returns {Promise<{ruleFile: object, conditionFile: object}>} Loaded rule and condition files
   * @throws {Error} If files cannot be found with detailed error messages
   */
  static async loadModFiles(modId, identifier) {
    const actionName = extractActionName(identifier);
    const errors = [];
    let ruleFile = null;
    let conditionFile = null;

    // Generate fullActionId - if identifier has no namespace, use modId_actionName pattern
    const fullActionId = identifier.includes(':')
      ? identifier.replace(':', '_')
      : `${modId}_${actionName}`;

    // Try to load rule file
    const rulePaths = MOD_FILE_CONVENTIONS.rules.map((pattern) =>
      pattern
        .replace('{modId}', modId)
        .replace('{actionName}', actionName)
        .replace('{fullActionId}', fullActionId)
    );

    for (const rulePath of rulePaths) {
      try {
        const resolvedPath = resolve(rulePath);
        const content = await fs.readFile(resolvedPath, 'utf8');
        ruleFile = JSON.parse(content);
        break;
      } catch (error) {
        errors.push(`Failed to load rule from ${rulePath}: ${error.message}`);
      }
    }

    // Generate fullActionId for conditions - use hyphens instead of underscores
    const fullActionIdForConditions = identifier.includes(':')
      ? identifier.replace(/[:_]/g, '-')
      : `${modId}-${actionName.replace(/_/g, '-')}`;

    // Try to load condition file
    const conditionPaths = MOD_FILE_CONVENTIONS.conditions.map((pattern) =>
      pattern
        .replace('{modId}', modId)
        .replace('{actionName}', actionName.replace(/_/g, '-')) // Convert all underscores to hyphens for condition files
        .replace('{fullActionId}', fullActionIdForConditions)
    );

    for (const conditionPath of conditionPaths) {
      try {
        const resolvedPath = resolve(conditionPath);
        const content = await fs.readFile(resolvedPath, 'utf8');
        conditionFile = JSON.parse(content);
        break;
      } catch (error) {
        errors.push(
          `Failed to load condition from ${conditionPath}: ${error.message}`
        );
      }
    }

    if (!ruleFile) {
      throw new Error(
        `Could not load rule file for ${modId}:${identifier}. Tried paths: ${rulePaths.join(', ')}`
      );
    }
    if (!conditionFile) {
      throw new Error(
        `Could not load condition file for ${modId}:${identifier}. Tried paths: ${conditionPaths.join(', ')}`
      );
    }

    return { ruleFile, conditionFile };
  }

  /**
   * Returns conventional file paths for a given mod and identifier.
   *
   * This utility method helps with debugging and understanding which
   * paths will be tried during auto-loading.
   *
   * @param {string} modId - The mod identifier
   * @param {string} identifier - The action or rule identifier
   * @returns {{rulePaths: string[], conditionPaths: string[]}} Arrays of conventional paths
   */
  static getConventionalPaths(modId, identifier) {
    const actionName = extractActionName(identifier);

    // Generate fullActionId - if identifier has no namespace, use modId_actionName pattern
    const fullActionId = identifier.includes(':')
      ? identifier.replace(':', '_')
      : `${modId}_${actionName}`;

    const rulePaths = MOD_FILE_CONVENTIONS.rules.map((pattern) =>
      pattern
        .replace('{modId}', modId)
        .replace('{actionName}', actionName)
        .replace('{fullActionId}', fullActionId)
    );

    // Generate fullActionId for conditions - use hyphens instead of underscores
    const fullActionIdForConditions = identifier.includes(':')
      ? identifier.replace(/[:_]/g, '-')
      : `${modId}-${actionName.replace(/_/g, '-')}`;

    const conditionPaths = MOD_FILE_CONVENTIONS.conditions.map((pattern) =>
      pattern
        .replace('{modId}', modId)
        .replace('{actionName}', actionName.replace(/_/g, '-'))
        .replace('{fullActionId}', fullActionIdForConditions)
    );

    return { rulePaths, conditionPaths };
  }
}

/**
 * Base class for mod test fixtures.
 */
class BaseModTestFixture {
  constructor(modId, options = {}) {
    this.modId = modId;
    this.options = options;
    this.testEnv = null;
    this.diagnostics = null; // Will be created on demand
  }

  /**
   * Sets up the test environment.
   *
   * @param {object} ruleFile - Rule definition
   * @param {object} conditionFile - Condition definition
   * @param {string} conditionId - Condition identifier
   */
  async setupEnvironment(ruleFile, conditionFile, conditionId) {
    const macros = {
      'core:logSuccessAndEndTurn': logSuccessMacro,
      'core:displaySuccessAndEndTurn': displaySuccessMacro,
    };

    // Load action definitions for the mod to enable action discovery
    const actionDefinitions = await this.loadActionDefinitions();

    // Track prerequisite condition references across loaded actions
    const prerequisiteConditionIds = new Set();
    for (const actionDef of actionDefinitions) {
      const prerequisites = actionDef?.prerequisites;
      if (!Array.isArray(prerequisites) || prerequisites.length === 0) {
        continue;
      }

      for (const prereq of prerequisites) {
        if (!prereq) {
          continue;
        }

        if (typeof prereq === 'string') {
          prerequisiteConditionIds.add(prereq);
          continue;
        }

        if (
          typeof prereq.condition_ref === 'string' &&
          prereq.condition_ref.trim().length > 0
        ) {
          prerequisiteConditionIds.add(prereq.condition_ref.trim());
          continue;
        }

        if (
          typeof prereq.conditionId === 'string' &&
          prereq.conditionId.trim().length > 0
        ) {
          prerequisiteConditionIds.add(prereq.conditionId.trim());
          continue;
        }

        const logicConditionRef = prereq?.logic?.condition_ref;
        if (typeof logicConditionRef === 'string' && logicConditionRef.trim()) {
          prerequisiteConditionIds.add(logicConditionRef.trim());
        }
      }
    }

    // Create conditions map for the test environment
    const conditions = {};
    if (conditionFile) {
      // Add both the conditionId and the actual condition file id
      conditions[conditionId] = conditionFile;
      if (conditionFile.id && conditionFile.id !== conditionId) {
        conditions[conditionFile.id] = conditionFile;
      }
    }

<<<<<<< HEAD
    const normalizedActionId = this.actionId.includes(':')
      ? this.actionId
      : `${this.modId}:${this.actionId}`;
    let targetActionDefinition = actionDefinitions.find(
      (definition) => definition.id === normalizedActionId
    );

    if (!targetActionDefinition) {
      const actionFilePath = this.actionId.includes(':')
        ? `data/mods/${this.modId}/actions/${this.actionId.split(':')[1]}.action.json`
        : `data/mods/${this.modId}/actions/${this.actionId}.action.json`;

      try {
        const resolvedPath = resolve(actionFilePath);
        const content = await fs.readFile(resolvedPath, 'utf8');
        targetActionDefinition = JSON.parse(content);
      } catch (error) {
        console.warn(
          `⚠️  Failed to load action definition for ${normalizedActionId} from ${actionFilePath}: ${error.message}`
        );
      }
    }

    if (targetActionDefinition?.prerequisites) {
      const collectConditionRefs = (node, accumulator) => {
        if (!node) {
          return;
        }

        if (Array.isArray(node)) {
          node.forEach((item) => collectConditionRefs(item, accumulator));
          return;
        }

        if (typeof node !== 'object') {
          return;
        }

        if (typeof node.condition_ref === 'string') {
          accumulator.add(node.condition_ref);
        }

        for (const value of Object.values(node)) {
          if (value && typeof value === 'object') {
            collectConditionRefs(value, accumulator);
          }
        }
      };

      const prerequisiteConditionIds = new Set();
      for (const prerequisite of targetActionDefinition.prerequisites) {
        collectConditionRefs(prerequisite, prerequisiteConditionIds);
      }

      for (const prerequisiteConditionId of prerequisiteConditionIds) {
        if (conditions[prerequisiteConditionId]) {
          continue;
        }

        try {
          const loadedCondition = await ModTestFixture.loadConditionFile(
            this.modId,
            prerequisiteConditionId
          );

          if (loadedCondition) {
            conditions[prerequisiteConditionId] = loadedCondition;

            if (
              loadedCondition.id &&
              loadedCondition.id !== prerequisiteConditionId
            ) {
              conditions[loadedCondition.id] = loadedCondition;
            }
          }
        } catch (error) {
          console.warn(
            `⚠️  Failed to auto-load prerequisite condition '${prerequisiteConditionId}' for action ${normalizedActionId}: ${error.message}`
          );
        }
=======
    // Ensure prerequisite conditions are available for evaluation
    for (const prereqConditionId of prerequisiteConditionIds) {
      if (!prereqConditionId || conditions[prereqConditionId]) {
        continue;
      }

      const [modNamespace, conditionNameRaw] = prereqConditionId.split(':');
      if (!modNamespace || !conditionNameRaw) {
        continue;
      }

      const conditionFileName = `${conditionNameRaw
        .replace(/_/g, '-')
        .trim()}.condition.json`;
      const conditionPath = resolve(
        `data/mods/${modNamespace}/conditions/${conditionFileName}`
      );

      try {
        const content = await fs.readFile(conditionPath, 'utf8');
        const parsedCondition = JSON.parse(content);

        conditions[prereqConditionId] = parsedCondition;
        if (
          parsedCondition.id &&
          parsedCondition.id !== prereqConditionId &&
          !conditions[parsedCondition.id]
        ) {
          conditions[parsedCondition.id] = parsedCondition;
        }
      } catch (error) {
        console.warn(
          `⚠️  ModTestFixture: Unable to load prerequisite condition '${prereqConditionId}' from ${conditionPath}: ${error.message}`
        );
>>>>>>> 91d7eeeb
      }
    }

    const handlerFactory = ModTestHandlerFactory.getHandlerFactoryForCategory(
      this.modId
    );

    // Don't pass dataRegistry - let createRuleTestEnvironment create one that uses the expanded rules
    this.testEnv = createRuleTestEnvironment({
      createHandlers: handlerFactory,
      entities: [],
      rules: [ruleFile],  // Pass unexpanded rule - createBaseRuleEnvironment will expand it
      actions: actionDefinitions,
      conditions,  // Pass conditions map instead of dataRegistry
      macros,  // Pass macros for expansion
    });
  }

  /**
   * Loads all action definitions from the mod's actions directory.
   *
   * @returns {Promise<Array<object>>} Array of action definitions
   */
  async loadActionDefinitions() {
    const actionsDir = resolve(`data/mods/${this.modId}/actions`);

    console.log('\n=== LOADING ACTION DEFINITIONS ===');
    console.log('Actions directory:', actionsDir);
    console.log('Mod ID:', this.modId);

    try {
      const files = await fs.readdir(actionsDir);
      console.log('All files in directory:', files);

      const actionFiles = files.filter(f => f.endsWith('.action.json'));
      console.log('Action files (filtered):', actionFiles);

      const actions = await Promise.all(
        actionFiles.map(async (file) => {
          try {
            const filePath = resolve(actionsDir, file);
            const content = await fs.readFile(filePath, 'utf8');
            const parsed = JSON.parse(content);

            // Validate action definition
            try {
              createActionValidationProxy(parsed, `${this.modId}:${file} action`);
            } catch (validationError) {
              console.log(
                `❌ Validation failed for ${file}: ${validationError.message}`
              );
              return null;
            }

            console.log(`✅ Successfully loaded ${file}: ${parsed.id}`);
            return parsed;
          } catch (error) {
            // Silently skip files that can't be loaded
            console.log(`❌ Failed to load ${file}: ${error.message}`);
            return null;
          }
        })
      );

      // Filter out nulls from failed loads
      const validActions = actions.filter(a => a !== null);
      console.log('Total actions loaded:', validActions.length);
      console.log('Action IDs:', validActions.map(a => a.id));
      console.log('=== END LOADING ACTION DEFINITIONS ===\n');

      return validActions;
    } catch (error) {
      // If the actions directory doesn't exist or can't be read, return empty array
      console.log(`❌ Failed to read directory: ${error.message}`);
      console.log('=== END LOADING ACTION DEFINITIONS ===\n');
      return [];
    }
  }

  /**
   * Resets the test environment with new entities.
   *
   * @param {Array<object>} entities - Entities to load
   */
  reset(entities = []) {
    if (this.testEnv) {
      this.testEnv.reset(entities);
    }
  }

  /**
   * Enable diagnostic mode for action discovery debugging
   *
   * @returns {DiscoveryDiagnostics} Diagnostics instance
   */
  enableDiagnostics() {
    if (!this.diagnostics) {
      this.diagnostics = new DiscoveryDiagnostics(this);
    }
    this.diagnostics.enableDiagnostics();
    return this.diagnostics;
  }

  /**
   * Disable diagnostic mode
   */
  disableDiagnostics() {
    if (this.diagnostics) {
      this.diagnostics.disableDiagnostics();
    }
  }

  /**
   * Discover actions with full diagnostic output
   * Useful for debugging why an action doesn't appear
   *
   * @param {string} actorId - Actor to discover for
   * @param {string} [expectedActionId] - Optional action to look for
   * @returns {Array} Discovered actions (synchronous)
   */
  discoverWithDiagnostics(actorId, expectedActionId = null) {
    const diag = this.enableDiagnostics();
    return diag.discoverWithDiagnostics(actorId, expectedActionId);
  }

  /**
   * Creates an entity using a configuration object.
   * Provides a convenient way to create entities without manually instantiating ModEntityBuilder.
   *
   * @param {object} config - Entity configuration
   * @param {string} config.id - Entity ID
   * @param {object} config.components - Components to add to the entity
   * @returns {object} Built entity object
   *
   * @example
   * const entity = testFixture.createEntity({
   *   id: 'actor1',
   *   components: {
   *     'core:name': { text: 'Alice' },
   *     'core:position': { locationId: 'room1' }
   *   }
   * });
   */
  createEntity(config) {
    const { id, components = {} } = config;

    if (!id) {
      throw new Error('ModTestFixture.createEntity: config.id is required');
    }

    if (typeof components !== 'object' || components === null) {
      throw new Error('ModTestFixture.createEntity: config.components must be an object');
    }

    // Create builder with the ID
    const builder = new ModEntityBuilder(id);

    // Add each component using withComponent
    for (const [componentId, componentData] of Object.entries(components)) {
      builder.withComponent(componentId, componentData);
    }

    return builder.build();
  }

  /**
   * Cleans up the test environment.
   */
  cleanup() {
    this.disableDiagnostics();
    if (this.testEnv) {
      this.testEnv.cleanup();
    }
  }

  /**
   * Gets the event bus from the test environment.
   *
   * @returns {object} Event bus instance
   */
  get eventBus() {
    return this.testEnv?.eventBus;
  }

  /**
   * Gets the captured events from the test environment.
   *
   * @returns {Array} Captured events array
   */
  get events() {
    return this.testEnv?.events || [];
  }

  /**
   * Gets the entity manager from the test environment.
   *
   * @returns {object} Entity manager instance
   */
  get entityManager() {
    return this.testEnv?.entityManager;
  }

  /**
   * Gets the logger from the test environment.
   *
   * @returns {object} Logger instance
   */
  get logger() {
    return this.testEnv?.logger;
  }
}

/**
 * Test fixture specialized for mod actions.
 */
export class ModActionTestFixture extends BaseModTestFixture {
  constructor(modId, actionId, ruleFile, conditionFile, options = {}) {
    super(modId, options);
    this.actionId = actionId;

    // Store rule file without validation proxy
    // (Production rules follow rule.schema.json format and are validated by the schema system)
    this.ruleFile = ruleFile;
    this.conditionFile = conditionFile;

    // Validate action definition if provided in options
    if (options.actionDefinition) {
      try {
        createActionValidationProxy(
          options.actionDefinition,
          `${modId}:${actionId} action`
        );
      } catch (err) {
        console.error('\n⚠️  Action validation failed:');
        console.error(err.message);
        throw err;
      }
    }

    // Add actionFile property for compatibility with categoryPatternValidation.test.js
    // This contains the string representation of the action file content
    this.actionFile = ruleFile ? JSON.stringify(ruleFile) : null;

    // Store conditionId for deferred initialization
    this.conditionId = `${modId}:event-is-action-${actionId.replace(`${modId}:`, '').replace(/_/g, '-')}`;
  }

  /**
   * Initialize the test environment asynchronously.
   * Must be called after construction since setupEnvironment is now async.
   *
   * @returns {Promise<void>}
   */
  async initialize() {
    await this.setupEnvironment(this.ruleFile, this.conditionFile, this.conditionId);
  }

  /**
   * Creates a standard actor-target setup for the action.
   *
   * @param {Array<string>} [names] - Names for actor and target
   * @param {object} [options] - Additional options
   * @returns {object} Object with actor and target entities
   */
  createStandardActorTarget(names = ['Alice', 'Bob'], options = {}) {
    const scenario = ModEntityScenarios.createActorTargetPair({
      names,
      location: 'room1',
      closeProximity: true,
      ...options,
    });

    const entities = [scenario.actor, scenario.target];

    // Add room if needed
    if (options.includeRoom !== false) {
      entities.unshift(ModEntityScenarios.createRoom('room1', 'Test Room'));
    }

    this.reset(entities);
    return scenario;
  }

  /**
   * Creates close actors scenario (common for intimacy and positioning tests).
   *
   * @param {Array<string>} [names] - Actor names
   * @param {object} [options] - Additional options
   * @returns {object} Object with actor and target entities
   */
  createCloseActors(names = ['Alice', 'Bob'], options = {}) {
    return this.createStandardActorTarget(names, {
      closeProximity: true,
      ...options,
    });
  }

  /**
   * Creates anatomy scenario for body-related actions.
   *
   * @param {Array<string>} [names] - Actor names
   * @param {Array<string>} [bodyParts] - Body part types
   * @param {object} [options] - Additional options
   * @returns {object} Object with entities and body parts
   */
  createAnatomyScenario(
    names = ['Alice', 'Bob'],
    bodyParts = ['torso', 'breast', 'breast'],
    options = {}
  ) {
    const scenario = ModEntityScenarios.createAnatomyScenario({
      names,
      location: 'room1',
      bodyParts,
      ...options,
    });

    const entities = scenario.allEntities;

    // Add room if needed
    if (options.includeRoom !== false) {
      entities.unshift(ModEntityScenarios.createRoom('room1', 'Test Room'));
    }

    this.reset(entities);
    return scenario;
  }

  /**
   * Creates multi-actor scenario with observers.
   *
   * @param {Array<string>} [names] - All actor names
   * @param {object} [options] - Additional options
   * @returns {object} Object with main entities and observers
   */
  createMultiActorScenario(names = ['Alice', 'Bob', 'Charlie'], options = {}) {
    const scenario = ModEntityScenarios.createMultiActorScenario({
      names,
      location: 'room1',
      closeToMain: 1,
      ...options,
    });

    // Create a copy of entities to avoid modifying the original scenario
    const entities = [...scenario.allEntities];

    // Add room if needed
    if (options.includeRoom !== false) {
      entities.unshift(ModEntityScenarios.createRoom('room1', 'Test Room'));
    }

    this.reset(entities);
    return scenario;
  }

  /**
   * @description Creates a configurable sitting arrangement and loads it into the fixture.
   *
   * @param {object} [options] - Scenario overrides forwarded to ModEntityScenarios.createSittingArrangement
   * @returns {object} Scenario details including room, furniture, and actors
   */
  createSittingArrangement(options = {}) {
    const scenario = ModEntityScenarios.createSittingArrangement(options);
    this.reset([...scenario.entities]);
    return scenario;
  }

  /**
   * @description Creates a two-actor sitting pair scenario and loads it into the fixture.
   *
   * @param {object} [options] - Scenario overrides forwarded to ModEntityScenarios.createSittingPair
   * @returns {object} Scenario details including seated actors and furniture
   */
  createSittingPair(options = {}) {
    const scenario = ModEntityScenarios.createSittingPair(options);
    this.reset([...scenario.entities]);
    return scenario;
  }

  /**
   * @description Creates a solo sitting scenario and loads it into the fixture.
   *
   * @param {object} [options] - Scenario overrides forwarded to ModEntityScenarios.createSoloSitting
   * @returns {object} Scenario details including the seated actor and furniture
   */
  createSoloSitting(options = {}) {
    const scenario = ModEntityScenarios.createSoloSitting(options);
    this.reset([...scenario.entities]);
    return scenario;
  }

  /**
   * @description Creates an inventory loadout scenario and hydrates the fixture.
   *
   * @param {object} [options] - Scenario overrides forwarded to ModEntityScenarios.createInventoryLoadout
   * @returns {object} Scenario details including room, actor, and inventory items
   */
  createInventoryLoadout(options = {}) {
    const scenario = ModEntityScenarios.createInventoryLoadout(options);
    this.reset([...scenario.entities]);
    return scenario;
  }

  /**
   * @description Creates a scenario with items on the ground and optional actor context.
   *
   * @param {object} [options] - Scenario overrides forwarded to ModEntityScenarios.createItemsOnGround
   * @returns {object} Scenario details including room, items, and optional actor references
   */
  createItemsOnGround(options = {}) {
    const scenario = ModEntityScenarios.createItemsOnGround(options);
    this.reset([...scenario.entities]);
    return scenario;
  }

  /**
   * @description Creates a container with contents and loads it into the fixture.
   *
   * @param {object} [options] - Scenario overrides forwarded to ModEntityScenarios.createContainerWithContents
   * @returns {object} Scenario details including room, container, and contents
   */
  createContainerWithContents(options = {}) {
    const scenario = ModEntityScenarios.createContainerWithContents(options);
    this.reset([...scenario.entities]);
    return scenario;
  }

  /**
   * @description Creates a giver/receiver transfer scenario for inventory actions.
   *
   * @param {object} [options] - Scenario overrides forwarded to ModEntityScenarios.createInventoryTransfer
   * @returns {object} Scenario details including room, actors, and transfer item references
   */
  createInventoryTransfer(options = {}) {
    const scenario = ModEntityScenarios.createInventoryTransfer(options);
    this.reset([...scenario.entities]);
    return scenario;
  }

  /**
   * @description Creates an actor ready to drop an inventory item and loads it into the fixture.
   *
   * @param {object} [options] - Scenario overrides forwarded to ModEntityScenarios.createDropItemScenario
   * @returns {object} Scenario details including room, actor, and item references
   */
  createDropItemScenario(options = {}) {
    const scenario = ModEntityScenarios.createDropItemScenario(options);
    this.reset([...scenario.entities]);
    return scenario;
  }

  /**
   * @description Creates a pickup scenario with a ground item and hydrates the fixture.
   *
   * @param {object} [options] - Scenario overrides forwarded to ModEntityScenarios.createPickupScenario
   * @returns {object} Scenario details including room, actor, and ground item
   */
  createPickupScenario(options = {}) {
    const scenario = ModEntityScenarios.createPickupScenario(options);
    this.reset([...scenario.entities]);
    return scenario;
  }

  /**
   * @description Creates an actor and container pair for open container workflows and loads it into the fixture.
   *
   * @param {object} [options] - Scenario overrides forwarded to ModEntityScenarios.createOpenContainerScenario
   * @returns {object} Scenario details including room, actor, container, and optional key references
   */
  createOpenContainerScenario(options = {}) {
    const scenario = ModEntityScenarios.createOpenContainerScenario(options);
    this.reset([...scenario.entities]);
    return scenario;
  }

  /**
   * @description Creates a put-in-container scenario and hydrates the fixture.
   *
   * @param {object} [options] - Scenario overrides forwarded to ModEntityScenarios.createPutInContainerScenario
   * @returns {object} Scenario details including room, actor, container, and held item references
   */
  createPutInContainerScenario(options = {}) {
    const scenario = ModEntityScenarios.createPutInContainerScenario(options);
    this.reset([...scenario.entities]);
    return scenario;
  }

  /**
   * @description Creates a seated plus standing arrangement and loads it into the fixture.
   *
   * @param {object} [options] - Scenario overrides forwarded to ModEntityScenarios.createStandingNearSitting
   * @returns {object} Scenario details including seated and standing actors
   */
  createStandingNearSitting(options = {}) {
    const scenario = ModEntityScenarios.createStandingNearSitting(options);
    this.reset([...scenario.entities]);
    return scenario;
  }

  /**
   * @description Creates a scenario with actors on separate furniture entities and loads it into the fixture.
   *
   * @param {object} [options] - Scenario overrides forwarded to ModEntityScenarios.createSeparateFurnitureArrangement
   * @returns {object} Scenario details including multiple furniture entities
   */
  createSeparateFurnitureArrangement(options = {}) {
    const scenario = ModEntityScenarios.createSeparateFurnitureArrangement(options);
    this.reset([...scenario.entities]);
    return scenario;
  }

  /**
   * @description Creates a seated actor with kneeling companions and loads it into the fixture.
   *
   * @param {object} [options] - Scenario overrides forwarded to ModEntityScenarios.createKneelingBeforeSitting
   * @returns {object} Scenario details including seated and kneeling actors
   */
  createKneelingBeforeSitting(options = {}) {
    const scenario = ModEntityScenarios.createKneelingBeforeSitting(options);
    this.reset([...scenario.entities]);
    return scenario;
  }

  /**
   * Executes the action with standard parameters.
   *
   * Enhanced to include action discovery pipeline validation by default.
   * Set options.skipDiscovery = true to use legacy direct execution.
   *
   * @param {string} actorId - Actor entity ID
   * @param {string} targetId - Target entity ID
   * @param {object} [options] - Additional options
   * @param {boolean} [options.skipDiscovery] - If true, bypass action discovery (legacy behavior)
   * @param {string} [options.originalInput] - Original user input
   * @param {object} [options.additionalPayload] - Additional payload data
   * @returns {Promise} Promise that resolves when action is dispatched
   */
  async executeAction(actorId, targetId, options = {}) {
    const {
      skipDiscovery = false,
      skipValidation = false,
      originalInput,
      additionalPayload = {},
    } = options;

    // Ensure actionId is properly namespaced
    const fullActionId = this.actionId.includes(':')
      ? this.actionId
      : `${this.modId}:${this.actionId}`;

    // Legacy behavior: direct rule execution (bypasses discovery/validation)
    if (skipDiscovery) {
      const payload = {
        eventName: 'core:attempt_action',
        actorId,
        actionId: fullActionId,
        targetId,
        originalInput:
          originalInput ||
          `${this.actionId.split(':')[1] || this.actionId} ${targetId}`,
        ...additionalPayload,
      };

      const result = await this.eventBus.dispatch(ATTEMPT_ACTION_ID, payload);

      // IMPORTANT: Give the SystemLogicInterpreter time to process the event
      // The interpreter listens to events asynchronously, so we need a small delay
      // to ensure rules are processed before the test continues
      await new Promise((resolve) => setTimeout(resolve, 10));

      return result;
    }

    console.log(`[EXECUTE ACTION START] Called with actorId=${actorId}, targetId=${targetId}, skipDiscovery=${skipDiscovery}`);

    // Load action definition if not cached (needed for validation)
    if (!this._actionDefinition) {
      const { promises: fs } = await import('fs');
      const { resolve } = await import('path');

      const actionFilePath = this.actionId.includes(':')
        ? `data/mods/${this.modId}/actions/${this.actionId.split(':')[1]}.action.json`
        : `data/mods/${this.modId}/actions/${this.actionId}.action.json`;

      try {
        const resolvedPath = resolve(actionFilePath);
        const content = await fs.readFile(resolvedPath, 'utf8');
        this._actionDefinition = JSON.parse(content);
        console.log(`[ACTION DEF] Loaded action definition from ${actionFilePath}`);
      } catch (error) {
        this.logger.warn(
          `Failed to load action definition from ${actionFilePath}: ${error.message}`
        );
        this._actionDefinition = {};
      }
    }

    // Pre-flight validation (unless explicitly skipped)
    if (!skipValidation) {
      const validationErrors = validateActionExecution({
        actorId,
        targetId,
        secondaryTargetId: options.secondaryTargetId || null,
        tertiaryTargetId: options.tertiaryTargetId || null,
        actionDefinition: this._actionDefinition,
        entityManager: this.entityManager,
        actionId: fullActionId,
      });

      if (validationErrors.length > 0) {
        throw new ActionValidationError(validationErrors, {
          actorId,
          targetId,
          secondaryTargetId: options.secondaryTargetId,
          tertiaryTargetId: options.tertiaryTargetId,
          actionId: fullActionId,
          context: 'test execution',
        });
      }
    }

    const actorBefore = this.entityManager.getEntityInstance(actorId);

    // Defensive check: ensure entity exists before accessing components
    // Note: This should be caught by validation above, but kept for backward compatibility
    if (!actorBefore) {
      const errorMsg = `Entity ${actorId} does not exist. Ensure entities are created before calling executeAction (use createStandardActorTarget() or reset(entities)).`;
      console.error(`[EXECUTE ACTION ERROR] ${errorMsg}`);
      return {
        blocked: true,
        reason: errorMsg,
        attemptedAction: this.actionId.includes(':') ? this.actionId : `${this.modId}:${this.actionId}`,
        attemptedActor: actorId,
      };
    }

    if (!actorBefore.components) {
      const errorMsg = `Entity ${actorId} exists but has no components property. This indicates a malformed entity.`;
      console.error(`[EXECUTE ACTION ERROR] ${errorMsg}`);
      return {
        blocked: true,
        reason: errorMsg,
        attemptedAction: this.actionId.includes(':') ? this.actionId : `${this.modId}:${this.actionId}`,
        attemptedActor: actorId,
      };
    }

    console.log(`[EXECUTE ACTION START] Actor ${actorId} components BEFORE: ${JSON.stringify(Object.keys(actorBefore.components))}`);

    // Note: Action definition loading and component validation now handled by
    // validateActionExecution() above. The old validation code has been removed
    // to avoid duplication and ensure consistent validation behavior.

    // If validation passed, execute the action
    const payload = {
      eventName: 'core:attempt_action',
      actorId,
      actionId: fullActionId,
      targetId,
      originalInput:
        originalInput ||
        `${this.actionId.split(':')[1] || this.actionId} ${targetId}`,
      ...additionalPayload,
    };

    console.log(`[EXECUTE ACTION] About to dispatch action ${fullActionId}`);
    console.log(`[EXECUTE ACTION] Forbidden component check passed, executing action`);

    const result = await this.eventBus.dispatch(ATTEMPT_ACTION_ID, payload);

    console.log(`[EXECUTE ACTION] EventBus.dispatch returned: ${JSON.stringify(result)}`);

    // IMPORTANT: Give the SystemLogicInterpreter time to process the event
    // The interpreter listens to events asynchronously, so we need a small delay
    // to ensure rules are processed before the test continues
    await new Promise((resolve) => setTimeout(resolve, 10));

    console.log(`[EXECUTE ACTION] After 10ms delay, checking actor components`);
    const actorAfter = this.entityManager.getEntityInstance(actorId);
    console.log(`[EXECUTE ACTION] Actor ${actorId} components AFTER: ${JSON.stringify(Object.keys(actorAfter.components))}`);

    return result;
  }

  /**
   * Executes an action manually with a custom action ID.
   *
   * @param {string} actorId - Actor entity ID
   * @param {string} actionId - Custom action ID to execute
   * @param {string} targetId - Target entity ID
   * @param {object} [options] - Additional options
   * @returns {Promise} Promise that resolves when action is dispatched
   */
  async executeActionManual(actorId, actionId, targetId, options = {}) {
    const { originalInput, additionalPayload = {} } = options;
    const payload = {
      eventName: 'core:attempt_action',
      actorId,
      actionId,
      targetId,
      originalInput: originalInput || `${actionId.split(':')[1]} ${targetId}`,
      ...additionalPayload,
    };
    return this.eventBus.dispatch(ATTEMPT_ACTION_ID, payload);
  }

  /**
   * Discovers available actions for an actor using the action discovery pipeline.
   *
   * This method wraps the test environment's getAvailableActions functionality,
   * providing the same action discovery capabilities available in the test environment.
   *
   * In test environments, discovered actions are automatically wrapped with strict
   * property access validation to catch typos and incorrect property names early.
   *
   * @param {string} actorId - Actor entity ID
   * @returns {Array<object>} Array of available actions for the actor
   * @throws {Error} If test environment doesn't support action discovery
   */
  discoverActions(actorId) {
    if (!this.testEnv || !this.testEnv.getAvailableActions) {
      throw new Error(
        'Test environment does not support action discovery. Ensure the test environment was created with createRuleTestEnvironment.'
      );
    }

    try {
      const actions = this.testEnv.getAvailableActions(actorId);

      // In test environment, wrap actions with strict validation
      if (process.env.NODE_ENV === 'test') {
        // Lazy-load the helper to avoid circular dependencies
        const { wrapActionsWithStrictValidation } = localRequire(
          '../strictTestHelpers.js'
        );
        return wrapActionsWithStrictValidation(actions);
      }

      return actions;
    } catch (error) {
      this.logger.error(
        `Failed to discover actions for actor ${actorId}: ${error.message}`,
        error
      );
      throw error;
    }
  }

  /**
   * Asserts that the action executed successfully.
   *
   * @param {string} expectedMessage - Expected success message
   * @param {object} [options] - Additional assertion options
   */
  assertActionSuccess(expectedMessage, options = {}) {
    ModAssertionHelpers.assertActionSuccess(
      this.events,
      expectedMessage,
      options
    );
  }

  /**
   * Asserts that the perceptible event was generated correctly.
   *
   * @param {object} expectedEvent - Expected event properties
   */
  assertPerceptibleEvent(expectedEvent) {
    ModAssertionHelpers.assertPerceptibleEvent(this.events, expectedEvent);
  }

  /**
   * Asserts that a component was added to an entity.
   *
   * @param {string} entityId - Entity ID to check
   * @param {string} componentId - Component ID that should exist
   * @param {object} [expectedData] - Expected component data
   */
  assertComponentAdded(entityId, componentId, expectedData = {}) {
    ModAssertionHelpers.assertComponentAdded(
      this.entityManager,
      entityId,
      componentId,
      expectedData
    );
  }

  /**
   * Asserts that the action failed (no success events).
   *
   * @param {object} [options] - Failure assertion options
   */
  assertActionFailure(options = {}) {
    ModAssertionHelpers.assertActionFailure(this.events, options);
  }

  /**
   * Asserts that only expected events were generated.
   *
   * @param {Array<string>} allowedEventTypes - Allowed event types
   */
  assertOnlyExpectedEvents(allowedEventTypes) {
    ModAssertionHelpers.assertOnlyExpectedEvents(
      this.events,
      allowedEventTypes
    );
  }

  /**
   * Clears the events array for the next test.
   */
  clearEvents() {
    if (this.events) {
      this.events.length = 0;
    }
  }
}

/**
 * Test fixture specialized for mod rules.
 */
export class ModRuleTestFixture extends ModActionTestFixture {
  constructor(modId, ruleId, ruleFile, conditionFile, options = {}) {
    super(modId, ruleId, ruleFile, conditionFile, options);
    this.ruleId = ruleId;
  }

  /**
   * Tests that the rule triggers for the correct action ID.
   *
   * @param {string} actorId - Actor entity ID
   * @param {string} correctActionId - Action ID that should trigger the rule
   * @param {string} targetId - Target entity ID
   * @returns {Promise} Promise that resolves when action is dispatched
   */
  async testRuleTriggers(actorId, correctActionId, targetId) {
    return this.executeAction(actorId, targetId, {
      originalInput: `${correctActionId.split(':')[1]} ${targetId}`,
    });
  }

  /**
   * Tests that the rule does not trigger for incorrect action IDs.
   *
   * @param {string} actorId - Actor entity ID
   * @param {string} wrongActionId - Action ID that should not trigger the rule
   * @param {string} [targetId] - Target entity ID
   * @returns {Promise} Promise that resolves when action is dispatched
   */
  async testRuleDoesNotTrigger(actorId, wrongActionId, targetId = null) {
    const initialEventCount = this.events.length;

    const payload = {
      eventName: 'core:attempt_action',
      actorId,
      actionId: wrongActionId,
    };

    if (targetId) {
      payload.targetId = targetId;
      payload.originalInput = `${wrongActionId.split(':')[1]} ${targetId}`;
    }

    await this.eventBus.dispatch(ATTEMPT_ACTION_ID, payload);

    ModAssertionHelpers.assertRuleDidNotTrigger(this.events, initialEventCount);
  }
}

/**
 * Test fixture for mod categories.
 */
export class ModCategoryTestFixture extends BaseModTestFixture {
  constructor(categoryName, options = {}) {
    super(categoryName, options);
    this.categoryName = categoryName;
  }

  /**
   * Creates category-specific entity scenarios.
   *
   * @param {string} scenarioType - Type of scenario to create
   * @param {object} [options] - Scenario options
   * @returns {object} Created scenario
   */
  createCategoryScenario(scenarioType, options = {}) {
    switch (this.categoryName) {
      case 'positioning':
        return ModEntityScenarios.createPositioningScenario(options);
      case 'intimacy':
      case 'sex':
        return ModEntityScenarios.createActorTargetPair({
          closeProximity: true,
          ...options,
        });
      case 'violence':
      case 'exercise':
        return ModEntityScenarios.createActorTargetPair(options);
      default:
        return ModEntityScenarios.createActorTargetPair(options);
    }
  }

  /**
   * Gets category-specific default entities.
   *
   * @returns {Array} Array of default entities for the category
   */
  getDefaultEntities() {
    const scenario = this.createCategoryScenario('default');
    const entities = [scenario.actor, scenario.target];
    entities.unshift(ModEntityScenarios.createRoom('room1', 'Test Room'));
    return entities;
  }
}

export default ModTestFixture;<|MERGE_RESOLUTION|>--- conflicted
+++ resolved
@@ -591,7 +591,6 @@
       }
     }
 
-<<<<<<< HEAD
     const normalizedActionId = this.actionId.includes(':')
       ? this.actionId
       : `${this.modId}:${this.actionId}`;
@@ -672,42 +671,6 @@
             `⚠️  Failed to auto-load prerequisite condition '${prerequisiteConditionId}' for action ${normalizedActionId}: ${error.message}`
           );
         }
-=======
-    // Ensure prerequisite conditions are available for evaluation
-    for (const prereqConditionId of prerequisiteConditionIds) {
-      if (!prereqConditionId || conditions[prereqConditionId]) {
-        continue;
-      }
-
-      const [modNamespace, conditionNameRaw] = prereqConditionId.split(':');
-      if (!modNamespace || !conditionNameRaw) {
-        continue;
-      }
-
-      const conditionFileName = `${conditionNameRaw
-        .replace(/_/g, '-')
-        .trim()}.condition.json`;
-      const conditionPath = resolve(
-        `data/mods/${modNamespace}/conditions/${conditionFileName}`
-      );
-
-      try {
-        const content = await fs.readFile(conditionPath, 'utf8');
-        const parsedCondition = JSON.parse(content);
-
-        conditions[prereqConditionId] = parsedCondition;
-        if (
-          parsedCondition.id &&
-          parsedCondition.id !== prereqConditionId &&
-          !conditions[parsedCondition.id]
-        ) {
-          conditions[parsedCondition.id] = parsedCondition;
-        }
-      } catch (error) {
-        console.warn(
-          `⚠️  ModTestFixture: Unable to load prerequisite condition '${prereqConditionId}' from ${conditionPath}: ${error.message}`
-        );
->>>>>>> 91d7eeeb
       }
     }
 
