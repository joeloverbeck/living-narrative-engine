/**
 * @file Module that contains common factories used in test suites.
 * @see tests/common/mockFactories.js
 */

import { jest } from '@jest/globals';
import {
  ACTOR_COMPONENT_ID,
  PLAYER_COMPONENT_ID,
} from '../../src/constants/componentIds.js';

// --- Core Service Mocks ---

/**
 * Creates a mock ILogger with jest functions.
 *
<<<<<<< HEAD
 * @returns {jest.Mocked<import('../../src/interfaces/coreServices.js').ILogger>} A mocked ILogger.
=======
 * @returns {jest.Mocked<import('../../src/interfaces/coreServices.js').ILogger>}
>>>>>>> 501a37a7
 */
export const createMockLogger = () => ({
  info: jest.fn(),
  warn: jest.fn(),
  error: jest.fn(),
  debug: jest.fn(),
});

/**
 * Creates a mock ISchemaValidator with jest functions.
 *
 * @param {{ isValid: boolean }} [defaultValidationResult] - The default result for the validate method.
 * @returns {jest.Mocked<import('../../src/interfaces/coreServices.js').ISchemaValidator>} A mocked validator.
 */
export const createMockSchemaValidator = (
  defaultValidationResult = { isValid: true }
) => ({
  validate: jest.fn(() => defaultValidationResult),
  isSchemaLoaded: jest.fn(),
  addSchema: jest.fn(),
  removeSchema: jest.fn(),
  getValidator: jest.fn(),
});

/**
 * Creates a simple, non-stateful mock IDataRegistry.
 * Useful for unit tests where only specific methods need to be mocked.
 *
<<<<<<< HEAD
 * @returns {jest.Mocked<import('../../src/interfaces/coreServices.js').IDataRegistry>} A mocked data registry.
=======
 * @returns {jest.Mocked<import('../../src/interfaces/coreServices.js').IDataRegistry>}
>>>>>>> 501a37a7
 */
export const createSimpleMockDataRegistry = () => ({
  getEntityDefinition: jest.fn(),
  get: jest.fn(),
  getAll: jest.fn(() => []),
  store: jest.fn(),
  clear: jest.fn(),
  // Add other methods mocked to return default values if needed by other tests
});

/**
 * Creates a sophisticated, stateful mock IDataRegistry for integration testing.
 * It simulates an in-memory store.
 *
<<<<<<< HEAD
 * @returns {jest.Mocked<import('../../src/interfaces/coreServices.js').IDataRegistry> & { _internalStore: object }} A stateful mocked data registry.
=======
 * @returns {jest.Mocked<import('../../src/interfaces/coreServices.js').IDataRegistry> & { _internalStore: object }}
>>>>>>> 501a37a7
 */
export const createStatefulMockDataRegistry = () => {
  const internalStore = {};
  return {
    _internalStore: internalStore,
    store: jest.fn((type, id, data) => {
      if (!internalStore[type]) internalStore[type] = {};
      internalStore[type][id] = data;
    }),
    get: jest.fn((type, id) => internalStore[type]?.[id]),
    getAll: jest.fn((type) => Object.values(internalStore[type] || {})),
    clear: jest.fn(() => {
      Object.keys(internalStore).forEach((key) => delete internalStore[key]);
    }),
    getAllSystemRules: jest.fn(() => []),
    getManifest: jest.fn(),
    setManifest: jest.fn(),
    getEntityDefinition: jest.fn(
      (id) => internalStore['entity_definitions']?.[id]
    ),
    getItemDefinition: jest.fn((id) => internalStore['items']?.[id]),
    getLocationDefinition: jest.fn((id) => internalStore['locations']?.[id]),
    getConnectionDefinition: jest.fn(
      (id) => internalStore['connections']?.[id]
    ),
    getBlockerDefinition: jest.fn((id) => internalStore['blockers']?.[id]),
    getActionDefinition: jest.fn((id) => internalStore['actions']?.[id]),
    getEventDefinition: jest.fn((id) => internalStore['events']?.[id]),
    getComponentDefinition: jest.fn((id) => internalStore['components']?.[id]),
    getAllEntityDefinitions: jest.fn(() =>
      Object.values(internalStore['entity_definitions'] || {})
    ),
    getAllItemDefinitions: jest.fn(() =>
      Object.values(internalStore['items'] || {})
    ),
    getAllLocationDefinitions: jest.fn(() =>
      Object.values(internalStore['locations'] || {})
    ),
    getAllConnectionDefinitions: jest.fn(() =>
      Object.values(internalStore['connections'] || {})
    ),
    getAllBlockerDefinitions: jest.fn(() =>
      Object.values(internalStore['blockers'] || {})
    ),
    getAllActionDefinitions: jest.fn(() =>
      Object.values(internalStore['actions'] || {})
    ),
    getAllEventDefinitions: jest.fn(() =>
      Object.values(internalStore['events'] || {})
    ),
    getAllComponentDefinitions: jest.fn(() =>
      Object.values(internalStore['components'] || {})
    ),
    getStartingPlayerId: jest.fn(() => null),
    getStartingLocationId: jest.fn(() => null),
  };
};

/**
 * Creates a mock IConfiguration service with common default values.
 *
<<<<<<< HEAD
 * @returns {jest.Mocked<import('../../src/interfaces/coreServices.js').IConfiguration>} A mocked configuration service.
=======
 * @returns {jest.Mocked<import('../../src/interfaces/coreServices.js').IConfiguration>}
>>>>>>> 501a37a7
 */
export const createMockConfiguration = () => ({
  getContentTypeSchemaId: jest.fn((typeName) => `schema:${typeName}`),
  getBaseDataPath: jest.fn(() => './data'),
  getSchemaFiles: jest.fn(() => []),
  getSchemaBasePath: jest.fn(() => 'schemas'),
  getContentBasePath: jest.fn(() => 'content'),
  getGameConfigFilename: jest.fn(() => 'game.json'),
  getModsBasePath: jest.fn(() => 'mods'),
  getModManifestFilename: jest.fn(() => 'mod.manifest.json'),
});

/**
 * Mock for IEntityManager.
 *
 * @description Creates a mock IEntityManager service.
 * @returns {jest.Mocked<import('../../src/interfaces/IEntityManager.js').IEntityManager>} Mocked IEntityManager
 */
export const createMockEntityManager = () => ({
  clearAll: jest.fn(),
  getActiveEntities: jest.fn().mockReturnValue([]),
});

/**
 * Mock for ITurnManager.
 *
 * @description Creates a mock ITurnManager service.
 * @returns {jest.Mocked<import('../../src/turns/interfaces/ITurnManager.js').ITurnManager>} Mocked turn manager
 */
export const createMockTurnManager = () => ({
  start: jest.fn(),
  stop: jest.fn(),
  nextTurn: jest.fn(),
});

/**
 * Mock for IGamePersistenceService.
 *
 * @description Creates a mock IGamePersistenceService service.
 * @returns {jest.Mocked<import('../../src/interfaces/IGamePersistenceService.js').IGamePersistenceService>} Mocked persistence service
 */
export const createMockGamePersistenceService = () => ({
  saveGame: jest.fn(),
  loadAndRestoreGame: jest.fn(),
  isSavingAllowed: jest.fn(),
});

/**
 * Mock for PlaytimeTracker.
 *
 * @description Creates a mock PlaytimeTracker service.
 * @returns {jest.Mocked<import('../../src/interfaces/IPlaytimeTracker.js').default>} Mocked playtime tracker
 */
export const createMockPlaytimeTracker = () => ({
  reset: jest.fn(),
  startSession: jest.fn(),
  endSessionAndAccumulate: jest.fn(),
  getTotalPlaytime: jest.fn().mockReturnValue(0),
  setAccumulatedPlaytime: jest.fn(),
});

/**
 * Mock for IInitializationService.
 *
 * @description Creates a mock IInitializationService service.
 * @returns {jest.Mocked<import('../../src/interfaces/IInitializationService.js').IInitializationService>} Mocked initialization service
 */
export const createMockInitializationService = () => ({
  runInitializationSequence: jest.fn(),
});

// --- Event Dispatcher Mocks ---

/**
 * Creates a mock ISafeEventDispatcher with jest functions.
 *
<<<<<<< HEAD
 * @returns {jest.Mocked<import('../../src/interfaces/ISafeEventDispatcher.js').ISafeEventDispatcher>} A mocked safe dispatcher.
=======
 * @returns {jest.Mocked<import('../../src/interfaces/ISafeEventDispatcher.js').ISafeEventDispatcher>}
>>>>>>> 501a37a7
 */
export const createMockSafeEventDispatcher = () => ({
  dispatch: jest.fn(),
});

/**
 * Creates a mock ValidatedEventDispatcher.
 *
<<<<<<< HEAD
 * @returns {jest.Mocked<import('../../services/validatedEventDispatcher.js').default>} A mocked validated dispatcher.
=======
 * @returns {jest.Mocked<import('../../services/validatedEventDispatcher.js').default>}
>>>>>>> 501a37a7
 */
export const createMockValidatedEventDispatcher = () => ({
  dispatch: jest.fn().mockResolvedValue(undefined),
});

// --- Loader Mocks ---

/**
 * Creates a generic mock for content loaders (e.g., ActionLoader, ComponentLoader).
 *
 * @param {object} [defaultLoadResult] - The default result for loadItemsForMod.
 * @returns {jest.Mocked<import('../../../src/interfaces/coreServices.js').BaseManifestItemLoaderInterface>} A mocked content loader.
 */
export const createMockContentLoader = (
  defaultLoadResult = { count: 0, overrides: 0, errors: 0 }
) => ({
  loadItemsForMod: jest.fn().mockResolvedValue(defaultLoadResult),
});

/**
 * Creates a mock SchemaLoader.
 *
<<<<<<< HEAD
 * @returns {jest.Mocked<import('../../src/loaders/schemaLoader.js').default>} A mocked schema loader.
=======
 * @returns {jest.Mocked<import('../../src/loaders/schemaLoader.js').default>}
>>>>>>> 501a37a7
 */
export const createMockSchemaLoader = () => ({
  loadAndCompileAllSchemas: jest.fn().mockResolvedValue(undefined),
});

/**
 * Creates a mock GameConfigLoader.
 *
<<<<<<< HEAD
 * @returns {jest.Mocked<import('../../src/loaders/gameConfigLoader.js').default>} A mocked game config loader.
=======
 * @returns {jest.Mocked<import('../../src/loaders/gameConfigLoader.js').default>}
>>>>>>> 501a37a7
 */
export const createMockGameConfigLoader = () => ({
  loadConfig: jest.fn().mockResolvedValue([]), // Default to no mods
});

/**
 * Creates a mock ModManifestLoader.
 *
<<<<<<< HEAD
 * @returns {jest.Mocked<import('../../src/modding/modManifestLoader.js').default>} A mocked mod manifest loader.
=======
 * @returns {jest.Mocked<import('../../src/modding/modManifestLoader.js').default>}
>>>>>>> 501a37a7
 */
export const createMockModManifestLoader = () => ({
  loadRequestedManifests: jest.fn().mockResolvedValue(new Map()),
});

// --- Modding Helper Mocks ---

/**
 * Creates a mock for the mod dependency validator.
 *
<<<<<<< HEAD
 * @returns {{ validate: jest.Mock }} The mocked dependency validator.
=======
 * @returns {{ validate: jest.Mock }}
>>>>>>> 501a37a7
 */
export const createMockModDependencyValidator = () => ({
  validate: jest.fn(),
});

/**
 * Creates a mock for the mod version validator.
 *
<<<<<<< HEAD
 * @returns {jest.Mock} The mocked version validator.
=======
 * @returns {jest.Mock}
>>>>>>> 501a37a7
 */
export const createMockModVersionValidator = () => jest.fn();

/**
 * Creates a mock for the mod load order resolver.
 *
<<<<<<< HEAD
 * @returns {{ resolveOrder: jest.Mock }} The mocked resolver.
=======
 * @returns {{ resolveOrder: jest.Mock }}
>>>>>>> 501a37a7
 */
export const createMockModLoadOrderResolver = () => ({
  // Default behavior resolves to the same order it was given
  resolveOrder: jest.fn((reqIds) => reqIds),
});

// --- Turn & Entity System Mocks ---

/**
 * Creates a mock ITurnOrderService with jest.fn() methods.
 *
 * @returns {jest.Mocked<import('../../src/turns/interfaces/ITurnOrderService.js').ITurnOrderService>} The mocked service instance.
 */
export const createMockTurnOrderService = () => ({
  startNewRound: jest.fn(),
  getNextEntity: jest.fn(),
  peekNextEntity: jest.fn(),
  addEntity: jest.fn(),
  removeEntity: jest.fn(),
  isEmpty: jest.fn(),
  getCurrentOrder: jest.fn(),
  clearCurrentRound: jest.fn(),
});

/**
 * Creates a mock ITurnHandlerResolver.
 *
 * @returns {jest.Mocked<import('../../src/turns/interfaces/ITurnHandlerResolver.js').ITurnHandlerResolver>} The mocked resolver.
 */
export const createMockTurnHandlerResolver = () => ({
  resolveHandler: jest.fn(),
});

/**
 * Creates a mock ITurnHandler instance.
 *
 * @returns {jest.Mocked<import('../../src/turns/interfaces/ITurnHandler.js').ITurnHandler>} The mocked handler.
 */
export const createMockTurnHandler = () => ({
  startTurn: jest.fn().mockResolvedValue(undefined),
  destroy: jest.fn().mockResolvedValue(undefined),
  signalNormalApparentTermination: jest.fn(),
});

/**
 * Creates a mock IEntityManager.
 *
 * @returns {jest.Mocked<import('../../src/entities/entityManager.js').default> & { activeEntities: Map<string, any> }} The mocked entity manager.
 */
export const createMockEntityManager = () => ({
  getEntityInstance: jest.fn(),
  getEntitiesInLocation: jest.fn(() => new Set()),
  clearAll: jest.fn(),
  getActiveEntities: jest.fn(() => []),
  createEntity: jest.fn(),
  destroyEntity: jest.fn(),
  activeEntities: new Map(),
});

/**
 * Creates a mock Validated EventBus for tests.
 * Provides helper methods to manually trigger events and clear handlers.
 *
 * @returns {{
 *   dispatch: jest.Mock,
 *   subscribe: jest.Mock,
 *   _triggerEvent: (eventName: string, payload: any) => void,
 *   _clearHandlers: () => void,
 * }} The mocked event bus with manual trigger helpers.
 */
export const createMockValidatedEventBus = () => {
  const handlers = {};
  return {
    dispatch: jest.fn(async (eventName, payload) => {
      const listeners = handlers[eventName] || [];
      for (const listener of listeners) {
        await listener({ type: eventName, payload });
      }
    }),
    subscribe: jest.fn((eventName, handler) => {
      handlers[eventName] = handlers[eventName] || [];
      handlers[eventName].push(handler);
      return () => {
        const idx = handlers[eventName].indexOf(handler);
        if (idx > -1) handlers[eventName].splice(idx, 1);
      };
    }),
    _triggerEvent(eventName, payload) {
      const listeners = handlers[eventName] || [];
      listeners.forEach((h) => h(payload));
    },
    _clearHandlers() {
      Object.keys(handlers).forEach((k) => delete handlers[k]);
    },
  };
};

/**
 * Creates a simple mock Entity with configurable component flags.
 *
 * @param {string} id - The entity identifier.
 * @param {{ isActor?: boolean, isPlayer?: boolean }} [options] - Flags indicating component presence.
 * @returns {{ id: string, hasComponent: jest.Mock }} The created mock entity.
 */
export const createMockEntity = (
  id,
  { isActor = false, isPlayer = false } = {}
) => ({
  id,
  hasComponent: jest.fn((componentId) => {
    if (componentId === ACTOR_COMPONENT_ID) return isActor;
    if (componentId === PLAYER_COMPONENT_ID) return isPlayer;
    return false;
  }),
});<|MERGE_RESOLUTION|>--- conflicted
+++ resolved
@@ -14,11 +14,7 @@
 /**
  * Creates a mock ILogger with jest functions.
  *
-<<<<<<< HEAD
  * @returns {jest.Mocked<import('../../src/interfaces/coreServices.js').ILogger>} A mocked ILogger.
-=======
- * @returns {jest.Mocked<import('../../src/interfaces/coreServices.js').ILogger>}
->>>>>>> 501a37a7
  */
 export const createMockLogger = () => ({
   info: jest.fn(),
@@ -47,11 +43,7 @@
  * Creates a simple, non-stateful mock IDataRegistry.
  * Useful for unit tests where only specific methods need to be mocked.
  *
-<<<<<<< HEAD
  * @returns {jest.Mocked<import('../../src/interfaces/coreServices.js').IDataRegistry>} A mocked data registry.
-=======
- * @returns {jest.Mocked<import('../../src/interfaces/coreServices.js').IDataRegistry>}
->>>>>>> 501a37a7
  */
 export const createSimpleMockDataRegistry = () => ({
   getEntityDefinition: jest.fn(),
@@ -66,11 +58,7 @@
  * Creates a sophisticated, stateful mock IDataRegistry for integration testing.
  * It simulates an in-memory store.
  *
-<<<<<<< HEAD
  * @returns {jest.Mocked<import('../../src/interfaces/coreServices.js').IDataRegistry> & { _internalStore: object }} A stateful mocked data registry.
-=======
- * @returns {jest.Mocked<import('../../src/interfaces/coreServices.js').IDataRegistry> & { _internalStore: object }}
->>>>>>> 501a37a7
  */
 export const createStatefulMockDataRegistry = () => {
   const internalStore = {};
@@ -132,11 +120,7 @@
 /**
  * Creates a mock IConfiguration service with common default values.
  *
-<<<<<<< HEAD
  * @returns {jest.Mocked<import('../../src/interfaces/coreServices.js').IConfiguration>} A mocked configuration service.
-=======
- * @returns {jest.Mocked<import('../../src/interfaces/coreServices.js').IConfiguration>}
->>>>>>> 501a37a7
  */
 export const createMockConfiguration = () => ({
   getContentTypeSchemaId: jest.fn((typeName) => `schema:${typeName}`),
@@ -213,11 +197,7 @@
 /**
  * Creates a mock ISafeEventDispatcher with jest functions.
  *
-<<<<<<< HEAD
  * @returns {jest.Mocked<import('../../src/interfaces/ISafeEventDispatcher.js').ISafeEventDispatcher>} A mocked safe dispatcher.
-=======
- * @returns {jest.Mocked<import('../../src/interfaces/ISafeEventDispatcher.js').ISafeEventDispatcher>}
->>>>>>> 501a37a7
  */
 export const createMockSafeEventDispatcher = () => ({
   dispatch: jest.fn(),
@@ -226,11 +206,7 @@
 /**
  * Creates a mock ValidatedEventDispatcher.
  *
-<<<<<<< HEAD
  * @returns {jest.Mocked<import('../../services/validatedEventDispatcher.js').default>} A mocked validated dispatcher.
-=======
- * @returns {jest.Mocked<import('../../services/validatedEventDispatcher.js').default>}
->>>>>>> 501a37a7
  */
 export const createMockValidatedEventDispatcher = () => ({
   dispatch: jest.fn().mockResolvedValue(undefined),
@@ -253,11 +229,7 @@
 /**
  * Creates a mock SchemaLoader.
  *
-<<<<<<< HEAD
  * @returns {jest.Mocked<import('../../src/loaders/schemaLoader.js').default>} A mocked schema loader.
-=======
- * @returns {jest.Mocked<import('../../src/loaders/schemaLoader.js').default>}
->>>>>>> 501a37a7
  */
 export const createMockSchemaLoader = () => ({
   loadAndCompileAllSchemas: jest.fn().mockResolvedValue(undefined),
@@ -266,11 +238,7 @@
 /**
  * Creates a mock GameConfigLoader.
  *
-<<<<<<< HEAD
  * @returns {jest.Mocked<import('../../src/loaders/gameConfigLoader.js').default>} A mocked game config loader.
-=======
- * @returns {jest.Mocked<import('../../src/loaders/gameConfigLoader.js').default>}
->>>>>>> 501a37a7
  */
 export const createMockGameConfigLoader = () => ({
   loadConfig: jest.fn().mockResolvedValue([]), // Default to no mods
@@ -279,11 +247,7 @@
 /**
  * Creates a mock ModManifestLoader.
  *
-<<<<<<< HEAD
  * @returns {jest.Mocked<import('../../src/modding/modManifestLoader.js').default>} A mocked mod manifest loader.
-=======
- * @returns {jest.Mocked<import('../../src/modding/modManifestLoader.js').default>}
->>>>>>> 501a37a7
  */
 export const createMockModManifestLoader = () => ({
   loadRequestedManifests: jest.fn().mockResolvedValue(new Map()),
@@ -294,11 +258,7 @@
 /**
  * Creates a mock for the mod dependency validator.
  *
-<<<<<<< HEAD
  * @returns {{ validate: jest.Mock }} The mocked dependency validator.
-=======
- * @returns {{ validate: jest.Mock }}
->>>>>>> 501a37a7
  */
 export const createMockModDependencyValidator = () => ({
   validate: jest.fn(),
@@ -307,22 +267,14 @@
 /**
  * Creates a mock for the mod version validator.
  *
-<<<<<<< HEAD
  * @returns {jest.Mock} The mocked version validator.
-=======
- * @returns {jest.Mock}
->>>>>>> 501a37a7
  */
 export const createMockModVersionValidator = () => jest.fn();
 
 /**
  * Creates a mock for the mod load order resolver.
  *
-<<<<<<< HEAD
  * @returns {{ resolveOrder: jest.Mock }} The mocked resolver.
-=======
- * @returns {{ resolveOrder: jest.Mock }}
->>>>>>> 501a37a7
  */
 export const createMockModLoadOrderResolver = () => ({
   // Default behavior resolves to the same order it was given
