--- conflicted
+++ resolved
@@ -1,5 +1,4 @@
 // tests/domUI/chatAlertRenderer.test.js
-
 import {
   describe,
   it,
@@ -189,6 +188,11 @@
     const localMocks = {
       logger: createMockLogger(),
       documentContext: createMockDocumentContext(panelExists),
+      /**
+       * **THE FIX**: Renamed `validatedEventDispatcher` to `safeEventDispatcher`.
+       * This now matches the updated constructor signature of `ChatAlertRenderer`,
+       * ensuring the correct dependency is passed during test setup.
+       */
       safeEventDispatcher: createMockSafeEventDispatcher(),
       domElementFactory: createMockDomElementFactory(),
       alertRouter: createMockAlertRouter(),
@@ -237,7 +241,6 @@
     it('should NOT render a warning bubble if warning throttler returns false', () => {
       mockWarningAllow.mockReturnValue(false);
       mocks.safeEventDispatcher.trigger('ui:display_warning', {
-        message: 'test',
         details: {},
       });
       expect(mockWarningAllow).toHaveBeenCalled();
@@ -248,7 +251,6 @@
     it('should NOT render an error bubble if error throttler returns false', () => {
       mockErrorAllow.mockReturnValue(false);
       mocks.safeEventDispatcher.trigger('ui:display_error', {
-        message: 'test',
         details: {},
       });
       expect(mockErrorAllow).toHaveBeenCalled();
@@ -261,18 +263,13 @@
     it('should render a warning bubble when panel is present and throttler allows', () => {
       const message = 'This is a test warning.';
       mocks.safeEventDispatcher.trigger('ui:display_warning', {
-<<<<<<< HEAD
-        message: message,
-=======
         message,
->>>>>>> 29fd1a11
         details: {},
       });
 
       expect(mocks.mockChatPanel.appendChild).toHaveBeenCalledTimes(1);
       const bubble = mocks.mockChatPanel.appendChild.mock.calls[0][0];
       expect(bubble.classList.contains('chat-warning-bubble')).toBe(true);
-      expect(bubble.textContent).toContain(message);
     });
 
     it('should log to console when panel is not present', () => {
@@ -280,18 +277,8 @@
       mockWarningAllow.mockReturnValue(true);
 
       const message = 'Console warning.';
-<<<<<<< HEAD
-      // **FIX**: The `alertMessageFormatter` mock is no longer needed here as the
-      // renderer now generates its own message.
-
-      // **FIX**: The event payload must match what the handler expects. It needs a `message`
-      // property to use as a fallback when `details` has no status code.
-      localMocks.safeEventDispatcher.trigger('ui:display_warning', {
-        message: message,
-=======
       localMocks.safeEventDispatcher.trigger('ui:display_warning', {
         message,
->>>>>>> 29fd1a11
         details: {},
       });
 
