--- conflicted
+++ resolved
@@ -30,15 +30,6 @@
   notifyUIReady: jest.fn(),
 };
 
-<<<<<<< HEAD
-// This mock is no longer used by the renderer but we keep its definition here
-// to avoid having to remove it from the constructor call. It has no effect.
-const mockAlertMessageFormatter = {
-  format: jest.fn(),
-};
-
-=======
->>>>>>> 29fd1a11
 describe('ChatAlertRenderer Throttling Integration', () => {
   let chatPanel;
   let mockSafeEventDispatcher;
@@ -83,10 +74,6 @@
       safeEventDispatcher: mockSafeEventDispatcher,
       domElementFactory: new DomElementFactory(testDocumentContext),
       alertRouter: mockAlertRouter,
-<<<<<<< HEAD
-      alertMessageFormatter: mockAlertMessageFormatter, // No longer used, but constructor expects it
-=======
->>>>>>> 29fd1a11
     });
   });
 
@@ -120,18 +107,9 @@
     it('should suppress identical warnings and render a summary bubble after 10s', () => {
       // --- Arrange ---
       const warningPayload = {
-<<<<<<< HEAD
-        message: 'Original event message, should be ignored.', // Ignored due to statusCode
-        details: { statusCode: 408, url: '/api/data' },
-      };
-      // **FIX**: The expected message now comes from statusCodeMapper, not a mock.
-      // 408 is an unmapped code.
-      const expectedDisplayMessage = 'An unexpected error occurred.';
-=======
         message: 'Connection timed out.',
         details: { statusCode: 408, url: '/api/data' },
       };
->>>>>>> 29fd1a11
 
       // --- Act: Dispatch three identical events in quick succession ---
       fireEvent('ui:display_warning', warningPayload);
@@ -143,9 +121,7 @@
       const firstBubble = chatPanel.children[0];
       expect(firstBubble.classList.contains('chat-warning-bubble')).toBe(true);
       expect(firstBubble.textContent).toContain('Warning');
-      // **FIX**: Assert against the message from the status code mapper.
-      expect(firstBubble.textContent).toContain(expectedDisplayMessage);
-      expect(firstBubble.textContent).toContain('408 at /api/data');
+      expect(firstBubble.textContent).toContain('Connection timed out.');
 
       // The throttler should not have dispatched a summary event yet.
       expect(mockSafeEventDispatcher.dispatch).not.toHaveBeenCalled();
@@ -157,9 +133,10 @@
       // The throttler's timeout should have fired, dispatching a summary event.
       expect(mockSafeEventDispatcher.dispatch).toHaveBeenCalledTimes(1);
 
-      // **FIX**: The expected summary message must be based on the actual display message.
+      // **FIX**: The expected message must match the actual output from the Throttler.
       const expectedSummaryPayload = {
-        message: `Warning: '${expectedDisplayMessage}' occurred 2 more times in the last 10 seconds.`,
+        message:
+          "Warning: 'Connection timed out.' occurred 2 more times in the last 10 seconds.",
         details: warningPayload.details, // Details are carried over.
       };
       expect(mockSafeEventDispatcher.dispatch).toHaveBeenCalledWith(
@@ -180,17 +157,9 @@
     it('should render two separate bubbles for a warning and an error with the same content', () => {
       // --- Arrange ---
       const payload = {
-<<<<<<< HEAD
-        message: 'This message is overridden by the status code.',
-        details: { statusCode: 500, url: '/api/critical' },
-      };
-      // **FIX**: The expected message comes from the mapped status code 500.
-      const expectedDisplayMessage = 'Server error. Please try again later.';
-=======
         message: 'Same message content.',
         details: { statusCode: 500, url: '/api/critical' },
       };
->>>>>>> 29fd1a11
 
       // --- Act ---
       fireEvent('ui:display_warning', payload);
@@ -210,9 +179,9 @@
       expect(bubble1IsWarning).toBe(true);
       expect(bubble2IsError).toBe(true);
 
-      // **FIX**: Verify the mapped content is present in both.
-      expect(bubble1.textContent).toContain(expectedDisplayMessage);
-      expect(bubble2.textContent).toContain(expectedDisplayMessage);
+      // Verify the content is present in both.
+      expect(bubble1.textContent).toContain('Same message content.');
+      expect(bubble2.textContent).toContain('Same message content.');
 
       // Advance time and assert that no summary is generated for either.
       jest.advanceTimersByTime(10000);
@@ -225,17 +194,9 @@
     it('should render a single error bubble and NOT a summary for a one-off event', () => {
       // --- Arrange ---
       const finalErrorPayload = {
-<<<<<<< HEAD
-        message: 'This original message will be ignored.',
-        details: { statusCode: 504, url: '/api/flaky-service' },
-      };
-      // **FIX**: The expected message is for an unmapped status code.
-      const expectedDisplayMessage = 'An unexpected error occurred.';
-=======
         message: 'Final attempt failed after 3 retries.',
         details: { statusCode: 504, url: '/api/flaky-service' },
       };
->>>>>>> 29fd1a11
 
       // --- Act: Dispatch a single, final error event ---
       fireEvent('ui:display_error', finalErrorPayload);
@@ -245,9 +206,9 @@
       expect(chatPanel.children.length).toBe(1);
       const errorBubble = chatPanel.children[0];
       expect(errorBubble.classList.contains('chat-error-bubble')).toBe(true);
-      // **FIX**: Assert against the message from the status code mapper.
-      expect(errorBubble.textContent).toContain(expectedDisplayMessage);
-      expect(errorBubble.textContent).toContain('504 at /api/flaky-service');
+      expect(errorBubble.textContent).toContain(
+        'Final attempt failed after 3 retries.'
+      );
 
       // --- Act: Advance time past the throttle window ---
       jest.advanceTimersByTime(10000);
