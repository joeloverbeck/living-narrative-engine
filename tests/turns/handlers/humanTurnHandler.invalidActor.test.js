--- conflicted
+++ resolved
@@ -45,7 +45,7 @@
     mockTurnStrategyFactory = {
       createForHuman: jest.fn(() => ({ decideAction: jest.fn() })),
     };
-<<<<<<< HEAD
+
     mockTurnContextBuilder = {
       build: jest.fn(({ actor }) => ({
         getActor: () => actor,
@@ -54,9 +54,7 @@
         endTurn: jest.fn(),
       })),
     };
-=======
-    mockTurnContextBuilder = { build: jest.fn() };
->>>>>>> c693f2c0
+
 
     deps = {
       logger: mockLogger,
