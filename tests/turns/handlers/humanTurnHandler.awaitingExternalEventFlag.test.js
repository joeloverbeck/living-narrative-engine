import {
  describe,
  it,
  expect,
  jest,
  beforeEach,
  afterEach,
} from '@jest/globals';
import HumanTurnHandler from '../../../src/turns/handlers/humanTurnHandler.js';
import { BaseTurnHandler } from '../../../src/turns/handlers/baseTurnHandler.js';

/** Sets up minimal dependency mocks */
let deps;
let mockLogger;
let mockTurnStateFactory;
let mockCommandProcessor;
let mockTurnEndPort;
let mockPromptCoordinator;
let mockCommandOutcomeInterpreter;
let mockSafeEventDispatcher;
let mockChoicePipeline;
let mockHumanDecisionProvider;
let mockTurnActionFactory;
let mockTurnStrategyFactory;
let mockTurnContextBuilder;

beforeEach(() => {
  mockLogger = {
    debug: jest.fn(),
    info: jest.fn(),
    warn: jest.fn(),
    error: jest.fn(),
  };
  mockTurnStateFactory = {
    createInitialState: jest
      .fn()
      .mockReturnValue({ stateName: 'Init', startTurn: jest.fn() }),
  };
  mockCommandProcessor = {};
  mockTurnEndPort = {};
  mockPromptCoordinator = {};
  mockCommandOutcomeInterpreter = {};
  mockSafeEventDispatcher = {};
  mockChoicePipeline = {};
  mockHumanDecisionProvider = {};
  mockTurnActionFactory = {};
  mockTurnStrategyFactory = {
    createForHuman: jest.fn(() => ({ decideAction: jest.fn() })),
  };
  mockTurnContextBuilder = {
    build: jest.fn(({ actor, setAwaitFlag }) => {
<<<<<<< HEAD
      let awaiting = false;
      return {
        getActor: () => actor,
        setAwaitingExternalEvent: (flag, id) => {
          awaiting = flag;
          if (setAwaitFlag) setAwaitFlag(flag, id);
        },
        isAwaitingExternalEvent: () => awaiting,
        endTurn: jest.fn(),
=======
      return {
        getActor: () => actor,
        awaitFlag: false,
        setAwaitingExternalEvent(flag, id) {
          this.awaitFlag = flag;
          if (typeof setAwaitFlag === 'function') setAwaitFlag(flag, id);
        },
        isAwaitingExternalEvent() {
          return this.awaitFlag === true;
        },
>>>>>>> c693f2c0
      };
    }),
  };

  deps = {
    logger: mockLogger,
    turnStateFactory: mockTurnStateFactory,
    commandProcessor: mockCommandProcessor,
    turnEndPort: mockTurnEndPort,
    promptCoordinator: mockPromptCoordinator,
    commandOutcomeInterpreter: mockCommandOutcomeInterpreter,
    safeEventDispatcher: mockSafeEventDispatcher,
    choicePipeline: mockChoicePipeline,
    humanDecisionProvider: mockHumanDecisionProvider,
    turnActionFactory: mockTurnActionFactory,
    turnStrategyFactory: mockTurnStrategyFactory,
    turnContextBuilder: mockTurnContextBuilder,
  };

  jest
    .spyOn(BaseTurnHandler.prototype, '_setInitialState')
    .mockImplementation(function (state) {
      this._currentState = state;
    });
});

afterEach(() => {
  jest.restoreAllMocks();
});

describe('TurnContext awaiting external event flag propagation', () => {
  it('forwards awaiting flag changes to the handler', async () => {
    const handler = new HumanTurnHandler(deps);
    const actor = { id: 'actor1' };
    const markSpy = jest.spyOn(handler, '_markAwaitingTurnEnd');

    await handler.startTurn(actor);
    const ctx = handler.getTurnContext();
    expect(ctx).toBeTruthy();

    ctx.setAwaitingExternalEvent(true, actor.id);
    expect(markSpy).toHaveBeenLastCalledWith(true, actor.id);
    expect(ctx.isAwaitingExternalEvent()).toBe(true);

    ctx.setAwaitingExternalEvent(false, actor.id);
    expect(markSpy).toHaveBeenLastCalledWith(false, actor.id);
    expect(ctx.isAwaitingExternalEvent()).toBe(false);
  });
});<|MERGE_RESOLUTION|>--- conflicted
+++ resolved
@@ -49,7 +49,7 @@
   };
   mockTurnContextBuilder = {
     build: jest.fn(({ actor, setAwaitFlag }) => {
-<<<<<<< HEAD
+      
       let awaiting = false;
       return {
         getActor: () => actor,
@@ -59,18 +59,7 @@
         },
         isAwaitingExternalEvent: () => awaiting,
         endTurn: jest.fn(),
-=======
-      return {
-        getActor: () => actor,
-        awaitFlag: false,
-        setAwaitingExternalEvent(flag, id) {
-          this.awaitFlag = flag;
-          if (typeof setAwaitFlag === 'function') setAwaitFlag(flag, id);
-        },
-        isAwaitingExternalEvent() {
-          return this.awaitFlag === true;
-        },
->>>>>>> c693f2c0
+        
       };
     }),
   };
