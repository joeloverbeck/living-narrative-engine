--- conflicted
+++ resolved
@@ -29,7 +29,7 @@
   mockTurnStrategyFactory = {
     createForHuman: jest.fn(() => ({ decideAction: jest.fn() })),
   };
-<<<<<<< HEAD
+
   mockTurnContextBuilder = {
     build: jest.fn(({ actor }) => ({
       getActor: () => actor,
@@ -38,9 +38,8 @@
       endTurn: jest.fn(),
     })),
   };
-=======
-  mockTurnContextBuilder = { build: jest.fn() };
->>>>>>> c693f2c0
+
+  
   deps = {
     logger: mockLogger,
     turnStateFactory: mockTurnStateFactory,
@@ -52,13 +51,11 @@
     choicePipeline: {},
     humanDecisionProvider: {},
     turnActionFactory: {},
-<<<<<<< HEAD
-    turnStrategyFactory: mockTurnStrategyFactory,
-=======
+
     turnStrategyFactory: {
       createForHuman: jest.fn(() => ({ decideAction: jest.fn() })),
     },
->>>>>>> c693f2c0
+
     turnContextBuilder: mockTurnContextBuilder,
   };
   jest
