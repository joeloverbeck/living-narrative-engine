import {
  describe,
  it,
  expect,
  jest,
  beforeEach,
  afterEach,
} from '@jest/globals';
import HumanTurnHandler from '../../../src/turns/handlers/humanTurnHandler.js';
import { BaseTurnHandler } from '../../../src/turns/handlers/baseTurnHandler.js';

// Minimal dependency mocks
let deps;
let mockLogger;
let mockTurnStateFactory;
let mockTurnStrategyFactory;
let mockTurnContextBuilder;

beforeEach(() => {
  mockLogger = {
    debug: jest.fn(),
    info: jest.fn(),
    warn: jest.fn(),
    error: jest.fn(),
  };
  mockTurnStateFactory = {
    createInitialState: jest.fn().mockReturnValue({ stateName: 'init' }),
  };
  mockTurnStrategyFactory = {
    createForHuman: jest.fn(() => ({ decideAction: jest.fn() })),
  };
  mockTurnContextBuilder = { build: jest.fn() };
  deps = {
    logger: mockLogger,
    turnStateFactory: mockTurnStateFactory,
    commandProcessor: {},
    turnEndPort: {},
    promptCoordinator: {},
    commandOutcomeInterpreter: {},
    safeEventDispatcher: {},
    choicePipeline: {},
    humanDecisionProvider: {},
    turnActionFactory: {},
<<<<<<< HEAD
    turnStrategyFactory: mockTurnStrategyFactory,
    turnContextBuilder: mockTurnContextBuilder,
=======
    turnStrategyFactory: {
      createForHuman: jest.fn(() => ({ decideAction: jest.fn() })),
    },
>>>>>>> f9eca443
  };
  jest
    .spyOn(BaseTurnHandler.prototype, '_setInitialState')
    .mockImplementation(function (state) {
      this._currentState = state;
    });
});

afterEach(() => {
  jest.restoreAllMocks();
});

describe('HumanTurnHandler.getTurnEndPort', () => {
  it('returns the injected turnEndPort instance', () => {
    const handler = new HumanTurnHandler(deps);
    expect(handler.getTurnEndPort()).toBe(deps.turnEndPort);
  });
});<|MERGE_RESOLUTION|>--- conflicted
+++ resolved
@@ -41,14 +41,10 @@
     choicePipeline: {},
     humanDecisionProvider: {},
     turnActionFactory: {},
-<<<<<<< HEAD
-    turnStrategyFactory: mockTurnStrategyFactory,
-    turnContextBuilder: mockTurnContextBuilder,
-=======
-    turnStrategyFactory: {
+     turnStrategyFactory: {
       createForHuman: jest.fn(() => ({ decideAction: jest.fn() })),
     },
->>>>>>> f9eca443
+    turnContextBuilder: mockTurnContextBuilder,
   };
   jest
     .spyOn(BaseTurnHandler.prototype, '_setInitialState')
