--- conflicted
+++ resolved
@@ -39,13 +39,9 @@
     choicePipeline: {},
     humanDecisionProvider: {},
     turnActionFactory: {},
-<<<<<<< HEAD
     turnStrategyFactory: {
       createForHuman: jest.fn(() => ({ decideAction: jest.fn() })),
     },
-=======
-    turnStrategyFactory: mockTurnStrategyFactory,
->>>>>>> a883387e
   };
   jest
     .spyOn(BaseTurnHandler.prototype, '_setInitialState')
