// Filename: src/tests/loaders/worldLoader.logVerification.integration.test.js

import { beforeEach, describe, expect, it, jest } from '@jest/globals';

// --- SUT ---
import WorldLoader from '../../src/loaders/worldLoader.js';

// --- Dependencies to Mock ---
// Mock static/imported functions BEFORE importing WorldLoader
import * as ModDependencyValidatorModule from '../../src/modding/modDependencyValidator.js';
jest.mock('../../src/modding/modDependencyValidator.js', () => ({
  validate: jest.fn(),
}));

import * as ModVersionValidatorModule from '../../src/modding/modVersionValidator.js';
jest.mock('../../src/modding/modVersionValidator.js', () => jest.fn()); // Mock the default export function

import * as ModLoadOrderResolverModule from '../../src/modding/modLoadOrderResolver.js';
import { CORE_MOD_ID } from '../../src/constants/core';
jest.mock('../../src/modding/modLoadOrderResolver.js', () => ({
  resolveOrder: jest.fn(),
}));

// --- Type‑only JSDoc imports for Mocks ---
/** @typedef {import('../../src/interfaces/coreServices.js').ILogger} ILogger */
/** @typedef {import('../../src/interfaces/coreServices.js').ISchemaValidator} ISchemaValidator */
/** @typedef {import('../../src/interfaces/coreServices.js').IDataRegistry} IDataRegistry */
/** @typedef {import('../../src/interfaces/coreServices.js').IConfiguration} IConfiguration */
/** @typedef {import('../../src/loaders/actionLoader.js').default} ActionLoader */
/** @typedef {import('../../src/loaders/eventLoader.js').default} EventLoader */
/** @typedef {import('../../src/loaders/componentLoader.js').default} ComponentLoader */
/** @typedef {import('../../src/loaders/conditionLoader.js').default} ConditionLoader */
/** @typedef {import('../../src/loaders/ruleLoader.js').default} RuleLoader */
/** @typedef {import('../../src/loaders/schemaLoader.js').default} SchemaLoader */
/** @typedef {import('../../src/loaders/gameConfigLoader.js').default} GameConfigLoader */
/** @typedef {import('../../src/modding/modManifestLoader.js').default} ModManifestLoader */
/** @typedef {import('../../src/loaders/entityLoader.js').default} EntityLoader */
/** @typedef {import('../../interfaces/manifestItems.js').ModManifest} ModManifest */
/** @typedef {import('../../services/validatedEventDispatcher.js').default} ValidatedEventDispatcher */

describe('WorldLoader Integration Test Suite - Log Verification (TEST-LOADER-7.7)', () => {
  /** @type {WorldLoader} */
  let worldLoader;

  // --- Mock Instances ---
  /** @type {jest.Mocked<IDataRegistry>} */
  let mockRegistry;
  /** @type {jest.Mocked<ILogger>} */
  let mockLogger;
  /** @type {jest.Mocked<SchemaLoader>} */
  let mockSchemaLoader;
  /** @type {jest.Mocked<ComponentLoader>} */
  let mockComponentLoader;
  /** @type {jest.Mocked<ConditionLoader>} */
  let mockConditionLoader;
  /** @type {jest.Mocked<RuleLoader>} */
  let mockRuleLoader;
  /** @type {jest.Mocked<ActionLoader>} */
  let mockActionLoader;
  /** @type {jest.Mocked<EventLoader>} */
  let mockEventLoader;
  /** @type {jest.Mocked<EntityLoader>} */
  let mockEntityLoader;
  /** @type {jest.Mocked<ISchemaValidator>} */
  let mockValidator;
  /** @type {jest.Mocked<IConfiguration>} */
  let mockConfiguration;
  /** @type {jest.Mocked<GameConfigLoader>} */
  let mockGameConfigLoader;
  /** @type {jest.Mocked<ModManifestLoader>} */
  let mockModManifestLoader;
  /** @type {jest.Mocked<ValidatedEventDispatcher>} */
  let mockValidatedEventDispatcher;

  // --- Mock Data ---
  /** @type {ModManifest} */
  let coreManifest;
  /** @type {ModManifest} */
  let overrideManifest;
  /** @type {ModManifest} */
  let modAManifest;
  /** @type {ModManifest} */
  let modBManifest;
  /** @type {Map<string, ModManifest>} */
  let mockManifestMap;
  const overrideModId = 'overrideMod';
  const modAId = 'modA';
  const modBId = 'modB';
  const worldName = 'testWorldLogVerify';

  // --- Mocked Functions (from imports) ---
  const mockedModDependencyValidator = ModDependencyValidatorModule.validate;
  const mockedValidateModEngineVersions = ModVersionValidatorModule.default;
  const mockedResolveOrder = ModLoadOrderResolverModule.resolveOrder;

  // Helper function for mocks that should return 0
  // Updated to return the expected structure with 0 counts
  const defaultReturnZero = async () => ({ count: 0, overrides: 0, errors: 0 });

  beforeEach(() => {
    jest.clearAllMocks(); // Reset mocks between tests

    // --- 1. Create Mocks ---
    mockRegistry = {
      store: jest.fn(),
      get: jest.fn(), // Needs careful configuration per test
      getAll: jest.fn(() => []), // Default to empty array
      clear: jest.fn(),
      // Add other methods with basic mocks
      getAllSystemRules: jest.fn(() => []),
      getManifest: jest.fn(() => null),
      setManifest: jest.fn(),
      getEntityDefinition: jest.fn(),
      getItemDefinition: jest.fn(),
      getLocationDefinition: jest.fn(),
      getConnectionDefinition: jest.fn(),
      getBlockerDefinition: jest.fn(),
      getActionDefinition: jest.fn(),
      getEventDefinition: jest.fn(),
      getComponentDefinition: jest.fn(),
      getAllEntityDefinitions: jest.fn(() => []),
      getAllItemDefinitions: jest.fn(() => []),
      getAllLocationDefinitions: jest.fn(() => []),
      getAllConnectionDefinitions: jest.fn(() => []),
      getAllBlockerDefinitions: jest.fn(() => []),
      getAllActionDefinitions: jest.fn(() => []),
      getAllEventDefinitions: jest.fn(() => []),
      getAllComponentDefinitions: jest.fn(() => []),
      getStartingPlayerId: jest.fn(() => null),
      getStartingLocationId: jest.fn(() => null),
    };
    mockLogger = {
      // Spy on info, mock others
      info: jest.fn(),
      debug: jest.fn(),
      warn: jest.fn(),
      error: jest.fn(),
    };
    mockSchemaLoader = { loadAndCompileAllSchemas: jest.fn() };
    mockValidator = {
      isSchemaLoaded: jest.fn(),
      addSchema: jest.fn(),
      removeSchema: jest.fn(),
      getValidator: jest.fn(),
      validate: jest.fn(),
    };
    mockConfiguration = {
      getContentTypeSchemaId: jest.fn(),
      getBaseDataPath: jest.fn(() => './data'),
      getSchemaFiles: jest.fn(() => []),
      getSchemaBasePath: jest.fn(() => 'schemas'),
      getContentBasePath: jest.fn(() => 'content'),
      getGameConfigFilename: jest.fn(() => 'game.json'),
      getModsBasePath: jest.fn(() => 'mods'),
      getModManifestFilename: jest.fn(() => 'mod.manifest.json'),
    };
    mockGameConfigLoader = { loadConfig: jest.fn() };
    mockModManifestLoader = { loadRequestedManifests: jest.fn() };
    mockValidatedEventDispatcher = {
      dispatch: jest.fn().mockResolvedValue(undefined), // Mock the method used
    };

    // Mock individual content loaders - Ensure they return the expected { count, overrides, errors } structure
    mockActionLoader = {
      loadItemsForMod: jest
        .fn()
        .mockResolvedValue({ count: 0, overrides: 0, errors: 0 }),
    };
    mockComponentLoader = {
      loadItemsForMod: jest
        .fn()
        .mockResolvedValue({ count: 0, overrides: 0, errors: 0 }),
    };
    mockConditionLoader = {
      loadItemsForMod: jest
        .fn()
        .mockResolvedValue({ count: 0, overrides: 0, errors: 0 }),
    };
    mockEventLoader = {
      loadItemsForMod: jest
        .fn()
        .mockResolvedValue({ count: 0, overrides: 0, errors: 0 }),
    };
    mockConditionLoader = {
      loadItemsForMod: jest
        .fn()
        .mockResolvedValue({ count: 0, overrides: 0, errors: 0 }),
    };
    mockRuleLoader = {
      loadItemsForMod: jest
        .fn()
        .mockResolvedValue({ count: 0, overrides: 0, errors: 0 }),
    };
    mockEntityLoader = {
      loadItemsForMod: jest
        .fn()
        .mockResolvedValue({ count: 0, overrides: 0, errors: 0 }),
    };

    // --- 2. Define Base Mock Data (can be overridden in tests) ---
    coreManifest = {
      id: CORE_MOD_ID,
      version: '1.0.0',
      name: 'Core',
      gameVersion: '1.0.0',
      content: {},
    };
    overrideManifest = {
      id: overrideModId,
      version: '1.0.0',
      name: 'Override',
      gameVersion: '1.0.0',
      content: {},
    };
    modAManifest = {
      id: modAId,
      version: '1.0.0',
      name: 'Mod A',
      gameVersion: '1.0.0',
      content: {},
    };
    modBManifest = {
      id: modBId,
      version: '1.0.0',
      name: 'Mod B',
      gameVersion: '1.0.0',
      content: {},
    };
    mockManifestMap = new Map();

    // --- 3. Configure Mocks (Default Success Paths) ---
    mockSchemaLoader.loadAndCompileAllSchemas.mockResolvedValue(undefined);
    mockConfiguration.getContentTypeSchemaId.mockImplementation(
      (typeName) => `schema:${typeName}`
    );

    // Assume ALL essential schemas checked by WorldLoader are loaded for these tests
    mockValidator.isSchemaLoaded.mockImplementation((schemaId) => {
      return [
        'schema:game',
        'schema:components',
        'schema:mod-manifest',
        'schema:entities',
        'schema:actions', // Essential schema
        'schema:events', // Essential schema
        'schema:rules', // Essential schema
        'schema:conditions', // Essential schema
      ].includes(schemaId);
    });

    // Default mocks for validation/resolution - configure per test
    mockedModDependencyValidator.mockImplementation(() => {
      /* Assume success */
    });
    mockedValidateModEngineVersions.mockImplementation(() => {
      /* Assume success */
    });
    mockedResolveOrder.mockReturnValue([]); // Configure per test

    // --- 4. Instantiate SUT ---
    // Pass dependencies as a single object
    worldLoader = new WorldLoader({
      registry: mockRegistry,
      logger: mockLogger,
      schemaLoader: mockSchemaLoader,
      componentLoader: mockComponentLoader,
      conditionLoader: mockConditionLoader,
      ruleLoader: mockRuleLoader,
      actionLoader: mockActionLoader,
      eventLoader: mockEventLoader,
      entityLoader: mockEntityLoader,
      validator: mockValidator,
      configuration: mockConfiguration,
      gameConfigLoader: mockGameConfigLoader,
      promptTextLoader: { loadPromptText: jest.fn() },
      modManifestLoader: mockModManifestLoader,
      validatedEventDispatcher: mockValidatedEventDispatcher,
    });
  });

  // ── Test Case: Basic 'Core' Load Summary (like 7.1) ────────────────────
  it('should log the correct summary for a basic CORE_MOD_ID mod load', async () => {
    // Setup: Core mod defines 2 actions, 1 component, 3 rules.
    const coreActionCount = 2;
    const coreComponentCount = 1;
    const coreRuleCount = 3;
    coreManifest.content = {
      actions: Array(coreActionCount).fill('dummy.json'),
      components: Array(coreComponentCount).fill('dummy.json'),
      rules: Array(coreRuleCount).fill('dummy.json'),
    };
    mockManifestMap.set(CORE_MOD_ID, coreManifest);

    mockGameConfigLoader.loadConfig.mockResolvedValue([CORE_MOD_ID]);
    mockModManifestLoader.loadRequestedManifests.mockResolvedValue(
      mockManifestMap
    );
    mockedResolveOrder.mockReturnValue([CORE_MOD_ID]);

    // Configure registry.get to return the manifest
    mockRegistry.get.mockImplementation((type, id) => {
      if (type === 'mod_manifests' && id === CORE_MOD_ID.toLowerCase()) {
        return coreManifest;
      }
      return undefined;
    });

    // Configure content loaders to return expected counts for this test
    mockActionLoader.loadItemsForMod.mockImplementation(
      async (
        modIdArg,
        manifestArg,
        contentKeyArg,
        contentTypeDirArg,
        typeNameArg
      ) =>
        modIdArg === CORE_MOD_ID && typeNameArg === 'actions'
          ? { count: coreActionCount, overrides: 0, errors: 0 }
          : { count: 0, overrides: 0, errors: 0 }
    );
    mockComponentLoader.loadItemsForMod.mockImplementation(
      async (
        modIdArg,
        manifestArg,
        contentKeyArg,
        contentTypeDirArg,
        typeNameArg
      ) =>
        modIdArg === CORE_MOD_ID && typeNameArg === 'components'
          ? { count: coreComponentCount, overrides: 0, errors: 0 }
          : { count: 0, overrides: 0, errors: 0 }
    );
    mockRuleLoader.loadItemsForMod.mockImplementation(
      async (
        modIdArg,
        manifestArg,
        contentKeyArg,
        contentTypeDirArg,
        typeNameArg
      ) =>
        modIdArg === CORE_MOD_ID && typeNameArg === 'rules'
          ? { count: coreRuleCount, overrides: 0, errors: 0 }
          : { count: 0, overrides: 0, errors: 0 }
    );
    // Explicitly set others to return 0 using the helper
    mockEventLoader.loadItemsForMod.mockImplementation(defaultReturnZero);
    mockEntityLoader.loadItemsForMod.mockImplementation(defaultReturnZero); // Covers blockers, connections, entities, items, locations

    // Action
    await worldLoader.loadWorld(worldName);

    // Assertions
    const infoCalls = mockLogger.info.mock.calls;
    const summaryStart = infoCalls.findIndex((call) =>
      call[0].includes(`WorldLoader Load Summary (World: '${worldName}')`)
    );
    expect(summaryStart).toBeGreaterThan(-1); // Summary block should exist

    const summaryLines = infoCalls.slice(summaryStart).map((call) => call[0]);
    // console.log("Test 1 Log Calls:", JSON.stringify(infoCalls, null, 2)); // DEBUGGING LINE

    // Find specific lines within the summary block
    const summaryBlock = summaryLines.join('\n');

    expect(summaryBlock).toContain(`• Requested Mods (raw): [${CORE_MOD_ID}]`);
    expect(summaryBlock).toContain(`• Final Load Order     : [${CORE_MOD_ID}]`);
    expect(summaryBlock).toContain(`• Content Loading Summary (Totals):`);

    // Check for specific counts and alphabetical order
    const actionLine = summaryLines.find((line) =>
      line.trimStart().startsWith('- actions')
<<<<<<< HEAD
    ); // Check with flexible spacing
    const componentLine = summaryLines.find((line) =>
      line.trimStart().startsWith('- components')
    ); // Check with flexible spacing
    const ruleLine = summaryLines.find((line) =>
      line.trimStart().startsWith('- rules')
    ); // Check with flexible spacing
=======
    );
    const componentLine = summaryLines.find((line) =>
      line.trimStart().startsWith('- components')
    );
    const ruleLine = summaryLines.find((line) =>
      line.trimStart().startsWith('- rules')
    );
>>>>>>> e8e6cb05

    expect(actionLine).toBeDefined();
    expect(componentLine).toBeDefined();
    expect(ruleLine).toBeDefined();

    expect(actionLine).toMatch(/actions\s+: C:2, O:0, E:0/);
    expect(componentLine).toMatch(/components\s+: C:1, O:0, E:0/);
    expect(ruleLine).toMatch(/rules\s+: C:3, O:0, E:0/);

    // ---- VVV THIS IS THE FIX VVV ----
    // Verify alphabetical sorting (actions, components, rules) - Filter UNTRIMMED lines
    const countLines = summaryLines.filter(
      (line) =>
        line.trimStart().startsWith('- ') &&
        !line.includes('------') &&
        !line.includes('TOTAL')
    );
    // ---- ^^^ THIS IS THE FIX ^^^ ----
    expect(countLines).toHaveLength(3);
    expect(countLines[0]).toContain('actions');
    expect(countLines[1]).toContain('components');
    expect(countLines[2]).toContain('rules');

    // Verify other types are not present
    expect(summaryBlock).not.toMatch(/ {4}- blockers\s+:/);
    expect(summaryBlock).not.toMatch(/ {4}- characters\s+:/);
    expect(summaryBlock).not.toMatch(/ {4}- connections\s+:/);
    expect(summaryBlock).not.toMatch(/ {4}- events\s+:/);
    expect(summaryBlock).not.toMatch(/ {4}- items\s+:/);
    expect(summaryBlock).not.toMatch(/ {4}- locations\s+:/);

    // Check total line
    expect(summaryBlock).toContain('TOTAL'.padEnd(20, ' ') + ': C:6, O:0, E:0');

    expect(summaryLines[summaryLines.length - 1]).toContain(
      '———————————————————————————————————————————'
    );
  });

  // ── Test Case: Summary with Overrides (like 7.2) ───────────────────────
  it('should log the correct summary reflecting overrides and multiple mods', async () => {
    // Setup: Core (1 action), OverrideMod (2 actions, 1 component)
    const coreActionCount = 1;
    const overrideActionCount = 2;
    const overrideComponentCount = 1;
    coreManifest.content = {
      actions: Array(coreActionCount).fill('dummy.json'),
    };
    overrideManifest.content = {
      actions: Array(overrideActionCount).fill('dummy.json'),
      components: Array(overrideComponentCount).fill('dummy.json'),
    };
    mockManifestMap.set(CORE_MOD_ID, coreManifest);
    mockManifestMap.set(overrideModId, overrideManifest);

    mockGameConfigLoader.loadConfig.mockResolvedValue([
      CORE_MOD_ID,
      overrideModId,
    ]);
    mockModManifestLoader.loadRequestedManifests.mockResolvedValue(
      mockManifestMap
    );
    mockedResolveOrder.mockReturnValue([CORE_MOD_ID, overrideModId]);

    // Configure registry.get to return manifests
    mockRegistry.get.mockImplementation((type, id) => {
      if (type === 'mod_manifests') {
        if (id === CORE_MOD_ID.toLowerCase()) return coreManifest;
        if (id === overrideModId.toLowerCase()) return overrideManifest;
      }
      return undefined;
    });

    // Configure ALL content loaders explicitly for this test
    mockActionLoader.loadItemsForMod.mockImplementation(
      async (
        modIdArg,
        manifestArg,
        contentKeyArg,
        contentTypeDirArg,
        typeNameArg
      ) => {
        if (typeNameArg !== 'actions')
          return { count: 0, overrides: 0, errors: 0 };
        if (modIdArg === CORE_MOD_ID)
          return { count: coreActionCount, overrides: 0, errors: 0 };
        if (modIdArg === overrideModId)
          return { count: overrideActionCount, overrides: 0, errors: 0 }; // Assuming override count applies elsewhere or is tracked internally
        return { count: 0, overrides: 0, errors: 0 };
      }
    );
    mockComponentLoader.loadItemsForMod.mockImplementation(
      async (
        modIdArg,
        manifestArg,
        contentKeyArg,
        contentTypeDirArg,
        typeNameArg
      ) => {
        if (typeNameArg !== 'components')
          return { count: 0, overrides: 0, errors: 0 };
        if (modIdArg === overrideModId)
          return { count: overrideComponentCount, overrides: 0, errors: 0 }; // Only overrideMod defines components
        return { count: 0, overrides: 0, errors: 0 };
      }
    );
    // Explicitly set others to return 0
    mockRuleLoader.loadItemsForMod.mockImplementation(defaultReturnZero);
    mockEventLoader.loadItemsForMod.mockImplementation(defaultReturnZero);
    mockEntityLoader.loadItemsForMod.mockImplementation(defaultReturnZero);

    // Action
    await worldLoader.loadWorld(worldName);

    // Assertions
    const infoCalls = mockLogger.info.mock.calls;
    const summaryStart = infoCalls.findIndex((call) =>
      call[0].includes(`WorldLoader Load Summary (World: '${worldName}')`)
    );
    expect(summaryStart).toBeGreaterThan(-1);

    const summaryLines = infoCalls.slice(summaryStart).map((call) => call[0]);
    // console.log("Test 2 Log Calls:", JSON.stringify(infoCalls, null, 2)); // DEBUGGING LINE
    const summaryBlock = summaryLines.join('\n');

    expect(summaryBlock).toContain(
      `• Requested Mods (raw): [${CORE_MOD_ID}, ${overrideModId}]`
    );
    expect(summaryBlock).toContain(
      `• Final Load Order     : [${CORE_MOD_ID}, ${overrideModId}]`
    );
    expect(summaryBlock).toContain(`• Content Loading Summary (Totals):`);

    // Check aggregated counts and alphabetical order
    const actionLine = summaryLines.find((line) =>
      line.trimStart().startsWith('- actions')
<<<<<<< HEAD
    ); // Check with flexible spacing
    const componentLine = summaryLines.find((line) =>
      line.trimStart().startsWith('- components')
    ); // Check with flexible spacing
=======
    );
    const componentLine = summaryLines.find((line) =>
      line.trimStart().startsWith('- components')
    );
>>>>>>> e8e6cb05

    expect(actionLine).toBeDefined();
    expect(componentLine).toBeDefined();

    // Total count = sum of returned counts from loaders FOR THE SPECIFIED TYPE
    const expectedTotalActions = coreActionCount + overrideActionCount; // 1 + 2 = 3
    const expectedTotalComponents = overrideComponentCount; // 0 + 1 = 1

    expect(actionLine).toMatch(
      new RegExp(`actions\\s+: C:${expectedTotalActions}, O:0, E:0`)
    );
    expect(componentLine).toMatch(
      new RegExp(`components\\s+: C:${expectedTotalComponents}, O:0, E:0`)
    );

    // ---- VVV THIS IS THE FIX VVV ----
    // Verify alphabetical sorting (actions, components) - Filter UNTRIMMED lines
    const countLines = summaryLines.filter(
      (line) =>
        line.trimStart().startsWith('- ') &&
        !line.includes('------') &&
        !line.includes('TOTAL')
    );
    // ---- ^^^ THIS IS THE FIX ^^^ ----
    expect(countLines).toHaveLength(2);
    expect(countLines[0]).toContain('actions');
    expect(countLines[1]).toContain('components');

    // Verify other types are not present
    expect(summaryBlock).not.toMatch(/ {4}- rules\s+:/);
    expect(summaryBlock).not.toMatch(/ {4}- events\s+:/);

    // Check total line
    const expectedTotalCount = expectedTotalActions + expectedTotalComponents;
    expect(summaryBlock).toContain(
      'TOTAL'.padEnd(20, ' ') + `: C:${expectedTotalCount}, O:0, E:0`
    );

    expect(summaryLines[summaryLines.length - 1]).toContain(
      '———————————————————————————————————————————'
    );
  });

  // ── Test Case: Summary with Partial/Empty Content (like 7.3) ───────────
  it('should log the correct summary when some content types are empty or missing', async () => {
    // Setup: Core (1 component), ModA (1 action, events: []), ModB (1 rule, no events key)
    const coreCompCount = 1;
    const modAActionCount = 1;
    const modBRuleCount = 1;
    coreManifest.content = {
      components: Array(coreCompCount).fill('dummy.json'),
    };
    modAManifest.content = {
      actions: Array(modAActionCount).fill('dummy.json'),
      events: [], // Empty list
    };
    modBManifest.content = {
      rules: Array(modBRuleCount).fill('dummy.json'),
      // 'events' key missing entirely
    };
    mockManifestMap.set(CORE_MOD_ID, coreManifest);
    mockManifestMap.set(modAId, modAManifest);
    mockManifestMap.set(modBId, modBManifest);

    mockGameConfigLoader.loadConfig.mockResolvedValue([
      CORE_MOD_ID,
      modAId,
      modBId,
    ]);
    mockModManifestLoader.loadRequestedManifests.mockResolvedValue(
      mockManifestMap
    );
    mockedResolveOrder.mockReturnValue([CORE_MOD_ID, modAId, modBId]);

    // Configure registry.get to return manifests
    mockRegistry.get.mockImplementation((type, id) => {
      if (type === 'mod_manifests') {
        if (id === CORE_MOD_ID.toLowerCase()) return coreManifest;
        if (id === modAId.toLowerCase()) return modAManifest;
        if (id === modBId.toLowerCase()) return modBManifest;
      }
      return undefined;
    });

    // Configure ALL content loaders explicitly for this test
    mockComponentLoader.loadItemsForMod.mockImplementation(
      async (
        modIdArg,
        manifestArg,
        contentKeyArg,
        contentTypeDirArg,
        typeNameArg
      ) =>
        modIdArg === CORE_MOD_ID && typeNameArg === 'components'
          ? { count: coreCompCount, overrides: 0, errors: 0 }
          : { count: 0, overrides: 0, errors: 0 }
    );
    mockActionLoader.loadItemsForMod.mockImplementation(
      async (
        modIdArg,
        manifestArg,
        contentKeyArg,
        contentTypeDirArg,
        typeNameArg
      ) =>
        modIdArg === modAId && typeNameArg === 'actions'
          ? { count: modAActionCount, overrides: 0, errors: 0 }
          : { count: 0, overrides: 0, errors: 0 }
    );
    mockRuleLoader.loadItemsForMod.mockImplementation(
      async (
        modIdArg,
        manifestArg,
        contentKeyArg,
        contentTypeDirArg,
        typeNameArg
      ) =>
        modIdArg === modBId && typeNameArg === 'rules'
          ? { count: modBRuleCount, overrides: 0, errors: 0 }
          : { count: 0, overrides: 0, errors: 0 }
    );
    // Explicitly set others to return 0
    // Event loader won't be called for modA or modB due to WorldLoader's internal check
    mockEventLoader.loadItemsForMod.mockImplementation(defaultReturnZero);
    mockEntityLoader.loadItemsForMod.mockImplementation(defaultReturnZero);

    // Action
    await worldLoader.loadWorld(worldName);

    // Assertions
    const infoCalls = mockLogger.info.mock.calls;
    const summaryStart = infoCalls.findIndex((call) =>
      call[0].includes(`WorldLoader Load Summary (World: '${worldName}')`)
    );
    expect(summaryStart).toBeGreaterThan(-1);

    const summaryLines = infoCalls.slice(summaryStart).map((call) => call[0]);
    // console.log("Test 3 Info Calls:", JSON.stringify(mockLogger.info.mock.calls, null, 2)); // DEBUGGING LINE INFO
    // console.log("Test 3 Debug Calls:", JSON.stringify(mockLogger.debug.mock.calls, null, 2)); // DEBUGGING LINE DEBUG
    const summaryBlock = summaryLines.join('\n');

    expect(summaryBlock).toContain(
      `• Requested Mods (raw): [${CORE_MOD_ID}, ${modAId}, ${modBId}]`
    );
    expect(summaryBlock).toContain(
      `• Final Load Order     : [${CORE_MOD_ID}, ${modAId}, ${modBId}]`
    );
    expect(summaryBlock).toContain(`• Content Loading Summary (Totals):`);

    // Check counts ONLY for loaded types (actions, components, rules)
    const actionLine = summaryLines.find((line) =>
      line.trimStart().startsWith('- actions')
<<<<<<< HEAD
    ); // Check with flexible spacing
    const componentLine = summaryLines.find((line) =>
      line.trimStart().startsWith('- components')
    ); // Check with flexible spacing
    const ruleLine = summaryLines.find((line) =>
      line.trimStart().startsWith('- rules')
    ); // Check with flexible spacing
=======
    );
    const componentLine = summaryLines.find((line) =>
      line.trimStart().startsWith('- components')
    );
    const ruleLine = summaryLines.find((line) =>
      line.trimStart().startsWith('- rules')
    );
>>>>>>> e8e6cb05

    expect(actionLine).toBeDefined();
    expect(componentLine).toBeDefined();
    expect(ruleLine).toBeDefined();

    expect(actionLine).toMatch(/actions\s+: C:1, O:0, E:0/); // Only from modA
    expect(componentLine).toMatch(/components\s+: C:1, O:0, E:0/);
    expect(ruleLine).toMatch(/rules\s+: C:1, O:0, E:0/); // Only from modB

    // ---- VVV THIS IS THE FIX VVV ----
    // Verify alphabetical sorting (actions, components, rules) - Filter UNTRIMMED lines
    const countLines = summaryLines.filter(
      (line) =>
        line.trimStart().startsWith('- ') &&
        !line.includes('------') &&
        !line.includes('TOTAL')
    );
    // ---- ^^^ THIS IS THE FIX ^^^ ----
    expect(countLines).toHaveLength(3);
    expect(countLines[0]).toContain('actions');
    expect(countLines[1]).toContain('components');
    expect(countLines[2]).toContain('rules');

    // Verify 'events' and other unloaded types are NOT present in the counts
    expect(summaryBlock).not.toMatch(/ {4}- events\s+:/);
    expect(summaryBlock).not.toMatch(/ {4}- entities\s+:/); // Generic check
    expect(summaryBlock).not.toMatch(/ {4}- blockers\s+:/);
    expect(summaryBlock).not.toMatch(/ {4}- characters\s+:/);
    expect(summaryBlock).not.toMatch(/ {4}- connections\s+:/);
    expect(summaryBlock).not.toMatch(/ {4}- items\s+:/);
    expect(summaryBlock).not.toMatch(/ {4}- locations\s+:/);

    // Check total line
    const expectedTotalCount = coreCompCount + modAActionCount + modBRuleCount; // 1 + 1 + 1 = 3
    expect(summaryBlock).toContain(
      'TOTAL'.padEnd(20, ' ') + `: C:${expectedTotalCount}, O:0, E:0`
    );

    expect(summaryLines[summaryLines.length - 1]).toContain(
      '———————————————————————————————————————————'
    );

    // Check debug logs for skipping events based on WorldLoader logic
    // WorldLoader checks: if (!manifest.content || !Array.isArray(manifest.content[contentKey]) || manifest.content[contentKey].length === 0)
    // Debug message: `WorldLoader [${modId}]: Skipping content type '${typeName}' (key: '${contentKey}') as it's not defined or empty in the manifest.`

    // For ModA, content.events exists but length is 0
    expect(mockLogger.debug).toHaveBeenCalledWith(
      expect.stringContaining(
        `WorldLoader [${modAId}]: Skipping content type 'events' (key: 'events')`
      )
    );
    // For ModB, content.events key doesn't exist
    expect(mockLogger.debug).toHaveBeenCalledWith(
      expect.stringContaining(
        `WorldLoader [${modBId}]: Skipping content type 'events' (key: 'events')`
      )
    );
    // Core mod also doesn't have 'events'
    expect(mockLogger.debug).toHaveBeenCalledWith(
      expect.stringContaining(
        `WorldLoader [${CORE_MOD_ID}]: Skipping content type 'events' (key: 'events')`
      )
    );
  });
});<|MERGE_RESOLUTION|>--- conflicted
+++ resolved
@@ -369,7 +369,7 @@
     // Check for specific counts and alphabetical order
     const actionLine = summaryLines.find((line) =>
       line.trimStart().startsWith('- actions')
-<<<<<<< HEAD
+
     ); // Check with flexible spacing
     const componentLine = summaryLines.find((line) =>
       line.trimStart().startsWith('- components')
@@ -377,15 +377,6 @@
     const ruleLine = summaryLines.find((line) =>
       line.trimStart().startsWith('- rules')
     ); // Check with flexible spacing
-=======
-    );
-    const componentLine = summaryLines.find((line) =>
-      line.trimStart().startsWith('- components')
-    );
-    const ruleLine = summaryLines.find((line) =>
-      line.trimStart().startsWith('- rules')
-    );
->>>>>>> e8e6cb05
 
     expect(actionLine).toBeDefined();
     expect(componentLine).toBeDefined();
@@ -522,17 +513,12 @@
     // Check aggregated counts and alphabetical order
     const actionLine = summaryLines.find((line) =>
       line.trimStart().startsWith('- actions')
-<<<<<<< HEAD
+
     ); // Check with flexible spacing
     const componentLine = summaryLines.find((line) =>
       line.trimStart().startsWith('- components')
     ); // Check with flexible spacing
-=======
-    );
-    const componentLine = summaryLines.find((line) =>
-      line.trimStart().startsWith('- components')
-    );
->>>>>>> e8e6cb05
+
 
     expect(actionLine).toBeDefined();
     expect(componentLine).toBeDefined();
@@ -685,7 +671,7 @@
     // Check counts ONLY for loaded types (actions, components, rules)
     const actionLine = summaryLines.find((line) =>
       line.trimStart().startsWith('- actions')
-<<<<<<< HEAD
+
     ); // Check with flexible spacing
     const componentLine = summaryLines.find((line) =>
       line.trimStart().startsWith('- components')
@@ -693,15 +679,7 @@
     const ruleLine = summaryLines.find((line) =>
       line.trimStart().startsWith('- rules')
     ); // Check with flexible spacing
-=======
-    );
-    const componentLine = summaryLines.find((line) =>
-      line.trimStart().startsWith('- components')
-    );
-    const ruleLine = summaryLines.find((line) =>
-      line.trimStart().startsWith('- rules')
-    );
->>>>>>> e8e6cb05
+
 
     expect(actionLine).toBeDefined();
     expect(componentLine).toBeDefined();
