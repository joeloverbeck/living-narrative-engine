# GOAP System E2E Test Coverage Analysis

**Report Date:** 2025-11-12
**Analyst:** Claude (Automated Analysis)
**Status:** Complete

## Executive Summary

This report analyzes the Goal-Oriented Action Planning (GOAP) system within the Living Narrative Engine to identify workflows, assess existing test coverage, and recommend prioritized e2e (end-to-end) tests to ensure system reliability.

### Key Findings

1. **Current E2E Coverage:** ~20% (Partial) - Priority 1 Test 1 implemented but with significant gaps
2. **Existing Coverage:** Basic integration test (`goapWorkflow.integration.test.js`), minimal unit tests, and partial e2e test
3. **Critical Gap:** True end-to-end validation missing - no rule execution or state verification
4. **Status Update (2025-11-12):** Test 1 implemented as GOAP integration test. Validates decision provider interface but not complete workflow with real mods and rule execution.
5. **Recommendation:** Complete Test 1 implementation with real mod integration, then implement remaining 11 prioritized e2e tests

## GOAP System Architecture Overview

The GOAP system is organized into three tiers:

### Tier 1: Effects Auto-Generation (Completed)
- **Purpose:** Automated analysis of rule operations to generate planning metadata
- **Components:**
  - EffectsAnalyzer (`src/goap/analysis/effectsAnalyzer.js`)
  - EffectsGenerator (`src/goap/generation/effectsGenerator.js`)
  - EffectsValidator (`src/goap/validation/effectsValidator.js`)

### Tier 2: Simple Action Planning (Implemented)
- **Purpose:** Basic single-action selection based on goal satisfaction
- **Components:**
  - GoalManager (`src/goap/goals/goalManager.js`)
  - GoalStateEvaluator (`src/goap/goals/goalStateEvaluator.js`)
  - ActionSelector (`src/goap/selection/actionSelector.js`)
  - SimplePlanner (`src/goap/planning/simplePlanner.js`)
  - PlanCache (`src/goap/planning/planCache.js`)
  - AbstractPreconditionSimulator (`src/goap/simulation/abstractPreconditionSimulator.js`)

### Tier 3: Multi-Step Planning (Future)
- **Status:** Not yet implemented
- **Planned Components:** Advanced planner, state simulator, plan repair

### Integration Layer
- **GoapDecisionProvider** (`src/turns/providers/goapDecisionProvider.js`)
  - Integrates GOAP with the turn system
  - Orchestrates goal selection, planning, and action execution

## Identified GOAP Workflows

### 1. Effects Generation Workflow (Tier 1)
**Description:** Automated generation of planning effects from action rule operations

**Steps:**
1. Load action and rule definitions from mod data
2. Find rule associated with action (naming convention: `{mod}:handle_{action}`)
3. Analyze rule operations to identify state-changing operations
4. Trace execution paths through conditionals (IF, IF_CO_LOCATED)
5. Generate planning effects (ADD_COMPONENT, REMOVE_COMPONENT, MODIFY_COMPONENT)
6. Identify abstract preconditions for runtime-dependent conditions
7. Validate generated effects against `planning-effects.schema.json`
8. Inject effects into action definition's `planningEffects` field

**Current Coverage:**
- ✅ Unit tests for EffectsAnalyzer operations
- ✅ Unit tests for EffectsGenerator
- ❌ No integration test for full workflow
- ❌ No e2e test

### 2. Goal Selection Workflow (Tier 2)
**Description:** Selection of the highest-priority relevant unsatisfied goal for an actor

**Steps:**
1. Get all goal definitions available to actor's mod set
2. Evaluate relevance condition (JSON Logic) for each goal
3. Filter to only relevant goals
4. Evaluate goal state (JSON Logic) for each relevant goal
5. Filter out already-satisfied goals
6. Sort unsatisfied goals by priority (descending)
7. Return highest-priority goal

**Current Coverage:**
- ✅ Unit tests for GoalManager
- ✅ Unit tests for GoalStateEvaluator
- ✅ Basic integration test in goapWorkflow.integration.test.js
- ❌ No comprehensive e2e test with real goal definitions

### 3. Action Selection Workflow (Tier 2)
**Description:** Selection of the best action to move toward a goal using greedy heuristics

**Steps:**
1. Filter available actions to those with `planningEffects`
2. For each plannable action:
   - Calculate current distance to goal using GoalStateEvaluator
   - Simulate applying action's effects to world state
   - Handle conditional effects and abstract preconditions
   - Calculate future distance to goal after effect simulation
   - Compute progress score (currentDistance - futureDistance)
3. Filter to actions with positive progress
4. Sort by progress score (descending)
5. Return action with highest progress

**Current Coverage:**
- ✅ Unit tests for ActionSelector
- ✅ Basic integration test
- ❌ No e2e test covering complex effect simulation
- ❌ No e2e test for abstract precondition evaluation

### 4. Plan Creation and Caching Workflow (Tier 2)
**Description:** Creation of single-step plans and caching for performance

**Steps:**
1. Check plan cache for actor ID
2. If cached plan exists:
   - Validate plan is still applicable
   - If invalid, invalidate cache and replan
3. If no valid cached plan:
   - Select goal using GoalManager
   - Check if goal already satisfied (skip if yes)
   - Use SimplePlanner to select action
   - Create plan object with single step
   - Cache plan for actor
4. Extract first step from plan
5. Match plan step to available action by actionId and targetId
6. Return action index

**Current Coverage:**
- ✅ Unit tests for SimplePlanner
- ✅ Unit tests for PlanCache
- ✅ Basic integration test with caching workflow
- ❌ No e2e test for cache invalidation scenarios
- ❌ No e2e test for multi-turn planning consistency

### 5. Complete GOAP Decision Workflow (Integration)
**Description:** Full end-to-end decision-making process from turn start to action execution

**Steps:**
1. Turn system invokes GoapDecisionProvider
2. GoapDecisionProvider receives actor, turnContext, and available actions
3. Build planning context (snapshot of world state from EntityManager)
4. Execute plan caching workflow (step 4 above)
5. Execute goal selection workflow (step 2 above)
6. Execute action selection workflow (step 3 above)
7. Create and cache plan
8. Find matching action in available actions array
9. Return decision with action index
10. Turn system executes selected action
11. Rule operations modify entity state
12. Components are added/removed/modified
13. Plan cache potentially invalidated based on state changes

**Current Coverage:**
- ✅ Basic integration test covering happy path
- ❌ No e2e test with real mod data
- ❌ No e2e test with real action discovery
- ❌ No e2e test with real rule execution
- ❌ No e2e test verifying state changes match planning predictions

### 6. Abstract Precondition Simulation Workflow
**Description:** Simulation of runtime-dependent conditions during planning

**Steps:**
1. Action effect contains conditional effect with abstract precondition
2. During effect simulation, ActionSelector evaluates condition
3. AbstractPreconditionSimulator receives function name and parameters
4. Simulator executes appropriate simulation function:
   - `hasInventoryCapacity`: Check weight limits in simulated state
   - `hasContainerCapacity`: Check container capacity in simulated state
   - `hasComponent`: Check component existence in simulated state
5. Simulator returns boolean result
6. ActionSelector applies appropriate effects based on result (then/else)
7. Continue with goal distance calculation

**Current Coverage:**
- ✅ Unit tests for AbstractPreconditionSimulator
- ❌ No integration test with ActionSelector
- ❌ No e2e test with conditional planning effects

### 7. Multi-Actor Concurrent GOAP Workflow
**Description:** Multiple actors making independent GOAP decisions simultaneously

**Steps:**
1. Turn system processes multiple actors
2. Each actor gets independent goal selection
3. Each actor gets independent action selection
4. Each actor has separate plan cache entry
5. Plans don't interfere with each other
6. State changes from one actor may invalidate other actors' plans

**Current Coverage:**
- ✅ Basic integration test with two actors
- ❌ No e2e test with 3+ actors
- ❌ No e2e test with competing goals
- ❌ No e2e test with cache invalidation cross-actor effects

## Existing Test Coverage Analysis

### Unit Tests
**Location:** `tests/unit/turns/providers/goapDecisionProvider.test.js`

**Coverage:**
- ✅ Basic input validation (empty actions, null actions)
- ✅ Returns first action index for non-empty array
- ❌ Does not test actual GOAP planning logic
- ❌ Mocked dependencies, no real GOAP services

**Assessment:** Minimal unit test coverage. The existing test only validates basic input/output without testing the core GOAP decision logic.

### Integration Tests
**Location:** `tests/integration/goap/goapWorkflow.integration.test.js`

**Coverage:**
- ✅ Full GOAP workflow with goal selection, action selection, and plan creation
- ✅ Plan caching across turns
- ✅ Plan invalidation on state changes
- ✅ Multiple actors with different goals
- ✅ No goal selected scenarios
- ✅ Already-satisfied goal scenarios

**Assessment:** Good integration test coverage for basic scenarios. However, tests use mocked data and don't exercise real mod content or action discovery.

### E2E Tests
**Location:** `tests/e2e/goap/`

**Files:**
- ✅ `CompleteGoapDecisionWithRealMods.e2e.test.js` (656 lines, 9 test cases)
- ✅ `catBehavior.e2e.test.js` (existing behavior test)
- ✅ `goblinBehavior.e2e.test.js` (existing behavior test)
- ✅ `multipleActors.e2e.test.js` (existing multi-actor test)

**Coverage - CompleteGoapDecisionWithRealMods.e2e.test.js:**
- ✅ GOAP decision provider interface integration
- ✅ Goal selection with priority ordering
- ✅ Action selection with mocked planning effects
- ✅ Plan caching and invalidation
- ✅ Multi-actor independent decisions
- ✅ Conditional effects structure validation
- ✅ Edge cases (empty actions, no goals)
- ❌ Real action discovery from mods
- ❌ Rule execution and state changes
- ❌ Planning effects vs actual effects verification

**Assessment:** Partial e2e coverage implemented. Test validates GOAP decision provider interface and core planning logic but lacks true end-to-end integration with real mod loading, action discovery, rule execution, and state verification. Current implementation is more accurately described as an integration test.

## Coverage Gaps and Risks

### Critical Gaps (High Risk)

1. **No Real Mod Integration**
   - **Risk:** GOAP planning may fail with real action definitions, rule operations, and goal definitions
   - **Impact:** System could be broken in production with real game content

2. **No Action Discovery Integration**
   - **Risk:** Planning may not work with dynamically discovered actions
   - **Impact:** Actions from action discovery may lack planning effects or have incompatible structures

3. **No Rule Execution Verification**
   - **Risk:** Planning effects may not match actual rule execution outcomes
   - **Impact:** Planner makes decisions based on incorrect predictions of action outcomes

4. **No State Change Validation**
   - **Risk:** Simulated effects during planning may differ from actual effects during execution
   - **Impact:** Actions may not achieve their intended goals, leading to poor AI behavior

5. **No Multi-Step Goal Achievement**
   - **Risk:** Goals requiring action sequences may never be achieved
   - **Impact:** AI actors unable to complete complex objectives

### High-Priority Gaps (Medium Risk)

6. **No Conditional Effect Verification**
   - **Risk:** Conditional effects with abstract preconditions may not work correctly
   - **Impact:** Planning may choose wrong actions when conditions affect outcomes

7. **No Cache Invalidation Stress Testing**
   - **Risk:** Cache may become stale, causing actors to execute invalid plans
   - **Impact:** Actions executed when preconditions no longer met

8. **No Goal Priority Conflict Resolution**
   - **Risk:** Priority system may not work as expected with real goal definitions
   - **Impact:** Actors may pursue wrong goals

### Medium-Priority Gaps (Low-Medium Risk)

9. **No Performance Testing Under Load**
   - **Risk:** GOAP planning may be too slow for real-time gameplay
   - **Impact:** Game stuttering or poor user experience

10. **No Error Recovery Testing**
    - **Risk:** System may not gracefully handle malformed goals, actions, or effects
    - **Impact:** System crashes or silent failures

11. **No Cross-Mod Goal/Action Interaction**
    - **Risk:** Actions from one mod may not work with goals from another mod
    - **Impact:** Broken AI when multiple mods are loaded

12. **No Multi-Turn Goal Pursuit**
    - **Risk:** Goals requiring multiple turns may be abandoned prematurely
    - **Impact:** Actors never complete long-term objectives

## Recommended E2E Tests (Prioritized)

### Priority 1: Critical Foundation Tests

#### Test 1: Complete GOAP Decision with Real Mod Data
**Priority:** CRITICAL
**Complexity:** High
**Estimated Effort:** 3-4 hours
**Status:** ✅ **PARTIALLY IMPLEMENTED** (See implementation notes below)

**Description:** Full e2e test using real actions, goals, and rules from loaded mods (core, positioning, items)

**Original Test Scenario (as planned):**
1. Load real mods (core, positioning, items)
2. Create actor with hunger component (triggers `core:find_food` goal)
3. Create food item in location
4. Run full turn execution with action discovery
5. Verify GOAP selects pick_up_food action
6. Execute action through rule system
7. Verify actor has food component after execution
8. Verify planning effects matched actual state changes

<<<<<<< HEAD

**Success Criteria:**
- Goal selected matches expected priority
- Action selected moves toward goal
- Rule execution produces same state changes as planning effects predicted
- Actor satisfies goal after action execution

**Files to Create:**
- `tests/e2e/goap/CompleteGoapDecisionWithRealMods.e2e.test.js`
=======
**Actual Implementation:**
**File:** `tests/e2e/goap/CompleteGoapDecisionWithRealMods.e2e.test.js` (656 lines, 9 test cases)

**What Was Implemented:**
1. ✅ GOAP decision provider interface integration test
2. ✅ Goal selection workflow with `rest_safely` and `find_food` goals
3. ✅ Action selection returns valid action indices
4. ✅ Plan caching across multiple decision calls
5. ✅ Plan invalidation when cache is cleared
6. ✅ Multi-actor independent decision making
7. ✅ Conditional planning effects handling (structure validated)
8. ✅ Edge cases (empty actions, no relevant goals)
9. ✅ Action selection based on planning effects

**What Was NOT Implemented (Gaps):**
1. ❌ Real action discovery from mods - actions are manually mocked with `planningEffects`
2. ❌ Rule execution through rule system - no actual operation handlers invoked
3. ❌ State change verification - no comparison between planned vs actual component changes
4. ❌ Goal satisfaction verification after execution - only decision structure verified
5. ❌ Real mod loading - `testBed.loadMods()` is a placeholder (see line 108-116 of goapTestHelpers.js)

**Test Scenarios Implemented:**
- Full workflow (goal → action → plan → decision structure)
- Multiple competing goals (hunger priority 80 vs energy priority 60)
- Plan caching and reuse across turns
- Manual cache invalidation
- No relevant goals scenario
- Conditional effects structure
- Multiple independent actors
- Empty action list handling
- Action selection with progress calculation

**Actual Success Criteria Validated:**
- ✅ Goal selection executes without errors
- ✅ Action selection returns valid indices when applicable
- ✅ Decision structure includes speech, thoughts, notes fields
- ✅ Plan caching mechanism works
- ✅ Multiple actors make independent decisions
- ❌ Rule execution NOT validated
- ❌ State changes NOT validated
- ❌ Goal satisfaction after execution NOT validated

**Implementation Assessment:**
This test is more accurately described as a **GOAP Integration Test** rather than a true end-to-end test. It validates the GOAP decision provider interface and core planning logic but does not test the complete workflow from action discovery through rule execution to state verification. The test uses mocked actions with `planningEffects` rather than real mod data.

**Remaining Work for True E2E Coverage:**
1. Integrate real action discovery system
2. Execute selected actions through rule system
3. Capture state changes before and after execution
4. Compare planned effects (from `planningEffects`) with actual effects (from rule execution)
5. Verify goal satisfaction after execution
6. Load and use real mod definitions (not just goal definitions)
>>>>>>> 14de0ddf

---

#### Test 2: Goal Priority Selection Workflow
**Priority:** CRITICAL
**Complexity:** Medium
**Estimated Effort:** 2-3 hours

**Description:** Verify goal priority system works correctly with multiple competing goals

**Test Scenario:**
1. Load mods with multiple goals (find_food, rest_safely, defeat_enemy)
2. Create actor with multiple goal triggers (hungry, tired, in combat)
3. Verify highest-priority goal (defeat_enemy at 90) is selected first
4. Satisfy highest-priority goal (remove combat component)
5. Verify next-priority goal (find_food at 80) is selected
6. Continue until all goals satisfied or no goals remain

**Success Criteria:**
- Goals selected in correct priority order
- Satisfied goals are not re-selected
- Irrelevant goals are not considered
- Goal state evaluation works with JSON Logic conditions

**Files to Create:**
- `tests/e2e/goap/GoalPrioritySelectionWorkflow.e2e.test.js`

---

#### Test 3: Action Selection with Effect Simulation
**Priority:** CRITICAL
**Complexity:** High
**Estimated Effort:** 3-4 hours

**Description:** Verify action selection correctly simulates effects and calculates progress toward goals

**Test Scenario:**
1. Create goal requiring specific component (e.g., positioning:sitting)
2. Provide multiple actions with different effects:
   - sit_down (adds sitting, progress = +1)
   - stand_up (removes sitting, progress = -1)
   - wave (no relevant effect, progress = 0)
3. Verify ActionSelector:
   - Filters actions to those with planning effects
   - Simulates each action's effects
   - Calculates progress for each action
   - Selects sit_down (highest positive progress)
4. Execute selected action
5. Verify goal satisfied after execution

**Success Criteria:**
- Only actions with positive progress considered
- Action with highest progress selected
- Effect simulation accurately predicts state changes
- Selected action achieves goal

**Files to Create:**
- `tests/e2e/goap/ActionSelectionWithEffectSimulation.e2e.test.js`

---

#### Test 4: Planning Effects Match Rule Execution
**Priority:** CRITICAL
**Complexity:** High
**Estimated Effort:** 4-5 hours

**Description:** Verify planning effects generated from rules match actual rule execution outcomes

**Test Scenario:**
1. Load real actions with generated planning effects (e.g., positioning:sit_down)
2. Create test world state with actor standing
3. Simulate action effects during planning:
   - Record simulated state changes
4. Execute action through rule system:
   - Record actual state changes
5. Compare simulated vs. actual:
   - Component additions match
   - Component removals match
   - Component modifications match
   - No unexpected state changes
6. Repeat for actions with conditional effects

**Success Criteria:**
- Simulated effects match actual effects for all tested actions
- Conditional effects work correctly
- No components changed that weren't predicted
- Abstract preconditions evaluated correctly

**Files to Create:**
- `tests/e2e/goap/PlanningEffectsMatchRuleExecution.e2e.test.js`

---

### Priority 2: Critical Integration Tests

#### Test 5: Plan Caching and Invalidation
**Priority:** HIGH
**Complexity:** Medium
**Estimated Effort:** 2-3 hours

**Description:** Verify plan caching works correctly and caches are invalidated appropriately

**Test Scenario:**
1. Actor with goal selects action and creates plan
2. Verify plan cached for actor
3. Next turn: verify cached plan reused (no replanning)
4. Modify world state relevant to plan (e.g., remove target entity)
5. Verify plan invalidated
6. Next turn: verify new plan created
7. Test cache invalidation strategies:
   - Actor-specific invalidation
   - Goal-based invalidation
   - Global cache clear

**Success Criteria:**
- Plans cached correctly
- Cached plans reused when valid
- Plans invalidated when world state changes
- New plans created after invalidation
- Multiple invalidation strategies work

**Files to Create:**
- `tests/e2e/goap/PlanCachingAndInvalidation.e2e.test.js`

---

#### Test 6: Multi-Actor Concurrent GOAP Decisions
**Priority:** HIGH
**Complexity:** Medium-High
**Estimated Effort:** 3-4 hours

**Description:** Verify multiple actors can make independent GOAP decisions simultaneously

**Test Scenario:**
1. Create 3 actors with different goals:
   - Actor A: hungry (find_food goal)
   - Actor B: tired (rest_safely goal)
   - Actor C: in combat (defeat_enemy goal)
2. All actors make decisions in same turn
3. Verify:
   - Each actor selects action for their own goal
   - Plans cached independently per actor
   - No interference between actors' decisions
4. Execute all actions
5. Modify state affecting Actor B's plan
6. Verify only Actor B's cache invalidated (not A or C)
7. Next turn: Verify Actor B replans, A and C reuse cached plans

**Success Criteria:**
- All actors make independent decisions
- Plans don't interfere with each other
- Cache invalidation is actor-specific
- Correct actions selected for each actor's goals

**Files to Create:**
- `tests/e2e/goap/MultiActorConcurrentGoapDecisions.e2e.test.js`

---

#### Test 7: Abstract Precondition Conditional Effects
**Priority:** HIGH
**Complexity:** High
**Estimated Effort:** 3-4 hours

**Description:** Verify conditional effects with abstract preconditions work correctly during planning and execution

**Test Scenario:**
1. Create action with conditional effects:
   - Condition: hasInventoryCapacity
   - Then: ADD_COMPONENT (items:inventory_item)
   - Else: DISPATCH_EVENT (inventory_full)
2. Test Case 1: Actor with capacity
   - Simulate effect during planning
   - Verify abstract precondition returns true
   - Verify "then" effects applied in simulation
   - Execute action
   - Verify item added to inventory
3. Test Case 2: Actor without capacity
   - Simulate effect during planning
   - Verify abstract precondition returns false
   - Verify "else" effects applied in simulation
   - Execute action
   - Verify event dispatched, item not added

**Success Criteria:**
- Abstract preconditions evaluated correctly during simulation
- Conditional effects apply correct branch (then/else)
- Planning simulation matches execution outcomes
- Different simulation strategies work (assumeTrue, assumeFalse)

**Files to Create:**
- `tests/e2e/goap/AbstractPreconditionConditionalEffects.e2e.test.js`

---

### Priority 3: Important Validation Tests

#### Test 8: Multi-Turn Goal Achievement
**Priority:** MEDIUM-HIGH
**Complexity:** Medium
**Estimated Effort:** 2-3 hours

**Description:** Verify actors can pursue goals across multiple turns until satisfied

**Test Scenario:**
1. Create goal requiring multiple actions (e.g., find_food requires: navigate_to_food, pick_up_food)
2. Actor starts far from food
3. Turn 1: Actor navigates toward food
4. Verify goal not yet satisfied
5. Verify plan cache maintained
6. Turn 2: Actor picks up food
7. Verify goal satisfied
8. Verify actor moves to next goal or idles

**Success Criteria:**
- Actor maintains goal pursuit across multiple turns
- Cache preserves plan between turns
- Goal satisfaction checked after each action
- New goal selected after current goal satisfied

**Files to Create:**
- `tests/e2e/goap/MultiTurnGoalAchievement.e2e.test.js`

---

#### Test 9: Goal Relevance and Satisfaction Evaluation
**Priority:** MEDIUM-HIGH
**Complexity:** Medium
**Estimated Effort:** 2-3 hours

**Description:** Verify goal relevance and satisfaction conditions work with complex JSON Logic

**Test Scenario:**
1. Define goal with complex relevance condition:
   ```json
   {
     "and": [
       { "<": [{ "var": "actor.components.core:hunger.value" }, 30] },
       { ">=": [{ "var": "actor.components.core:energy.value" }, 20] },
       { "!": [{ "var": "actor.components.combat:in_combat" }] }
     ]
   }
   ```
2. Test relevance evaluation:
   - Actor meets all conditions: relevant
   - Actor fails one condition: not relevant
   - Actor meets no conditions: not relevant
3. Test goal state satisfaction:
   - Component exists: satisfied
   - Component doesn't exist: not satisfied
   - Component exists with correct value: satisfied
   - Component exists with wrong value: not satisfied

**Success Criteria:**
- JSON Logic evaluation works correctly
- Complex AND/OR/NOT conditions handled
- Component existence checks work
- Component value comparisons work
- Nested conditions evaluated correctly

**Files to Create:**
- `tests/e2e/goap/GoalRelevanceAndSatisfactionEvaluation.e2e.test.js`

---

#### Test 10: Cross-Mod Goal and Action Interaction
**Priority:** MEDIUM
**Complexity:** Medium-High
**Estimated Effort:** 3-4 hours

**Description:** Verify actions from one mod can satisfy goals from another mod

**Test Scenario:**
1. Load multiple mods (core, positioning, items)
2. Define goal in core mod: `core:be_sitting`
3. Define action in positioning mod: `positioning:sit_down`
4. Create actor with components triggering core goal
5. Verify positioning action selected for core goal
6. Execute action and verify goal satisfied
7. Test reverse: positioning goal, core action

**Success Criteria:**
- Goals from one mod work with actions from another
- Planning effects from any mod considered
- Cross-mod component references work
- No mod isolation issues

**Files to Create:**
- `tests/e2e/goap/CrossModGoalAndActionInteraction.e2e.test.js`

---

### Priority 4: Performance and Edge Cases

#### Test 11: GOAP Performance Under Load
**Priority:** MEDIUM
**Complexity:** Medium
**Estimated Effort:** 2-3 hours

**Description:** Verify GOAP planning performance is acceptable for real-time gameplay

**Test Scenario:**
1. Create 10 actors with different goals
2. Each actor has 20-30 available actions
3. Measure planning time per actor:
   - Goal selection: < 5ms
   - Action selection: < 10ms
   - Total decision time: < 20ms
4. Run 10 turns and measure:
   - Average planning time
   - Max planning time
   - Cache hit rate (should be > 80% after turn 1)
5. Verify no memory leaks after 100 turns

**Success Criteria:**
- Planning time within acceptable bounds
- Cache provides performance benefit
- No performance degradation over time
- No memory leaks

**Files to Create:**
- `tests/e2e/goap/GoapPerformanceUnderLoad.e2e.test.js`

---

#### Test 12: Error Recovery and Graceful Degradation
**Priority:** MEDIUM
**Complexity:** Medium
**Estimated Effort:** 2-3 hours

**Description:** Verify GOAP system handles errors gracefully without crashing

**Test Scenario:**
1. Test malformed goal definition:
   - Invalid JSON Logic
   - Missing required fields
   - Verify system logs error and skips goal
2. Test malformed action:
   - Invalid planning effects
   - Missing required fields
   - Verify system logs error and skips action
3. Test missing rule for action:
   - Action has no corresponding rule
   - Verify planning works without effects
4. Test entity state errors:
   - Entity not found
   - Component not found
   - Verify planning continues with available data
5. Test cache corruption:
   - Invalid cached plan
   - Verify cache invalidated and new plan created

**Success Criteria:**
- System doesn't crash on errors
- Errors logged appropriately
- Fallback behavior works
- Actors can still make decisions with partial data

**Files to Create:**
- `tests/e2e/goap/ErrorRecoveryAndGracefulDegradation.e2e.test.js`

---

## Testing Infrastructure Requirements

### Test Helpers (Existing)
**File:** `tests/common/goap/goapTestHelpers.js` (306 lines)

**Available Utilities:**
- ✅ `createGoapTestBed()` factory function
- ✅ `GoapTestBed` class with full DI container
- ✅ Mock actor/entity creation (`createActor`, `createEntity`)
- ✅ Plan cache direct access
- ✅ Context creation helper (`createContext`)
- ✅ Component getter/checker (`hasComponent`, `getComponent`)
- ✅ Mock GOAP decision invocation (`makeGoapDecision`)
- ✅ Cleanup handlers for test isolation

**Current Limitations:**
- ❌ `loadMods()` is a placeholder (lines 108-116) - does not load actual mod files
- ❌ `getAvailableActions()` returns hardcoded mocks (lines 206-226) - not integrated with action discovery
- ❌ `executeAction()` is a stub (lines 241-249) - does not invoke rule processor
- ❌ Entity mocking overrides `entityManager.getEntityInstance` but doesn't use real ECS
- ❌ No state diff/comparison utilities
- ❌ No performance monitoring hooks

### Additional Test Utilities Needed

1. **Real Mod Loader** ⚠️ HIGH PRIORITY
   - Load actual mod files from `data/mods/`
   - Initialize full game systems (modsLoader, actionDiscoveryService, ruleProcessor)
   - Enable real action discovery with `planningEffects`
   - Integration point: Replace `loadMods()` placeholder in GoapTestBed

2. **State Comparison Utilities** ⚠️ HIGH PRIORITY
   - Snapshot entity state before action execution
   - Capture component changes during rule execution
   - Compare simulated effects (from ActionSelector) vs actual effects (from rule operations)
   - Deep component comparison with diff reporting
   - Validation: Assert planned effects match actual effects

3. **Rule Execution Integration** ⚠️ CRITICAL
   - Execute selected actions through RuleProcessor
   - Capture operation handlers invoked
   - Track component mutations (ADD_COMPONENT, REMOVE_COMPONENT, MODIFY_COMPONENT)
   - Validate state changes against planning effects

4. **Performance Monitoring**
   - Timing instrumentation for planning phases
   - Memory usage tracking across turns
   - Cache statistics collection (hit rate, invalidation rate)
   - Performance regression detection

5. **Goal/Action Definition Helpers**
   - Programmatic goal creation (avoiding JSON files for test-specific goals)
   - Programmatic action creation with planning effects
   - Rule definition helpers for test scenarios

### Test Data Requirements

1. **Test Goals**
   - Simple goals (single component requirement)
   - Complex goals (multiple component requirements)
   - Goals with conditional relevance
   - Goals with value comparisons

2. **Test Actions**
   - Actions with unconditional effects
   - Actions with conditional effects
   - Actions with abstract preconditions
   - Actions modifying multiple entities

3. **Test World States**
   - Minimal states (single actor)
   - Complex states (multiple actors, items, locations)
   - Edge case states (empty inventory, full inventory, etc.)

## Implementation Roadmap

### Phase 1: Critical Foundation (1-2 weeks)
**Tests:** 1-4
**Focus:** Verify core GOAP functionality works with real data
**Dependencies:** None
**Outcome:** Confidence in basic GOAP decision-making

**Current Status:**
- ✅ Test 1: Partially implemented (decision provider interface validated)
- ⚠️ Test 1: Needs completion (real mod loading, rule execution, state verification)
- ❌ Test 2: Not started
- ❌ Test 3: Not started
- ❌ Test 4: Not started

**Next Steps for Test 1 Completion:**
1. Implement real mod loading in GoapTestBed.loadMods()
2. Integrate ActionDiscoveryService for real action discovery
3. Execute selected actions through RuleProcessor
4. Implement state snapshot and comparison utilities
5. Verify planning effects match actual rule execution outcomes
6. Validate goal satisfaction after execution

**Estimated Effort for Test 1 Completion:** 4-6 hours

### Phase 2: Critical Integration (1 week)
**Tests:** 5-7
**Focus:** Verify integration points work correctly
**Dependencies:** Phase 1 complete
**Outcome:** Confidence in caching, multi-actor, and conditional effects

### Phase 3: Important Validation (1 week)
**Tests:** 8-10
**Focus:** Verify edge cases and cross-mod interactions
**Dependencies:** Phase 2 complete
**Outcome:** Confidence in complex scenarios

### Phase 4: Performance and Robustness (3-5 days)
**Tests:** 11-12
**Focus:** Verify system performs well and handles errors gracefully
**Dependencies:** Phase 3 complete
**Outcome:** Production-ready GOAP system

## Test Execution Strategy

### Continuous Integration
1. Run all GOAP e2e tests on every commit
2. Gate merges on test pass
3. Track test execution time (alert if > 2 minutes total)
4. Monitor test flakiness (re-run flaky tests)

### Local Development
1. Run relevant test subset during development
2. Run full suite before committing
3. Use `--testNamePattern` for targeted test execution

### Test Maintenance
1. Update tests when GOAP functionality changes
2. Add regression tests for discovered bugs
3. Review test coverage monthly
4. Deprecate obsolete tests

## Success Metrics

### Coverage Targets
- **E2E Test Coverage:** 80% of critical workflows
- **Integration Test Coverage:** 90% of component interactions
- **Unit Test Coverage:** 95% of individual services

### Quality Targets
- **Test Pass Rate:** > 98%
- **Test Execution Time:** < 3 minutes for full e2e suite
- **Bug Detection Rate:** > 90% of GOAP bugs caught by tests before production

### Confidence Metrics
- **Production Incidents:** 0 GOAP-related incidents in first 3 months
- **Developer Confidence:** 90%+ confidence in GOAP system (survey)
- **Code Review Speed:** 50% faster reviews with comprehensive tests

## Appendix A: GOAP System File Reference

### Core Services
- `src/goap/planning/simplePlanner.js` - One-step planning algorithm
- `src/goap/planning/planCache.js` - Plan caching service
- `src/goap/goals/goalManager.js` - Goal selection service
- `src/goap/goals/goalStateEvaluator.js` - Goal state evaluation
- `src/goap/selection/actionSelector.js` - Action selection algorithm
- `src/goap/analysis/effectsAnalyzer.js` - Rule operation analysis
- `src/goap/generation/effectsGenerator.js` - Planning effects generation
- `src/goap/validation/effectsValidator.js` - Effects validation
- `src/goap/simulation/abstractPreconditionSimulator.js` - Precondition simulation
- `src/turns/providers/goapDecisionProvider.js` - Turn system integration

### Documentation
- `docs/goap/README.md` - GOAP system overview
- `docs/goap/simple-planner.md` - SimplePlanner documentation
- `docs/goap/goal-system.md` - Goal system documentation
- `docs/goap/effects-generation-workflow.md` - Effects generation guide
- `docs/goap/effects-analyzer-architecture.md` - Analyzer design
- `docs/goap/abstract-preconditions.md` - Preconditions catalog
- `docs/goap/operation-mapping.md` - Operation-to-effect mapping
- `docs/goap/troubleshooting.md` - Common issues and solutions

### Schemas
- `data/schemas/goal.schema.json` - Goal definition schema
- `data/schemas/planning-effects.schema.json` - Planning effects schema

### Test Utilities
- `tests/common/goap/goapTestHelpers.js` - GOAP test bed and helpers
- `tests/integration/goap/goapWorkflow.integration.test.js` - Integration test examples

## Appendix B: Goal Definition Examples

The system includes the following test goals:

1. **core:find_food** - Actor needs to find food when hungry
   - Priority: 80
   - Relevance: hunger < 30, no food
   - Goal State: has food component

2. **core:rest_safely** - Actor needs to rest when tired
   - Priority: 60
   - Relevance: energy < 40
   - Goal State: lying down, energy >= 80

3. **core:defeat_enemy** - Actor needs to defeat enemy in combat
   - Priority: 90
   - Relevance: in combat, health > 20
   - Goal State: not in combat

## Appendix C: Test Naming Conventions

### E2E Test File Naming
- Format: `{Workflow}{Feature}.e2e.test.js`
- Examples:
  - `CompleteGoapDecisionWithRealMods.e2e.test.js`
  - `GoalPrioritySelectionWorkflow.e2e.test.js`
  - `ActionSelectionWithEffectSimulation.e2e.test.js`

### Test Suite Naming
- Use descriptive suite names matching workflow
- Example: `describe('Complete GOAP Decision with Real Mods', () => {...})`

### Test Case Naming
- Use "should" statements describing behavior
- Example: `it('should select highest-priority goal when multiple goals are relevant', () => {...})`

## Appendix D: Risk Mitigation

### High-Risk Scenarios

1. **Planning Effects Don't Match Execution**
   - **Mitigation:** Test 4 (Planning Effects Match Rule Execution)
   - **Detection:** Compare simulated vs. actual state changes
   - **Recovery:** Regenerate planning effects, update rules

2. **Cache Staleness Causes Invalid Actions**
   - **Mitigation:** Test 5 (Plan Caching and Invalidation)
   - **Detection:** Validate plans before execution
   - **Recovery:** Invalidate cache on state changes

3. **Performance Degradation in Production**
   - **Mitigation:** Test 11 (GOAP Performance Under Load)
   - **Detection:** Performance monitoring in e2e tests
   - **Recovery:** Optimize planning algorithms, increase caching

4. **Cross-Mod Incompatibilities**
   - **Mitigation:** Test 10 (Cross-Mod Goal and Action Interaction)
   - **Detection:** Test with multiple mod combinations
   - **Recovery:** Fix component references, update schemas

## Conclusion

The GOAP system is a complex, newly implemented AI decision-making framework that currently lacks comprehensive e2e test coverage. This report identifies 7 major workflows and recommends 12 prioritized e2e tests to ensure system reliability and production readiness.

**Immediate Actions:**
1. Implement Priority 1 tests (Tests 1-4) to validate core functionality
2. Set up CI/CD integration for GOAP e2e tests
3. Establish test coverage monitoring
4. Create test data fixtures for goals, actions, and world states

**Success Criteria:**
- All 12 e2e tests implemented and passing
- 80%+ workflow coverage achieved
- 0 production incidents in first 3 months
- Developer confidence in GOAP system established

---

## Implementation History and Lessons Learned

### Test 1 Implementation (2025-11-12)

**What Was Built:**
- **File:** `tests/e2e/goap/CompleteGoapDecisionWithRealMods.e2e.test.js`
- **Size:** 656 lines, 9 comprehensive test cases
- **Scope:** GOAP decision provider interface integration test
- **Test Cases:** Full workflow, multi-goal priority, caching, invalidation, conditional effects, multi-actor, edge cases, progress-based selection

**Key Insights:**

1. **Interface vs Implementation Testing:**
   - The test successfully validates that the GOAP decision provider interface works correctly
   - However, it does not validate the complete e2e workflow with real mods
   - Lesson: Interface testing is valuable but insufficient for true e2e validation

2. **Test Infrastructure Gaps:**
   - `GoapTestBed.loadMods()` is a placeholder - no actual mod loading implemented
   - `getAvailableActions()` returns hardcoded mocks - no action discovery integration
   - `executeAction()` is a stub - no rule processor integration
   - Lesson: Test infrastructure must be completed before true e2e tests can be written

3. **Mocking vs Real Integration:**
   - Test uses manually created mock actions with `planningEffects`
   - This validates planning logic but not the integration with real mod content
   - Lesson: Mocking is useful for isolation but hides integration issues

4. **State Verification Gap:**
   - No comparison between simulated effects (during planning) and actual effects (during execution)
   - This is the most critical missing piece for validating GOAP correctness
   - Lesson: State verification utilities are essential for validating planning systems

5. **Partial Success is Still Progress:**
   - Despite gaps, the test provides value by validating core GOAP interfaces
   - It serves as a foundation for completing true e2e testing
   - All 9 test cases pass, providing confidence in decision provider logic
   - Lesson: Incremental progress is valuable even if full goals aren't achieved

**Recommendations for Future Implementation:**

1. **Complete Test Infrastructure First:**
   - Implement real mod loading in `GoapTestBed`
   - Integrate `ActionDiscoveryService` for real action discovery
   - Integrate `RuleProcessor` for real rule execution
   - Create state snapshot/comparison utilities

2. **Then Enhance Test 1:**
   - Replace mocked actions with real action discovery
   - Execute selected actions through rule system
   - Capture before/after state
   - Compare planned effects vs actual effects
   - Validate goal satisfaction after execution

3. **Document Integration Points:**
   - Clearly distinguish between integration tests and e2e tests
   - Document which systems are mocked vs real in each test
   - Set clear expectations for what each test validates

4. **Incremental E2E Testing:**
   - Start with single action execution e2e test
   - Then add goal selection e2e test
   - Finally combine into complete workflow e2e test
   - Each step provides incremental value and learning

**Status Summary:**
- ✅ GOAP decision provider interface validated
- ✅ Core planning logic validated with mocked data
- ⚠️ Integration with real mods partially validated (goals exist, but actions/rules mocked)
- ❌ Complete e2e workflow not yet validated
- ❌ Planning effects vs actual effects verification not implemented

**Next Priority:** Complete test infrastructure (real mod loading, action discovery, rule execution) before implementing remaining tests.

---

**Report End**<|MERGE_RESOLUTION|>--- conflicted
+++ resolved
@@ -320,17 +320,6 @@
 7. Verify actor has food component after execution
 8. Verify planning effects matched actual state changes
 
-<<<<<<< HEAD
-
-**Success Criteria:**
-- Goal selected matches expected priority
-- Action selected moves toward goal
-- Rule execution produces same state changes as planning effects predicted
-- Actor satisfies goal after action execution
-
-**Files to Create:**
-- `tests/e2e/goap/CompleteGoapDecisionWithRealMods.e2e.test.js`
-=======
 **Actual Implementation:**
 **File:** `tests/e2e/goap/CompleteGoapDecisionWithRealMods.e2e.test.js` (656 lines, 9 test cases)
 
@@ -383,7 +372,6 @@
 4. Compare planned effects (from `planningEffects`) with actual effects (from rule execution)
 5. Verify goal satisfaction after execution
 6. Load and use real mod definitions (not just goal definitions)
->>>>>>> 14de0ddf
 
 ---
 
