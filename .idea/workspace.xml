--- conflicted
+++ resolved
@@ -4,15 +4,11 @@
     <option name="autoReloadType" value="SELECTIVE" />
   </component>
   <component name="ChangeListManager">
-<<<<<<< HEAD
-    <list default="true" id="b413f82f-63d4-4e9a-b873-a56870c7c928" name="Changes" comment="Uploading stuff from the office." />
-=======
     <list default="true" id="b413f82f-63d4-4e9a-b873-a56870c7c928" name="Changes" comment="Losing my fucking mind here.">
       <change afterPath="$PROJECT_DIR$/tests/configuration/essentialSchemas.integrity.test.js" afterDir="false" />
       <change beforePath="$PROJECT_DIR$/.idea/workspace.xml" beforeDir="false" afterPath="$PROJECT_DIR$/.idea/workspace.xml" afterDir="false" />
       <change beforePath="$PROJECT_DIR$/src/configuration/staticConfiguration.js" beforeDir="false" afterPath="$PROJECT_DIR$/src/configuration/staticConfiguration.js" afterDir="false" />
     </list>
->>>>>>> edd144fa
     <option name="SHOW_DIALOG" value="false" />
     <option name="HIGHLIGHT_CONFLICTS" value="true" />
     <option name="HIGHLIGHT_NON_ACTIVE_CHANGELIST" value="false" />
