/**
 * @file Contains inline SVG icon definitions for the UI and helper functions
 * to override them at runtime.
 * Using inline SVGs avoids extra network requests and allows for easy styling
 * with CSS (e.g., 'currentColor').
 */

/** @typedef {import('../interfaces/coreServices.js').IDataRegistry} IDataRegistry */

<<<<<<< HEAD
/**
 * Default SVG icons used when the UI icon registry does not provide a
 * definition for the requested name.
 *
 * @type {Record<string, string>}
 */
const DEFAULT_ICONS = {
  thoughts:
    '<svg xmlns="http://www.w3.org/2000/svg" width="20" height="20" viewBox="0 0 20 20" fill="currentColor"><path d="M16.417 10.333c0-2.347-1.9-4.25-4.25-4.25h-.354a.354.354 0 0 1-.353-.354c0-1.76-1.433-3.196-3.196-3.196S5.07 4.023 5.07 5.783c0 .162.013.32.036.477a.354.354 0 0 1-.29.388C2.96 7.02.833 8.942.833 11.283c0 2.457 1.993 4.45 4.45 4.45.24 0 .474-.014.704-.042a.354.354 0 0 1 .343.23c.44 1.133 1.512 1.946 2.793 1.946h.14c1.556 0 2.82-1.263 2.82-2.82v-.526a.354.354 0 0 1 .354-.354h2.147c1.045 0 1.92-.764 2.07-1.767.1-.64-.103-1.27-.52-1.763z"/></svg>',
  notes:
    '<svg xmlns="http://www.w3.org/2000/svg" width="20" height="20" viewBox="0 0 20 20" fill="currentColor"><path fill-rule="evenodd" d="M4 2a2 2 0 0 0-2 2v12a2 2 0 0 0 2 2h12a2 2 0 0 0 2-2V8.828a2 2 0 0 0-.586-1.414l-4.414-4.414A2 2 0 0 0 11.172 2H4zm5.5 2.5a.5.5 0 0 0-.5-.5H5a.5.5 0 0 0-.5.5v11a.5.5 0 0 0 .5.5h10a.5.5 0 0 0 .5-.5V9.5a.5.5 0 0 0-.5-.5h-4a.5.5 0 0 0-.5.5V11H6V9h3.5V6.5zM11 5H6V4h5v1z" clip-rule="evenodd"/></svg>',
};

/** @type {IDataRegistry | null} */
let iconRegistry = null;

=======
>>>>>>> 1ed2b2ca
/**
 * Sets the data registry used by {@link getIcon} to look up icon markup.
 *
 * @param {import('../interfaces/coreServices.js').IDataRegistry} registry - The
 * registry instance that stores UI icon definitions under the `ui-icons` type.
 */
export function setIconRegistry(registry) {
  iconRegistry = registry;
}

/**
 * Retrieves SVG markup for a named icon.
 *
 * The function first attempts to obtain the icon from the provided
 * {@link IDataRegistry} instance. If the lookup fails or no registry has been
 * set, a built-in fallback icon is returned.
 *
 * @param {string} name - The icon name to retrieve.
 * @returns {string} The SVG markup for the icon. Returns an empty string if no
 * icon is found.
 */
<<<<<<< HEAD
export function getIcon(name) {
  if (iconRegistry && typeof iconRegistry.get === 'function') {
    const icon = iconRegistry.get('ui-icons', name);
    if (typeof icon === 'string') {
      return icon;
    }
  }

=======
export const NOTES_SVG = `<svg xmlns="http://www.w3.org/2000/svg" width="20" height="20" viewBox="0 0 20 20" fill="currentColor"><path fill-rule="evenodd" d="M4 2a2 2 0 0 0-2 2v12a2 2 0 0 0 2 2h12a2 2 0 0 0 2-2V8.828a2 2 0 0 0-.586-1.414l-4.414-4.414A2 2 0 0 0 11.172 2H4zm5.5 2.5a.5.5 0 0 0-.5-.5H5a.5.5 0 0 0-.5.5v11a.5.5 0 0 0 .5.5h10a.5.5 0 0 0 .5-.5V9.5a.5.5 0 0 0-.5-.5h-4a.5.5 0 0 0-.5.5V11H6V9h3.5V6.5zM11 5H6V4h5v1z" clip-rule="evenodd"/></svg>`;

const DEFAULT_ICONS = {
  thoughts: THOUGHT_SVG,
  notes: NOTES_SVG,
};

let iconRegistry = null;

/**
 * @description Registers an IDataRegistry providing custom icons.
 * @param {IDataRegistry|null} registry - Registry containing 'ui-icons' entries or null to clear.
 */
export function setIconRegistry(registry) {
  iconRegistry = registry;
}

/**
 * @description Retrieves an icon by name, falling back to defaults.
 * @param {string} name - Icon identifier.
 * @returns {string} SVG markup for the icon.
 */
export function getIcon(name) {
  if (iconRegistry && typeof iconRegistry.get === 'function') {
    const custom = iconRegistry.get('ui-icons', name);
    if (typeof custom === 'string') {
      return custom;
    }
    if (
      custom &&
      typeof custom === 'object' &&
      typeof custom.markup === 'string'
    ) {
      return custom.markup;
    }
  }
>>>>>>> 1ed2b2ca
  return DEFAULT_ICONS[name] || '';
}<|MERGE_RESOLUTION|>--- conflicted
+++ resolved
@@ -7,25 +7,7 @@
 
 /** @typedef {import('../interfaces/coreServices.js').IDataRegistry} IDataRegistry */
 
-<<<<<<< HEAD
-/**
- * Default SVG icons used when the UI icon registry does not provide a
- * definition for the requested name.
- *
- * @type {Record<string, string>}
- */
-const DEFAULT_ICONS = {
-  thoughts:
-    '<svg xmlns="http://www.w3.org/2000/svg" width="20" height="20" viewBox="0 0 20 20" fill="currentColor"><path d="M16.417 10.333c0-2.347-1.9-4.25-4.25-4.25h-.354a.354.354 0 0 1-.353-.354c0-1.76-1.433-3.196-3.196-3.196S5.07 4.023 5.07 5.783c0 .162.013.32.036.477a.354.354 0 0 1-.29.388C2.96 7.02.833 8.942.833 11.283c0 2.457 1.993 4.45 4.45 4.45.24 0 .474-.014.704-.042a.354.354 0 0 1 .343.23c.44 1.133 1.512 1.946 2.793 1.946h.14c1.556 0 2.82-1.263 2.82-2.82v-.526a.354.354 0 0 1 .354-.354h2.147c1.045 0 1.92-.764 2.07-1.767.1-.64-.103-1.27-.52-1.763z"/></svg>',
-  notes:
-    '<svg xmlns="http://www.w3.org/2000/svg" width="20" height="20" viewBox="0 0 20 20" fill="currentColor"><path fill-rule="evenodd" d="M4 2a2 2 0 0 0-2 2v12a2 2 0 0 0 2 2h12a2 2 0 0 0 2-2V8.828a2 2 0 0 0-.586-1.414l-4.414-4.414A2 2 0 0 0 11.172 2H4zm5.5 2.5a.5.5 0 0 0-.5-.5H5a.5.5 0 0 0-.5.5v11a.5.5 0 0 0 .5.5h10a.5.5 0 0 0 .5-.5V9.5a.5.5 0 0 0-.5-.5h-4a.5.5 0 0 0-.5.5V11H6V9h3.5V6.5zM11 5H6V4h5v1z" clip-rule="evenodd"/></svg>',
-};
 
-/** @type {IDataRegistry | null} */
-let iconRegistry = null;
-
-=======
->>>>>>> 1ed2b2ca
 /**
  * Sets the data registry used by {@link getIcon} to look up icon markup.
  *
@@ -47,16 +29,7 @@
  * @returns {string} The SVG markup for the icon. Returns an empty string if no
  * icon is found.
  */
-<<<<<<< HEAD
-export function getIcon(name) {
-  if (iconRegistry && typeof iconRegistry.get === 'function') {
-    const icon = iconRegistry.get('ui-icons', name);
-    if (typeof icon === 'string') {
-      return icon;
-    }
-  }
 
-=======
 export const NOTES_SVG = `<svg xmlns="http://www.w3.org/2000/svg" width="20" height="20" viewBox="0 0 20 20" fill="currentColor"><path fill-rule="evenodd" d="M4 2a2 2 0 0 0-2 2v12a2 2 0 0 0 2 2h12a2 2 0 0 0 2-2V8.828a2 2 0 0 0-.586-1.414l-4.414-4.414A2 2 0 0 0 11.172 2H4zm5.5 2.5a.5.5 0 0 0-.5-.5H5a.5.5 0 0 0-.5.5v11a.5.5 0 0 0 .5.5h10a.5.5 0 0 0 .5-.5V9.5a.5.5 0 0 0-.5-.5h-4a.5.5 0 0 0-.5.5V11H6V9h3.5V6.5zM11 5H6V4h5v1z" clip-rule="evenodd"/></svg>`;
 
 const DEFAULT_ICONS = {
@@ -93,6 +66,6 @@
       return custom.markup;
     }
   }
->>>>>>> 1ed2b2ca
+
   return DEFAULT_ICONS[name] || '';
 }