// src/domUI/slotModalBase.js

/**
 * @file Defines SlotModalBase, a base class for save/load slot modals.
 */

import { BaseModalRenderer } from './baseModalRenderer.js';
<<<<<<< HEAD
import { setupRadioListNavigation } from '../utils/listNavigationUtils.js';
=======
>>>>>>> e9650a89
import { DomUtils } from '../utils/domUtils.js';
import createMessageElement from './helpers/createMessageElement.js';

/**
 * @class SlotModalBase
 * @augments BaseModalRenderer
 * @abstract
 * @description Provides shared slot selection and navigation logic for save/load modals.
 */
export class SlotModalBase extends BaseModalRenderer {
  /**
   * Stores the currently selected slot data.
   *
   * @type {object | null}
   * @protected
   */
  selectedSlotData = null;

  /**
   * Cache of slots currently rendered in the list.
   *
   * @type {object[]}
   * @protected
   */
  currentSlotsDisplayData = [];

  /**
   * Dataset key used on slot elements.
   *
   * @type {string}
   * @protected
   */
  _datasetKey;

  /**
   * Key of the confirm button element in {@link BaseModalRenderer#elements}.
   *
   * @type {string | undefined}
   * @protected
   */
  _confirmButtonKey;

  /**
   * Key of the delete button element in {@link BaseModalRenderer#elements}.
   *
   * @type {string | undefined}
   * @protected
   */
  _deleteButtonKey;

  /**
   * Creates the SlotModalBase instance.
   *
   * @param {object} deps - Constructor dependencies.
   * @param {string} deps.datasetKey - Dataset key storing slot identifiers.
   * @param {string} [deps.confirmButtonKey] - Key for confirm button element.
   * @param {string} [deps.deleteButtonKey] - Key for delete button element.
   * @param {...any} deps.rest - Remaining dependencies forwarded to BaseModalRenderer.
   */
  constructor({ datasetKey, confirmButtonKey, deleteButtonKey, ...rest }) {
    super(rest);
    this._datasetKey = datasetKey;
    this._confirmButtonKey = confirmButtonKey;
    this._deleteButtonKey = deleteButtonKey;
  }

  /**
   * Retrieves the confirm button element, if configured.
   *
   * @returns {HTMLButtonElement | null}
   * @protected
   */
  get _confirmButtonEl() {
    return /** @type {HTMLButtonElement | null} */ (
      this._confirmButtonKey ? this.elements[this._confirmButtonKey] : null
    );
  }

  /**
   * Retrieves the delete button element, if configured.
   *
   * @returns {HTMLButtonElement | null}
   * @protected
   */
  get _deleteButtonEl() {
    return /** @type {HTMLButtonElement | null} */ (
      this._deleteButtonKey ? this.elements[this._deleteButtonKey] : null
    );
  }

  /**
   * Updates confirm/delete button states based on the selected slot.
   * Subclasses may override to add additional checks.
   *
   * @param {object | null} selected - Selected slot data.
   * @protected
   */
  _updateButtonStates(selected) {
    if (this._confirmButtonEl) this._confirmButtonEl.disabled = !selected;
    if (this._deleteButtonEl) this._deleteButtonEl.disabled = !selected;
  }

  /**
   * Handles slot selection via click or keyboard.
   *
   * @param {HTMLElement | null} selectedSlotElement - Element representing the selected slot.
   * @param {object | null} slotData - Data associated with the slot.
   * @protected
   */
  _onItemSelected(selectedSlotElement, slotData) {
    this.selectedSlotData = slotData;

    this.elements.listContainerElement
      ?.querySelectorAll('.save-slot')
      .forEach((slotEl) => {
        const isSelected = slotEl === selectedSlotElement;
        slotEl.classList.toggle('selected', isSelected);
        slotEl.setAttribute('aria-checked', String(isSelected));
        slotEl.setAttribute('tabindex', isSelected ? '0' : '-1');
      });

    if (
      selectedSlotElement &&
      this.documentContext.document?.activeElement !== selectedSlotElement
    ) {
      selectedSlotElement.focus();
    } else if (!selectedSlotElement && this.elements.listContainerElement) {
      const firstSlot =
        this.elements.listContainerElement.querySelector('.save-slot');
      if (firstSlot) firstSlot.setAttribute('tabindex', '0');
    }

    this._updateButtonStates(slotData);
  }

  /**
   * Generic helper to populate the slots list.
   *
   * @protected
   * @async
   * @param {Function} fetchDataFn - Async function returning slot data array.
   * @param {Function} renderItemFn - Function to render a slot item element.
   * @param {Function} getEmptyMessageFn - Function returning message for empty list.
   * @param {string} loadingMessage - Message shown while loading.
   * @returns {Promise<void>} Resolves when list population is complete.
   */
  async populateSlotsList(
    fetchDataFn,
    renderItemFn,
    getEmptyMessageFn,
    loadingMessage
  ) {
    this._setOperationInProgress(true);
    this._displayStatusMessage(loadingMessage, 'info');

    DomUtils.clearElement(this.elements.listContainerElement);

    const slotsData = await fetchDataFn();
    this.currentSlotsDisplayData = Array.isArray(slotsData) ? slotsData : [];

    if (this.currentSlotsDisplayData.length === 0) {
      const emptyMessage = getEmptyMessageFn();
      if (typeof emptyMessage === 'string') {
        this.elements.listContainerElement?.appendChild(
          createMessageElement(this.domElementFactory, undefined, emptyMessage)
        );
      } else if (
        emptyMessage instanceof
        this.documentContext.document.defaultView.HTMLElement
      ) {
        this.elements.listContainerElement?.appendChild(emptyMessage);
      }
    } else {
      this.currentSlotsDisplayData.forEach((slotData, index) => {
        const el = renderItemFn(slotData, index);
        if (el && this.elements.listContainerElement) {
          this.elements.listContainerElement.appendChild(el);
        }
      });
    }

    this._clearStatusMessage();
    this._setOperationInProgress(false);
  }
}

export default SlotModalBase;<|MERGE_RESOLUTION|>--- conflicted
+++ resolved
@@ -5,10 +5,7 @@
  */
 
 import { BaseModalRenderer } from './baseModalRenderer.js';
-<<<<<<< HEAD
 import { setupRadioListNavigation } from '../utils/listNavigationUtils.js';
-=======
->>>>>>> e9650a89
 import { DomUtils } from '../utils/domUtils.js';
 import createMessageElement from './helpers/createMessageElement.js';
 
