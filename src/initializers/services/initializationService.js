// src/initializers/services/initializationService.js

// --- Type Imports ---
/** @typedef {import('../../interfaces/coreServices.js').ILogger} ILogger */
/** @typedef {import('../../events/validatedEventDispatcher.js').default} ValidatedEventDispatcher */
/** @typedef {import('../../loaders/modsLoader.js').default} ModsLoader */
/** @typedef {import('../systemInitializer.js').default} SystemInitializer */
/** @typedef {import('../worldInitializer.js').default} WorldInitializer */
/** @typedef {import('../../interfaces/IEntityManager.js').IEntityManager} IEntityManager */
/** @typedef {import('../../loaders/llmConfigLoader.js').LlmConfigLoader} LlmConfigLoader */
/** @typedef {import('../../events/safeEventDispatcher.js').default} ISafeEventDispatcher */
/** @typedef {import('../../actions/actionIndex.js').ActionIndex} ActionIndex */

// --- Interface Imports for JSDoc & `extends` ---
/** @typedef {import('../../interfaces/IInitializationService.js').InitializationResult} InitializationResult */
import { IInitializationService } from '../../interfaces/IInitializationService.js';
import {
  ACTION_DECIDED_ID,
  INITIALIZATION_SERVICE_FAILED_ID,
  UI_SHOW_FATAL_ERROR_ID,
} from '../../constants/eventIds.js';

/**
 * Service responsible for orchestrating the entire game initialization sequence.
 *
 * @implements {IInitializationService}
 */
class InitializationService extends IInitializationService {
  #logger;
  #validatedEventDispatcher;
  #modsLoader;
  #scopeRegistry;
  #dataRegistry;
  #llmAdapter;
  #llmConfigLoader;
  #systemInitializer;
  #worldInitializer;
  #safeEventDispatcher;
  #entityManager;
  #domUiFacade; // eslint-disable-line no-unused-private-class-members
  #actionIndex;
  #gameDataRepository;
  #thoughtListener;
  #notesListener;

  /**
   * Creates a new InitializationService instance.
   *
   * @param {object} dependencies - The required service dependencies.
   * @param {ILogger} dependencies.logger - The logging service.
   * @param {ValidatedEventDispatcher} dependencies.validatedEventDispatcher - The validated event dispatcher.
   * @param {ModsLoader} dependencies.modsLoader - Loader for world data mods.
   * @param {import('../../interfaces/IScopeRegistry.js').IScopeRegistry} dependencies.scopeRegistry - Registry of scopes.
   * @param {import('../../data/dataRegistry.js').DataRegistry} dependencies.dataRegistry - Data registry instance.
   * @param {import('../../turns/interfaces/ILLMAdapter.js').ILLMAdapter & {init?: Function, isInitialized?: Function, isOperational?: Function}} dependencies.llmAdapter - LLM adapter instance.
   * @param {LlmConfigLoader} dependencies.llmConfigLoader - Loader for LLM configuration.
   * @param {SystemInitializer} dependencies.systemInitializer - Initializes tagged systems.
   * @param {WorldInitializer} dependencies.worldInitializer - Initializes the game world.
   * @param {ISafeEventDispatcher} dependencies.safeEventDispatcher - Event dispatcher for safe events.
   * @param {IEntityManager} dependencies.entityManager - Entity manager instance.
   * @param {import('../../domUI/domUiFacade.js').DomUiFacade} dependencies.domUiFacade - UI facade instance.
   * @param {ActionIndex} dependencies.actionIndex - Action index for optimized action discovery.
   * @param {import('../../interfaces/IGameDataRepository.js').IGameDataRepository} dependencies.gameDataRepository - Game data repository instance.
   */
  constructor({
    logger,
    validatedEventDispatcher,
    modsLoader,
    scopeRegistry,
    dataRegistry,
    llmAdapter,
    llmConfigLoader,
    systemInitializer,
    worldInitializer,
    safeEventDispatcher,
    entityManager,
    domUiFacade,
    actionIndex,
    gameDataRepository,
    thoughtListener,
    notesListener,
  }) {
    super();

    if (
      !logger ||
      typeof logger.error !== 'function' ||
      typeof logger.debug !== 'function'
    ) {
      const errorMsg =
        "InitializationService: Missing or invalid required dependency 'logger'.";
      throw new Error(errorMsg);
    }
    this.#logger = logger;

    // FIX: Check for the correct 'dispatch' method name
    if (
      !validatedEventDispatcher ||
      typeof validatedEventDispatcher.dispatch !== 'function'
    ) {
      const errorMsg =
        "InitializationService: Missing or invalid required dependency 'validatedEventDispatcher'.";
      this.#logger.error(errorMsg);
      throw new Error(errorMsg);
    }

    if (!modsLoader || typeof modsLoader.loadMods !== 'function') {
      throw new Error(
        "InitializationService: Missing or invalid required dependency 'modsLoader'."
      );
    }
    if (!scopeRegistry || typeof scopeRegistry.initialize !== 'function') {
      throw new Error(
        "InitializationService: Missing or invalid required dependency 'scopeRegistry'."
      );
    }
    if (!dataRegistry || typeof dataRegistry.getAll !== 'function') {
      throw new Error(
        "InitializationService: Missing or invalid required dependency 'dataRegistry'."
      );
    }
    if (!llmAdapter || typeof llmAdapter.init !== 'function') {
      throw new Error(
        "InitializationService: Missing or invalid required dependency 'llmAdapter'."
      );
    }
    if (!llmConfigLoader || typeof llmConfigLoader.loadConfigs !== 'function') {
      throw new Error(
        "InitializationService: Missing or invalid required dependency 'llmConfigLoader'."
      );
    }
    if (
      !systemInitializer ||
      typeof systemInitializer.initializeAll !== 'function'
    ) {
      throw new Error(
        "InitializationService: Missing or invalid required dependency 'systemInitializer'."
      );
    }
    if (
      !worldInitializer ||
      typeof worldInitializer.initializeWorldEntities !== 'function'
    ) {
      throw new Error(
        "InitializationService: Missing or invalid required dependency 'worldInitializer'."
      );
    }
    if (
      !safeEventDispatcher ||
      typeof safeEventDispatcher.subscribe !== 'function'
    ) {
      throw new Error(
        "InitializationService: Missing or invalid required dependency 'safeEventDispatcher'."
      );
    }
    if (!entityManager) {
      throw new Error(
        "InitializationService: Missing required dependency 'entityManager'."
      );
    }
    if (!actionIndex || typeof actionIndex.buildIndex !== 'function') {
      throw new Error(
        "InitializationService: Missing or invalid required dependency 'actionIndex'."
      );
    }
    if (
      !gameDataRepository ||
      typeof gameDataRepository.getAllActionDefinitions !== 'function'
    ) {
      throw new Error(
        "InitializationService: Missing or invalid required dependency 'gameDataRepository'."
      );
    }
    if (!domUiFacade) {
      throw new Error(
        'InitializationService requires a domUiFacade dependency'
<<<<<<< HEAD
      );
    }
    if (!thoughtListener || typeof thoughtListener.handleEvent !== 'function') {
      throw new Error(
        "InitializationService: Missing or invalid required dependency 'thoughtListener'."
      );
    }
    if (!notesListener || typeof notesListener.handleEvent !== 'function') {
      throw new Error(
        "InitializationService: Missing or invalid required dependency 'notesListener'."
=======
>>>>>>> e6dad8c4
      );
    }

    this.#validatedEventDispatcher = validatedEventDispatcher;
    this.#modsLoader = modsLoader;
    this.#scopeRegistry = scopeRegistry;
    this.#dataRegistry = dataRegistry;
    this.#llmAdapter = llmAdapter;
    this.#llmConfigLoader = llmConfigLoader;
    this.#systemInitializer = systemInitializer;
    this.#worldInitializer = worldInitializer;
    this.#safeEventDispatcher = safeEventDispatcher;
    this.#entityManager = entityManager;
    this.#domUiFacade = domUiFacade;
    this.#actionIndex = actionIndex;
    this.#gameDataRepository = gameDataRepository;
    this.#thoughtListener = thoughtListener;
    this.#notesListener = notesListener;

    this.#logger.debug(
      'InitializationService: Instance created successfully with dependencies.'
    );
  }

  /**
   * Runs the complete asynchronous sequence required to initialize the game for a specific world.
   *
   * @async
   * @param {string} worldName - The identifier of the world to initialize.
   * @returns {Promise<InitializationResult>} The result of the initialization attempt.
   */
  async runInitializationSequence(worldName) {
    this.#logger.debug(
      `InitializationService: Starting runInitializationSequence for world: ${worldName}.`
    );
    if (
      !worldName ||
      typeof worldName !== 'string' ||
      worldName.trim() === ''
    ) {
      const error = new TypeError(
        'InitializationService requires a valid non-empty worldName.'
      );
      this.#logger.error(
        'InitializationService requires a valid non-empty worldName.'
      );
      return { success: false, error };
    }

    try {
      await this.#loadMods(worldName);
      await this.#validateContentDependencies(worldName);
      await this.#initializeScopeRegistry();
      await this.#initLlmAdapter();
      await this.#initSystems();
      await this.#initWorld(worldName);
      this.#setupPersistenceListeners();

      this.#logger.debug(
        'Ensuring DomUiFacade is instantiated so UI components are ready...'
      );

      // Build ActionIndex with loaded action definitions
      this.#logger.debug(
        'Building ActionIndex with loaded action definitions...'
      );
      const allActionDefinitions =
        this.#gameDataRepository.getAllActionDefinitions();
      this.#actionIndex.buildIndex(allActionDefinitions);
      this.#logger.debug(
        `ActionIndex built with ${allActionDefinitions.length} action definitions.`
      );

      this.#logger.debug('Initializing ScopeRegistry...');
      const scopes = this.#dataRegistry.getAll('scopes');

      // Convert array of scope objects to a map by qualified ID
      const scopeMap = {};
      scopes.forEach((scope) => {
        if (scope.id) {
          scopeMap[scope.id] = scope;
        }
      });

      this.#scopeRegistry.initialize(scopeMap);
      this.#logger.debug('ScopeRegistry initialized.');

      this.#logger.debug(
        `InitializationService: Initialization sequence for world '${worldName}' completed successfully (GameLoop resolution removed).`
      );
      return {
        success: true,
        details: { message: `World '${worldName}' initialized.` },
      };
    } catch (error) {
      await this.#reportFatalError(error, worldName);
      return {
        success: false,
        error: error instanceof Error ? error : new Error(error.message),
        details: { worldName },
      };
    }
  }

  async #loadMods(worldName) {
    this.#logger.debug('Loading world data via ModsLoader...');
    const loadReport = await this.#modsLoader.loadMods(worldName);
    this.#logger.debug(
      `InitializationService: World data loaded successfully for world: ${worldName}. Load report: ${JSON.stringify(loadReport)}`
    );
  }

  /**
   * @description Performs sanity checks on loaded content to catch unresolved
   * references early. It verifies that each entity instance references a loaded
   * definition and that all instance IDs referenced in entity definitions exist
   * and are included in the world's initial instance list.
   * @param {string} worldName - Target world name for spawn checks.
   * @returns {Promise<void>} Resolves when validation completes.
   * @private
   * @async
   */
  async #validateContentDependencies(worldName) {
    this.#logger.debug(
      'InitializationService: Validating content dependencies...'
    );

    if (
      !this.#gameDataRepository ||
      typeof this.#gameDataRepository.getAllEntityInstanceDefinitions !==
        'function' ||
      typeof this.#gameDataRepository.getAllEntityDefinitions !== 'function' ||
      typeof this.#gameDataRepository.getWorld !== 'function'
    ) {
      this.#logger.warn(
        'Content dependency validation skipped: gameDataRepository lacks required methods.'
      );
      return;
    }

    const instanceDefs =
      this.#gameDataRepository.getAllEntityInstanceDefinitions();
    const definitionIds = new Set(
      this.#gameDataRepository.getAllEntityDefinitions().map((d) => d.id)
    );

    for (const inst of instanceDefs) {
      if (!definitionIds.has(inst.definitionId)) {
        this.#logger.error(
          `Content Validation: Instance '${inst.instanceId}' references missing definition '${inst.definitionId}'.`
        );
      }
    }

    const instanceIdSet = new Set(instanceDefs.map((i) => i.instanceId));
    const worldDef = this.#gameDataRepository.getWorld(worldName);
    const worldSpawnSet = new Set();
    if (worldDef && Array.isArray(worldDef.instances)) {
      for (const { instanceId } of worldDef.instances) {
        if (typeof instanceId === 'string') worldSpawnSet.add(instanceId);
      }
    }

    const entityDefs = this.#gameDataRepository.getAllEntityDefinitions();
    for (const def of entityDefs) {
      const exits = def?.components?.['core:exits'];
      if (Array.isArray(exits)) {
        for (const exit of exits) {
          const { target, blocker } = exit || {};
          if (target) {
            if (!instanceIdSet.has(target)) {
              this.#logger.error(
                `Content Validation: Exit target '${target}' in definition '${def.id}' has no corresponding instance data.`
              );
            } else if (!worldSpawnSet.has(target)) {
              this.#logger.error(
                `Content Validation: Exit target '${target}' in definition '${def.id}' is not spawned in world '${worldName}'.`
              );
            }
          }
          if (blocker) {
            if (!instanceIdSet.has(blocker)) {
              this.#logger.error(
                `Content Validation: Exit blocker '${blocker}' in definition '${def.id}' has no corresponding instance data.`
              );
            } else if (!worldSpawnSet.has(blocker)) {
              this.#logger.error(
                `Content Validation: Exit blocker '${blocker}' in definition '${def.id}' is not spawned in world '${worldName}'.`
              );
            }
          }
        }
      }
    }

    this.#logger.debug(
      'InitializationService: Content dependency validation complete.'
    );
  }

  async #initializeScopeRegistry() {
    this.#logger.debug('Initializing ScopeRegistry...');
    const scopes = this.#dataRegistry.getAll('scopes');
    const scopeMap = {};
    scopes.forEach((scope) => {
      if (scope.id) {
        scopeMap[scope.id] = scope;
      }
    });
    this.#scopeRegistry.initialize(scopeMap);
    this.#logger.debug('ScopeRegistry initialized.');
  }

  async #initLlmAdapter() {
    this.#logger.debug(
      'InitializationService: Attempting to initialize ConfigurableLLMAdapter...'
    );
    try {
      const llmAdapter = this.#llmAdapter;
      if (!llmAdapter) {
        this.#logger.error(
          'InitializationService: Failed to resolve ILLMAdapter from container. Cannot initialize.'
        );
      } else if (typeof llmAdapter.init !== 'function') {
        this.#logger.error(
          'InitializationService: Resolved ILLMAdapter does not have an init method.'
        );
      } else if (
        typeof llmAdapter.isInitialized === 'function' &&
        llmAdapter.isInitialized()
      ) {
        this.#logger.debug(
          'InitializationService: ConfigurableLLMAdapter already initialized. Skipping re-initialization.'
        );
      } else {
        const llmConfigLoaderInstance = this.#llmConfigLoader;
        this.#logger.debug(
          'InitializationService: LlmConfigLoader resolved from container for adapter initialization.'
        );
        await llmAdapter.init({ llmConfigLoader: llmConfigLoaderInstance });
        if (
          typeof llmAdapter.isOperational === 'function' &&
          llmAdapter.isOperational()
        ) {
          this.#logger.debug(
            `InitializationService: ConfigurableLLMAdapter initialized successfully and is operational.`
          );
        } else {
          this.#logger.warn(
            `InitializationService: ConfigurableLLMAdapter.init() completed BUT THE ADAPTER IS NOT OPERATIONAL. Check adapter-specific logs (e.g., LlmConfigLoader errors).`
          );
        }
      }
    } catch (adapterInitError) {
      this.#logger.error(
        `InitializationService: CRITICAL error during ConfigurableLLMAdapter.init(): ${adapterInitError.message}`,
        {
          errorName: adapterInitError.name,
          errorStack: adapterInitError.stack,
          errorObj: adapterInitError,
        }
      );
    }
  }

  async #initSystems() {
    this.#logger.debug('Initializing tagged systems...');
    await this.#systemInitializer.initializeAll();
    this.#logger.debug(
      'InitializationService: Tagged system initialization complete.'
    );
  }

  async #initWorld(worldName) {
    this.#logger.debug('Initializing world entities...');
    const worldInitSuccess =
      await this.#worldInitializer.initializeWorldEntities(worldName);
    if (!worldInitSuccess) {
      throw new Error('World initialization failed via WorldInitializer.');
    }
    this.#logger.debug(
      'InitializationService: Initial world entities instantiated and spatial index built.'
    );
  }

  #setupPersistenceListeners() {
    const dispatcher = this.#safeEventDispatcher;
    dispatcher.subscribe(
      ACTION_DECIDED_ID,
      this.#thoughtListener.handleEvent.bind(this.#thoughtListener)
    );
    dispatcher.subscribe(
      ACTION_DECIDED_ID,
      this.#notesListener.handleEvent.bind(this.#notesListener)
    );
    this.#logger.debug('Registered AI persistence listeners.');
  }

  async #reportFatalError(error, worldName) {
    this.#logger.error(
      `CRITICAL ERROR during initialization sequence for world '${worldName}': ${error.message}`,
      {
        errorMessage: error.message,
        errorName: error.name,
        errorStack: error.stack,
      }
    );

    const failedPayload = {
      worldName,
      error: error.message,
      stack: error instanceof Error ? error.stack : undefined,
    };
    this.#validatedEventDispatcher
      .dispatch(INITIALIZATION_SERVICE_FAILED_ID, failedPayload, {
        allowSchemaNotFound: true,
      })
      .then(() =>
        this.#logger.debug(
          `Dispatched ${INITIALIZATION_SERVICE_FAILED_ID} event.`,
          failedPayload
        )
      )
      .catch((e) =>
        this.#logger.error(
          `Failed to dispatch ${INITIALIZATION_SERVICE_FAILED_ID} event`,
          e
        )
      );

    try {
      await this.#validatedEventDispatcher.dispatch(UI_SHOW_FATAL_ERROR_ID, {
        title: 'Fatal Initialization Error',
        message: `Initialization failed for world '${worldName}'. Reason: ${error.message}`,
        details: error instanceof Error ? error.stack : 'No stack available.',
      });
      await this.#validatedEventDispatcher.dispatch('core:disable_input', {
        message: 'Fatal error during initialization. Cannot continue.',
      });
      this.#logger.debug(
        `InitializationService: Dispatched ${UI_SHOW_FATAL_ERROR_ID} and core:disable_input events.`
      );
    } catch (dispatchError) {
      this.#logger.error(
        `InitializationService: Failed to dispatch UI error events after initialization failure:`,
        dispatchError
      );
    }
  }
}

export default InitializationService;<|MERGE_RESOLUTION|>--- conflicted
+++ resolved
@@ -174,7 +174,6 @@
     if (!domUiFacade) {
       throw new Error(
         'InitializationService requires a domUiFacade dependency'
-<<<<<<< HEAD
       );
     }
     if (!thoughtListener || typeof thoughtListener.handleEvent !== 'function') {
@@ -185,8 +184,7 @@
     if (!notesListener || typeof notesListener.handleEvent !== 'function') {
       throw new Error(
         "InitializationService: Missing or invalid required dependency 'notesListener'."
-=======
->>>>>>> e6dad8c4
+
       );
     }
 
