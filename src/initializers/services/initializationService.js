--- conflicted
+++ resolved
@@ -45,33 +45,12 @@
   #spatialIndexManager;
 
   /**
-<<<<<<< HEAD
+   * Creates a new InitializationService instance.
+   *
    * @param {object} deps
    * @param {ILogger} deps.logger
    * @param {IValidatedEventDispatcher} deps.validatedEventDispatcher
    * @param {ModsLoader} deps.modsLoader
-   * @param {ScopeRegistry} deps.scopeRegistry
-   * @param {DataRegistry} deps.dataRegistry
-   * @param {ILLMAdapter} deps.llmAdapter
-   * @param {LlmConfigLoader} deps.llmConfigLoader
-   * @param {SystemInitializer} deps.systemInitializer
-   * @param {WorldInitializer} deps.worldInitializer
-   * @param {ISafeEventDispatcher} deps.safeEventDispatcher
-   * @param {EntityManager} deps.entityManager
-   * @param {IDomUiFacade} deps.domUiFacade
-   * @param {ActionIndex} deps.actionIndex
-   * @param {GameDataRepository} deps.gameDataRepository
-   * @param {ThoughtPersistenceListener} deps.thoughtListener
-   * @param {NotesPersistenceListener} deps.notesListener
-   * @param {ISpatialIndexManager} deps.spatialIndexManager
-   * @description Initializes the complete game system.
-=======
-   * Creates a new InitializationService instance.
-   *
-   * @param {object} dependencies - The required service dependencies.
-   * @param {ILogger} dependencies.logger - The logging service.
-   * @param {ValidatedEventDispatcher} dependencies.validatedEventDispatcher - The validated event dispatcher.
-   * @param {ModsLoader} dependencies.modsLoader - Loader for world data mods.
    * @param {import('../../interfaces/IScopeRegistry.js').IScopeRegistry} dependencies.scopeRegistry - Registry of scopes.
    * @param {import('../../data/inMemoryDataRegistry.js').DataRegistry} dependencies.dataRegistry - Data registry instance.
    * @param {import('../../turns/interfaces/ILLMAdapter.js').ILLMAdapter & {init?: Function, isInitialized?: Function, isOperational?: Function}} dependencies.llmAdapter - LLM adapter instance.
@@ -83,7 +62,10 @@
    * @param {import('../../domUI/domUiFacade.js').DomUiFacade} dependencies.domUiFacade - UI facade instance.
    * @param {ActionIndex} dependencies.actionIndex - Action index for optimized action discovery.
    * @param {import('../../interfaces/IGameDataRepository.js').IGameDataRepository} dependencies.gameDataRepository - Game data repository instance.
->>>>>>> b2060d3b
+   * @param {ThoughtPersistenceListener} deps.thoughtListener
+   * @param {NotesPersistenceListener} deps.notesListener
+   * @param {ISpatialIndexManager} deps.spatialIndexManager
+   * @description Initializes the complete game system.
    */
   constructor({
     logger,
