/**
 * @file This module is in charge of entities: their creation and destruction, updating components, etc. A big honcho.
 * @see src/entities/entityManager.js
 */

// -----------------------------------------------------------------------------
//  Living Narrative Engine – EntityManager
// -----------------------------------------------------------------------------
//  @description
//  Centralised factory and runtime registry for all Entity instances. Handles
//  validation of component payloads, automatic injection of required defaults
//  (e.g. `core:short_term_memory`, `core:notes`, `core:goals`) and co-ordination
//  with the spatial-index service.
//
//  @module EntityManager
//  @since   0.3.0
// -----------------------------------------------------------------------------

import InMemoryEntityRepository from '../adapters/InMemoryEntityRepository.js';
import UuidGenerator from '../adapters/UuidGenerator.js';
import LodashCloner from '../adapters/LodashCloner.js';
import DefaultComponentPolicy from '../adapters/DefaultComponentPolicy.js';
import Entity from './entity.js';
import EntityInstanceData from './entityInstanceData.js';
import MapManager from '../utils/mapManagerUtils.js';
import EntityFactory from './factories/entityFactory.js';
import EntityQuery from '../query/EntityQuery.js';
import {
  assertValidId,
  assertNonBlankString,
} from '../utils/parameterGuards.js';
import {
  ACTOR_COMPONENT_ID,
  SHORT_TERM_MEMORY_COMPONENT_ID,
  NOTES_COMPONENT_ID,
  GOALS_COMPONENT_ID,
} from '../constants/componentIds.js';
import { IEntityManager } from '../interfaces/IEntityManager.js';
import { validateDependency } from '../utils/validationUtils.js';
import { ensureValidLogger } from '../utils';
import { DefinitionNotFoundError } from '../errors/definitionNotFoundError.js';
import { EntityNotFoundError } from '../errors/entityNotFoundError';
import { InvalidArgumentError } from '../errors/invalidArgumentError.js';
import { DuplicateEntityError } from '../errors/duplicateEntityError.js';
import { ValidationError } from '../errors/validationError.js';
import {
  ENTITY_CREATED_ID,
  ENTITY_REMOVED_ID,
  COMPONENT_ADDED_ID,
  COMPONENT_REMOVED_ID,
} from '../constants/eventIds.js';

/* -------------------------------------------------------------------------- */
/* Type-Hint Imports (JSDoc only – removed at runtime)                        */
/* -------------------------------------------------------------------------- */

/** @typedef {import('./entityDefinition.js').default} EntityDefinition */
/** @typedef {import('../interfaces/coreServices.js').IDataRegistry}        IDataRegistry */
/** @typedef {import('../interfaces/coreServices.js').ISchemaValidator}     ISchemaValidator */
/** @typedef {import('../interfaces/coreServices.js').ILogger}              ILogger */
/** @typedef {import('../interfaces/coreServices.js').ValidationResult}     ValidationResult */
/** @typedef {import('../interfaces/ISafeEventDispatcher.js').ISafeEventDispatcher} ISafeEventDispatcher */
/** @typedef {import('../ports/IEntityRepository.js').IEntityRepository} IEntityRepository */
/** @typedef {import('../ports/IComponentCloner.js').IComponentCloner} IComponentCloner */
/** @typedef {import('../ports/IIdGenerator.js').IIdGenerator} IIdGenerator */
/** @typedef {import('../ports/IDefaultComponentPolicy.js').IDefaultComponentPolicy} IDefaultComponentPolicy */

/* -------------------------------------------------------------------------- */
/* Internal Utilities                                                         */

/* -------------------------------------------------------------------------- */

/**
 * Normalize any validator return shape to a simple `true | false`.
 *
 * Legacy validators may return `undefined`, `null`, or a bare boolean. Newer
 * validators should return `{ isValid: boolean, errors?: any }`.
 *
 * @private
 * @param {undefined|null|boolean|ValidationResult} rawResult
 * @returns {boolean}
 */
function validationSucceeded(rawResult) {
  if (rawResult === undefined || rawResult === null) return true;
  if (typeof rawResult === 'boolean') return rawResult;
  return !!rawResult.isValid;
}

/**
 * Convert a validation result into a readable string for logs.
 *
 * @private
 * @param {ValidationResult|boolean|undefined|null} rawResult
 * @returns {string}
 */
function formatValidationErrors(rawResult) {
  if (rawResult && typeof rawResult === 'object' && rawResult.errors) {
    return JSON.stringify(rawResult.errors, null, 2);
  }
  return '(validator returned false)';
}

// assertInterface removed; using validateDependency instead

/* -------------------------------------------------------------------------- */
/* EntityManager Implementation                                               */

/* -------------------------------------------------------------------------- */

/**
 * @class EntityManager
 * @augments {IEntityManager}
 * @description
 * Runtime manager responsible for:
 * • Instantiating entities from definitions
 * • Validating and mutating component payloads
 * • Injecting engine-level default components (STM, notes, and goals)
 * • Tracking active entities and their primary instances
 * • Emitting events for entity lifecycle and component changes.
 */
class EntityManager extends IEntityManager {
  /** @type {IDataRegistry}  @private */
  #registry;
  /** @type {ISchemaValidator} @private */
  #validator;
  /** @type {ILogger} @private */
  #logger;
  /** @type {ISafeEventDispatcher} @private */
  #eventDispatcher;
  /** @type {function(): string} @private */
  #idGenerator;
  /** @type {IEntityRepository} @private */
  #repository; // eslint-disable-line no-unused-private-class-members
  /** @type {IComponentCloner} @private */
  #cloner;
  /** @type {IDefaultComponentPolicy} @private */
  #defaultPolicy; // eslint-disable-line no-unused-private-class-members

  /** @type {MapManager} @private */
  #mapManager;

  /** @type {Map<string, EntityDefinition>} @private */
  #definitionCache;

  /** @type {EntityFactory} @private */
  #factory;

  /**
   * Getter that returns an iterator over all active entities.
   * This provides read-only access to the entity collection.
   *
   * @returns {IterableIterator<Entity>} Iterator over all active entities
   */
  get entities() {
    return this.#mapManager.values();
  }

  /**
   * @class
   * @param {object} [deps] - Constructor dependencies.
   * @param {IDataRegistry}        deps.registry - Data registry for definitions.
   * @param {IEntityRepository}    [deps.repository] - Repository for active entities.
   * @param {ISchemaValidator}     deps.validator - Schema validator instance.
   * @param {ILogger}              deps.logger - Logger implementation.
   * @param {ISafeEventDispatcher} deps.dispatcher - Event dispatcher.
   * @param {IIdGenerator}         [deps.idGenerator] - ID generator function.
   * @param {IComponentCloner}     [deps.cloner] - Component deep cloner.
   * @param {IDefaultComponentPolicy} [deps.defaultPolicy] - Default component injection policy.
   * @throws {Error} If any dependency is missing or malformed.
   */
  constructor({
    registry,
    repository = new InMemoryEntityRepository(),
    validator,
    logger,
    dispatcher,
    idGenerator = UuidGenerator,
    cloner = LodashCloner,
    defaultPolicy = new DefaultComponentPolicy(),
  } = {}) {
    super();

    /* ---------- dependency checks ---------- */
    validateDependency(logger, 'ILogger', console, {
      requiredMethods: ['info', 'error', 'warn', 'debug'],
    });
    this.#logger = ensureValidLogger(logger, 'EntityManager');

    validateDependency(registry, 'IDataRegistry', this.#logger, {
      requiredMethods: ['getEntityDefinition'],
    });
    validateDependency(repository, 'IEntityRepository', this.#logger, {
      requiredMethods: ['add', 'get', 'has', 'remove', 'clear', 'entities'],
    });
    validateDependency(validator, 'ISchemaValidator', this.#logger, {
      requiredMethods: ['validate'],
    });

    validateDependency(dispatcher, 'ISafeEventDispatcher', this.#logger, {
      requiredMethods: ['dispatch'],
    });
    validateDependency(idGenerator, 'IIdGenerator', this.#logger, {
      isFunction: true,
    });
    validateDependency(cloner, 'IComponentCloner', this.#logger, {
      isFunction: true,
    });
    validateDependency(defaultPolicy, 'IDefaultComponentPolicy', this.#logger, {
      requiredMethods: ['apply'],
    });

    this.#registry = registry;
    this.#repository = repository;
    this.#validator = validator;
    this.#logger = ensureValidLogger(logger, 'EntityManager');
    this.#eventDispatcher = dispatcher;
    this.#idGenerator = idGenerator;
    this.#cloner = cloner;
    this.#defaultPolicy = defaultPolicy;

    this.#mapManager = new MapManager({ throwOnInvalidId: false });
    this.#definitionCache = new Map();

    // Initialize the EntityFactory
    this.#factory = new EntityFactory({
      validator: this.#validator,
      logger: this.#logger,
      idGenerator: this.#idGenerator,
      cloner: this.#cloner,
      defaultPolicy: {}, // Default component policy
    });

    this.#logger.debug('EntityManager initialised.');
  }

  /**
   * Retrieves an entity instance without throwing an error if not found.
   *
   * @param {string} instanceId - The ID of the entity instance.
   * @returns {Entity | undefined} The entity instance or undefined if not found.
   * @private
   */
  #getEntityById(instanceId) {
    return this.#mapManager.get(instanceId);
  }

  /**
   * Validate component data and return a deep clone.
   *
   * @private
   * @param {string} componentTypeId
   * @param {object} data
   * @param {string} errorContext
   * @returns {object} The validated (and potentially cloned/modified by validator) data.
   */
  #validateAndClone(componentTypeId, data, errorContext) {
    const clone = this.#cloner(data);
    const result = this.#validator.validate(componentTypeId, clone);
    if (!validationSucceeded(result)) {
      const details = formatValidationErrors(result);
      const msg = `${errorContext} Errors:\n${details}`;
      this.#logger.error(msg);
      throw new Error(msg);
    }
    return clone;
  }

  /**
   * Inject default components required by the engine (STM, notes, and goals).
   * This method will now receive an Entity object and operate on its overrides if needed.
   *
   * @private
   * @param {Entity} entity - The entity instance to modify.
   */
  #injectDefaultComponents(entity) {
    if (entity.hasComponent(ACTOR_COMPONENT_ID)) {
      const componentsToInject = [
        {
          id: SHORT_TERM_MEMORY_COMPONENT_ID,
          data: { thoughts: [], maxEntries: 10 },
          name: 'STM',
        },
        { id: NOTES_COMPONENT_ID, data: { notes: [] }, name: 'Notes' },
        { id: GOALS_COMPONENT_ID, data: { goals: [] }, name: 'Goals' },
      ];

      for (const comp of componentsToInject) {
        if (!entity.hasComponent(comp.id)) {
          this.#logger.debug(
            `Injecting ${comp.name} for ${entity.id} (def: ${entity.definitionId})`
          );
          try {
            // Note: This does not and should not fire a COMPONENT_ADDED event,
            // as this is part of the entity creation process, not a discrete runtime action.
            const validatedData = this.#validateAndClone(
              comp.id,
              comp.data,
              `Default ${comp.name} component injection for entity ${entity.id}`
            );
            entity.addComponent(comp.id, validatedData);
          } catch (e) {
            this.#logger.error(
              `Failed to inject default component ${comp.id} for entity ${
                entity.id
              }: ${e.message}`
            );
          }
        }
      }
    }
  }

  /**
   * Retrieves an entity definition from the registry or cache.
   *
   * @private
   * @param {string} definitionId - The ID of the entity definition.
   * @returns {EntityDefinition|null} The entity definition or null if not found.
   */
  #getDefinition(definitionId) {
    try {
      assertValidId(definitionId, 'EntityManager.#getDefinition', this.#logger);
    } catch (error) {
      this.#logger.warn(
        `EntityManager.#getDefinition called with invalid definitionId: '${definitionId}'`
      );
      return null;
    }
    if (this.#definitionCache.has(definitionId)) {
      return this.#definitionCache.get(definitionId);
    }
    const definition = this.#registry.getEntityDefinition(definitionId);
    if (definition) {
      this.#definitionCache.set(definitionId, definition);
      return definition;
    }
    this.#logger.warn(`Definition not found in registry: ${definitionId}`);
    return null;
  }

  /* ---------------------------------------------------------------------- */
  /* Entity Creation                                                         */

  /* ---------------------------------------------------------------------- */

  /**
   * Create a new entity instance from a definition.
   *
   * @param {string} definitionId - The ID of the entity definition to use.
   * @param {object} opts - Options for entity creation.
   * @param {string} [opts.instanceId] - Optional. A specific ID for the new instance. If not provided, a UUID will be generated.
   * @param {Object<string, object>} [opts.componentOverrides] - Optional. A map of component data to override or add.
   * @returns {Entity} The newly created entity instance.
   * @throws {DefinitionNotFoundError} If the definition is not found.
   * @throws {DuplicateEntityError} If an entity with the given instanceId already exists.
   * @throws {InvalidArgumentError} If definitionId is invalid.
   * @throws {ValidationError} If component data validation fails.
   */
  createEntityInstance(definitionId, opts = {}) {
    try {
      try {
        assertValidId(
          definitionId,
          'EntityManager.createEntityInstance',
          this.#logger
        );
      } catch (err) {
        if (err && err.name === 'InvalidArgumentError') {
          const msg =
            "EntityManager.createEntityInstance: invalid definitionId '" +
            definitionId +
            "'";
          this.#logger.warn(msg);
          throw new InvalidArgumentError(msg, 'definitionId', definitionId);
        }
        throw err;
      }

      const definition = this.#getDefinition(definitionId);
      if (!definition) {
        throw new DefinitionNotFoundError(definitionId);
      }
      const entity = this.#factory.create(
        definitionId,
        opts,
        this.#registry,
        this.#mapManager,
        definition
      );
      // Track the primary instance.
      this.#mapManager.add(entity.id, entity);
      this.#logger.debug(`Tracked entity ${entity.id}`);
      // Dispatch event after successful creation and setup
      this.#eventDispatcher.dispatch(ENTITY_CREATED_ID, {
        entity,
        wasReconstructed: false,
      });
      return entity;
    } catch (err) {
<<<<<<< HEAD
      // Patch error message to match legacy EntityManager for golden-master tests
      if (
        err instanceof TypeError &&
        err.message.includes('definitionId must be a non-empty string.')
      ) {
        this.#logger.error('definitionId must be a non-empty string.');
        throw new TypeError('definitionId must be a non-empty string.');
      }
=======
>>>>>>> c638b6d4
      if (err instanceof Error && err.message.startsWith('Entity with ID')) {
        this.#logger.error(err.message);
        // Extract the entity ID from the error message and throw DuplicateEntityError
        const match = err.message.match(
          /Entity with ID '([^']+)' already exists/
        );
        if (match) {
          throw new DuplicateEntityError(match[1], err.message);
        }
        throw new DuplicateEntityError('unknown', err.message);
      }
      throw err;
    }
  }

  /**
   * Reconstructs an entity instance from a plain serializable object.
   *
   * @param {object} serializedEntity - Plain object from a save file.
   * @param {string} serializedEntity.instanceId
   * @param {string} serializedEntity.definitionId
   * @param {Record<string, object>} [serializedEntity.overrides]
   * @returns {Entity} The reconstructed Entity instance.
   * @throws {DefinitionNotFoundError} If the entity definition is not found.
   * @throws {DuplicateEntityError} If an entity with the given ID already exists.
   * @throws {ValidationError} If component data validation fails.
   * @throws {Error} If serializedEntity data is invalid.
   */
  reconstructEntity(serializedEntity) {
    try {
      const entity = this.#factory.reconstruct(
        serializedEntity,
        this.#registry,
        this.#mapManager
      );
      this.#mapManager.add(entity.id, entity);
      this.#logger.debug(`Tracked entity ${entity.id}`);
      this.#eventDispatcher.dispatch(ENTITY_CREATED_ID, {
        entity,
        wasReconstructed: true,
      });
      return entity;
    } catch (err) {
      // Patch error message to match legacy EntityManager for golden-master tests
      if (
        err instanceof Error &&
        err.message.startsWith(
          'EntityFactory.reconstruct: serializedEntity data is missing or invalid.'
        )
      ) {
        const msg =
          'EntityManager.reconstructEntity: serializedEntity data is missing or invalid.';
        this.#logger.error(msg);
        throw new Error(msg);
      }
      if (
        err instanceof Error &&
        err.message.startsWith(
          'EntityFactory.reconstruct: instanceId is missing or invalid in serialized data.'
        )
      ) {
        const msg =
          'EntityManager.reconstructEntity: instanceId is missing or invalid in serialized data.';
        this.#logger.error(msg);
        throw new Error(msg);
      }
      if (
        err instanceof Error &&
        err.message.startsWith('EntityFactory.reconstruct: Entity with ID')
      ) {
        // Patch to legacy error message and use DuplicateEntityError
        const match = err.message.match(
          /EntityFactory\.reconstruct: (Entity with ID '.*? already exists\. Reconstruction aborted\.)/
        );
        if (match) {
          const msg = `EntityManager.reconstructEntity: ${match[1]}`;
          this.#logger.error(msg);
          // Extract the entity ID from the error message
          const entityMatch = match[1].match(
            /Entity with ID '([^']+)' already exists/
          );
          if (entityMatch) {
            throw new DuplicateEntityError(entityMatch[1], msg);
          }
          throw new DuplicateEntityError('unknown', msg);
        }
      }
      throw err;
    }
  }

  /* ---------------------------------------------------------------------- */
  /* Component-level Mutations                                               */

  /* ---------------------------------------------------------------------- */

  /**
   * Adds or updates a component on an existing entity instance.
   *
   * @param {string} instanceId - The ID of the entity instance.
   * @param {string} componentTypeId - The unique ID of the component type.
   * @param {object} componentData - The data for the component.
   * @throws {EntityNotFoundError} If entity not found.
   * @throws {InvalidArgumentError} If parameters are invalid.
   * @throws {ValidationError} If component data validation fails.
   */
  addComponent(instanceId, componentTypeId, componentData) {
    try {
      assertValidId(instanceId, 'EntityManager.addComponent', this.#logger);
      assertNonBlankString(
        componentTypeId,
        'componentTypeId',
        'EntityManager.addComponent',
        this.#logger
      );
    } catch (error) {
      this.#logger.warn(
        `EntityManager.addComponent: Invalid parameters - instanceId: '${instanceId}', componentTypeId: '${componentTypeId}'`
      );
      throw new InvalidArgumentError(
        `EntityManager.addComponent: Invalid parameters - instanceId: '${instanceId}', componentTypeId: '${componentTypeId}'`,
        'instanceId/componentTypeId',
        { instanceId, componentTypeId }
      );
    }

    // Reject null componentData
    if (componentData === null) {
      const errorMsg = `EntityManager.addComponent: componentData cannot be null for ${componentTypeId} on ${instanceId}`;
      this.#logger.error(errorMsg, {
        componentTypeId,
        instanceId,
      });
      throw new InvalidArgumentError(errorMsg, 'componentData', componentData);
    }

    // Unified check for componentData type, including undefined
    if (componentData !== undefined && typeof componentData !== 'object') {
      const receivedType = typeof componentData;
      const errorMsg = `EntityManager.addComponent: componentData for ${componentTypeId} on ${instanceId} must be an object. Received: ${receivedType}`;
      this.#logger.error(errorMsg, {
        componentTypeId,
        instanceId,
        receivedType,
      });
      throw new InvalidArgumentError(errorMsg, 'componentData', componentData);
    }

    const entity = this.#getEntityById(instanceId);
    if (!entity) {
      // UPDATED: Throw custom error
      this.#logger.error(
        `EntityManager.addComponent: Entity not found with ID: ${instanceId}`,
        { instanceId, componentTypeId }
      );
      throw new EntityNotFoundError(instanceId);
    }

    // Capture the state of the component *before* the change.
    const oldComponentData = entity.getComponentData(componentTypeId);

    let validatedData;
    if (componentData === undefined) {
      validatedData = undefined;
    } else {
      try {
        validatedData = this.#validateAndClone(
          componentTypeId,
          componentData,
          `addComponent ${componentTypeId} to entity ${instanceId}`
        );
      } catch (error) {
        // Convert generic validation errors to ValidationError
        throw new ValidationError(
          error.message,
          componentTypeId,
          error.validationErrors
        );
      }
    }

    const updateSucceeded = entity.addComponent(componentTypeId, validatedData);

    if (!updateSucceeded) {
      this.#logger.warn(
        `EntityManager.addComponent: entity.addComponent returned false for '${componentTypeId}' on entity '${instanceId}'. This may indicate an internal issue.`
      );
      throw new Error(
        `Failed to add component '${componentTypeId}' to entity '${instanceId}'. Internal entity update failed.`
      );
    }

    this.#eventDispatcher.dispatch(COMPONENT_ADDED_ID, {
      entity,
      componentTypeId,
      componentData: validatedData,
      oldComponentData, // Include old data in the event
    });

    this.#logger.debug(
      `Successfully added/updated component '${componentTypeId}' data on entity '${instanceId}'.`
    );
  }

  /**
   * Removes a component override from an existing entity instance.
   *
   * @param {string} instanceId - The ID of the entity instance.
   * @param {string} componentTypeId - The unique ID of the component type to remove.
   * @throws {EntityNotFoundError} If entity not found.
   * @throws {InvalidArgumentError} If parameters are invalid.
   * @throws {Error} If component override does not exist or removal fails.
   */
  removeComponent(instanceId, componentTypeId) {
    try {
      assertValidId(instanceId, 'EntityManager.removeComponent', this.#logger);
      assertNonBlankString(
        componentTypeId,
        'componentTypeId',
        'EntityManager.removeComponent',
        this.#logger
      );
    } catch (error) {
      this.#logger.warn(
        `EntityManager.removeComponent: Invalid parameters - instanceId: '${instanceId}', componentTypeId: '${componentTypeId}'`
      );
      throw new InvalidArgumentError(
        `EntityManager.removeComponent: Invalid parameters - instanceId: '${instanceId}', componentTypeId: '${componentTypeId}'`,
        'instanceId/componentTypeId',
        { instanceId, componentTypeId }
      );
    }

    const entity = this.#getEntityById(instanceId);
    if (!entity) {
      // UPDATED: Throw custom error
      this.#logger.error(
        `EntityManager.removeComponent: Entity not found with ID: '${instanceId}'. Cannot remove component '${componentTypeId}'.`
      );
      throw new EntityNotFoundError(instanceId);
    }

    // Check if the component to be removed exists as an override.
    if (!entity.hasComponent(componentTypeId, true)) {
      this.#logger.debug(
        `EntityManager.removeComponent: Component '${componentTypeId}' not found as an override on entity '${instanceId}'. Nothing to remove at instance level.`
      );
      throw new Error(
        `Component '${componentTypeId}' not found as an override on entity '${instanceId}'. Nothing to remove at instance level.`
      );
    }

    // Capture the state of the component *before* it is removed.
    const oldComponentData = entity.getComponentData(componentTypeId);

    const successfullyRemovedOverride = entity.removeComponent(componentTypeId);

    if (successfullyRemovedOverride) {
      this.#eventDispatcher.dispatch(COMPONENT_REMOVED_ID, {
        entity,
        componentTypeId,
        oldComponentData, // Include old data in the event
      });

      this.#logger.debug(
        `EntityManager.removeComponent: Component override '${componentTypeId}' removed from entity '${instanceId}'.`
      );
    } else {
      this.#logger.warn(
        `EntityManager.removeComponent: entity.removeComponent('${componentTypeId}') returned false for entity '${instanceId}' when an override was expected and should have been removable. This may indicate an issue in Entity class logic.`
      );
      throw new Error(
        `Failed to remove component '${componentTypeId}' from entity '${instanceId}'. Internal entity removal failed.`
      );
    }
  }

  /* ---------------------------------------------------------------------- */
  /* Query / Utility Methods                                                 */

  /* ---------------------------------------------------------------------- */

  getEntityInstance(instanceId) {
    try {
      assertValidId(
        instanceId,
        'EntityManager.getEntityInstance',
        this.#logger
      );
    } catch (error) {
      this.#logger.debug(
        `EntityManager.getEntityInstance: Called with invalid ID format: '${instanceId}'. Returning undefined.`
      );
      return undefined;
    }
    const entity = this.#getEntityById(instanceId);
    if (!entity) {
      this.#logger.debug(
        `EntityManager.getEntityInstance: Entity not found with ID: '${instanceId}'. Returning undefined.`
      );
      return undefined;
    }
    return entity;
  }

  getComponentData(instanceId, componentTypeId) {
    try {
      assertValidId(instanceId, 'EntityManager.getComponentData', this.#logger);
      assertNonBlankString(
        componentTypeId,
        'componentTypeId',
        'EntityManager.getComponentData',
        this.#logger
      );
    } catch (error) {
      this.#logger.warn(
        `EntityManager.getComponentData: Invalid parameters - instanceId: '${instanceId}', componentTypeId: '${componentTypeId}'. Returning undefined.`
      );
      throw new InvalidArgumentError(
        `EntityManager.getComponentData: Invalid parameters - instanceId: '${instanceId}', componentTypeId: '${componentTypeId}'`,
        'instanceId/componentTypeId',
        { instanceId, componentTypeId }
      );
    }
    const entity = this.#getEntityById(instanceId);
    if (!entity) {
      this.#logger.warn(
        `EntityManager.getComponentData: Entity not found with ID: '${instanceId}'. Returning undefined for component '${componentTypeId}'.`
      );
      return undefined;
    }
    return entity.getComponentData(componentTypeId);
  }

  /**
   * Checks if an entity has data associated with a specific component type ID.
   * This includes both definition components and overrides.
   *
   * @param {string} instanceId - The ID (UUID) of the entity.
   * @param {string} componentTypeId - The unique string ID of the component type.
   * @param {boolean} [checkOverrideOnly] - If true, only check for component overrides, not definition components.
   * @returns {boolean} True if the entity has the component data, false otherwise.
   * @throws {InvalidArgumentError} If parameters are invalid.
   */
  hasComponent(instanceId, componentTypeId, checkOverrideOnly = false) {
    // Handle the deprecated 3-parameter call
    if (arguments.length === 3) {
      this.#logger.warn(
        `EntityManager.hasComponent: The 3-parameter version is deprecated. Use hasComponentOverride(instanceId, componentTypeId) instead of hasComponent(instanceId, componentTypeId, true).`
      );
      if (checkOverrideOnly) {
        return this.hasComponentOverride(instanceId, componentTypeId);
      }
    }

    try {
      assertValidId(instanceId, 'EntityManager.hasComponent', this.#logger);
      assertNonBlankString(
        componentTypeId,
        'componentTypeId',
        'EntityManager.hasComponent',
        this.#logger
      );
    } catch (error) {
      this.#logger.warn(
        `EntityManager.hasComponent: Invalid parameters - instanceId: '${instanceId}', componentTypeId: '${componentTypeId}'. Returning false.`
      );
      throw new InvalidArgumentError(
        `EntityManager.hasComponent: Invalid parameters - instanceId: '${instanceId}', componentTypeId: '${componentTypeId}'`,
        'instanceId/componentTypeId',
        { instanceId, componentTypeId }
      );
    }
    const entity = this.#getEntityById(instanceId);
    return entity ? entity.hasComponent(componentTypeId, false) : false;
  }

  /**
   * Checks if an entity has a component override (instance-level component data).
   * This excludes components that only exist on the definition.
   *
   * @param {string} instanceId - The ID (UUID) of the entity.
   * @param {string} componentTypeId - The unique string ID of the component type.
   * @returns {boolean} True if the entity has a component override, false otherwise.
   * @throws {InvalidArgumentError} If parameters are invalid.
   */
  hasComponentOverride(instanceId, componentTypeId) {
    try {
      assertValidId(
        instanceId,
        'EntityManager.hasComponentOverride',
        this.#logger
      );
      assertNonBlankString(
        componentTypeId,
        'componentTypeId',
        'EntityManager.hasComponentOverride',
        this.#logger
      );
    } catch (error) {
      this.#logger.warn(
        `EntityManager.hasComponentOverride: Invalid parameters - instanceId: '${instanceId}', componentTypeId: '${componentTypeId}'. Returning false.`
      );
      throw new InvalidArgumentError(
        `EntityManager.hasComponentOverride: Invalid parameters - instanceId: '${instanceId}', componentTypeId: '${componentTypeId}'`,
        'instanceId/componentTypeId',
        { instanceId, componentTypeId }
      );
    }
    const entity = this.#getEntityById(instanceId);
    return entity ? entity.hasComponent(componentTypeId, true) : false;
  }

  /**
   * Return **new array** of entities that possess `componentTypeId`.
   * Logs diagnostic info for engine analytics / debugging.
   *
   * @param {*} componentTypeId
   * @returns {Entity[]} fresh array (never a live reference)
   * @throws {InvalidArgumentError} If componentTypeId is invalid.
   */
  getEntitiesWithComponent(componentTypeId) {
    try {
      assertNonBlankString(
        componentTypeId,
        'componentTypeId',
        'EntityManager.getEntitiesWithComponent',
        this.#logger
      );
    } catch (error) {
      this.#logger.debug(
        `EntityManager.getEntitiesWithComponent: Received invalid componentTypeId ('${componentTypeId}'). Returning empty array.`
      );
      throw new InvalidArgumentError(
        `EntityManager.getEntitiesWithComponent: Received invalid componentTypeId ('${componentTypeId}')`,
        'componentTypeId',
        componentTypeId
      );
    }
    const results = [];
    for (const entity of this.entities) {
      if (entity.hasComponent(componentTypeId)) {
        results.push(entity);
      }
    }
    this.#logger.debug(
      `EntityManager.getEntitiesWithComponent: Found ${
        results.length
      } entities with component '${componentTypeId}'.`
    );
    return results;
  }

  findEntities(queryObj) {
    const q = new EntityQuery(queryObj);

    // A query must have at least one positive condition.
    if (!q.hasPositiveConditions()) {
      this.#logger.warn(
        'EntityManager.findEntities called with no "withAll" or "withAny" conditions. Returning empty array.'
      );
      return [];
    }

    const results = [...this.entities].filter((e) => q.matches(e));

    this.#logger.debug(
      `EntityManager.findEntities found ${results.length} entities for query.`
    );
    return results;
  }

  /**
   * Remove an entity instance from the manager.
   *
   * @param {string} instanceId - The ID of the entity instance to remove.
   * @throws {EntityNotFoundError} If the entity is not found.
   * @throws {InvalidArgumentError} If the instanceId is invalid.
   * @throws {Error} If internal removal operation fails.
   */
  removeEntityInstance(instanceId) {
    try {
      assertValidId(
        instanceId,
        'EntityManager.removeEntityInstance',
        this.#logger
      );
    } catch (error) {
      this.#logger.warn(
        `EntityManager.removeEntityInstance: Attempted to remove entity with invalid ID: '${instanceId}'`
      );
      throw new InvalidArgumentError(
        `EntityManager.removeEntityInstance: Attempted to remove entity with invalid ID: '${instanceId}'`,
        'instanceId',
        instanceId
      );
    }

    const entityToRemove = this.#getEntityById(instanceId);
    if (!entityToRemove) {
      // UPDATED: Throw custom error
      this.#logger.error(
        `EntityManager.removeEntityInstance: Attempted to remove non-existent entity instance '${instanceId}'.`
      );
      throw new EntityNotFoundError(instanceId);
    }

    const removed = this.#mapManager.remove(entityToRemove.id);
    if (removed) {
      this.#logger.info(
        `Entity instance ${entityToRemove.id} removed from EntityManager.`
      );
      this.#eventDispatcher.dispatch(ENTITY_REMOVED_ID, {
        entity: entityToRemove,
      });
    } else {
      this.#logger.error(
        `EntityManager.removeEntityInstance: MapManager.remove failed for already retrieved entity '${instanceId}'. This indicates a serious internal inconsistency.`
      );
      // This path should ideally not be reachable if `getEntityById` succeeded, but throwing an error is safer.
      throw new Error(
        `Internal error: Failed to remove entity '${instanceId}' from MapManager despite entity being found.`
      );
    }
  }

  /**
   * Clear all entities from the manager.
   * Also clears the entity definition cache.
   */
  clearAll() {
    this.#mapManager.clear();
    this.#logger.info('All entity instances removed from EntityManager.');

    this.#definitionCache.clear();
    this.#logger.info('Entity definition cache cleared.');
  }
}

export default EntityManager;<|MERGE_RESOLUTION|>--- conflicted
+++ resolved
@@ -396,18 +396,7 @@
         wasReconstructed: false,
       });
       return entity;
-    } catch (err) {
-<<<<<<< HEAD
-      // Patch error message to match legacy EntityManager for golden-master tests
-      if (
-        err instanceof TypeError &&
-        err.message.includes('definitionId must be a non-empty string.')
-      ) {
-        this.#logger.error('definitionId must be a non-empty string.');
-        throw new TypeError('definitionId must be a non-empty string.');
-      }
-=======
->>>>>>> c638b6d4
+    } catch (err) {      
       if (err instanceof Error && err.message.startsWith('Entity with ID')) {
         this.#logger.error(err.message);
         // Extract the entity ID from the error message and throw DuplicateEntityError
