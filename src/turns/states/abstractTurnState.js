// src/turns/states/abstractTurnState.js
// --- FILE START ---

/**
 * @typedef {import('../handlers/baseTurnHandler.js').BaseTurnHandler} BaseTurnHandler
 * @typedef {import('../interfaces/ITurnContext.js').ITurnContext} ITurnContext
 * @typedef {import('../../entities/entity.js').default} Entity
 * @typedef {import('../../types/commandResult.js').CommandResult} CommandResult
 * @typedef {import('../constants/turnDirectives.js').default} TurnDirectiveEnum
 * @typedef {import('../../constants/eventIds.js').SystemEventPayloads} SystemEventPayloads
 * @typedef {import('../../constants/eventIds.js').TURN_ENDED_ID} TURN_ENDED_ID_TYPE
 * @typedef {import('../interfaces/ITurnState.js').ITurnState} ITurnState_Interface
 */

import { ITurnState } from '../interfaces/ITurnState.js';

/**
 * @class AbstractTurnState
 * @implements {ITurnState_Interface}
 * @description
 * An abstract base class for turn states. It stores the BaseTurnHandler instance
 * (passed in constructor) to facilitate state transitions and to access the ITurnContext.
 * Concrete states extend this and primarily interact with turn data/services via ITurnContext
 * obtained from the handler.
 */
export class AbstractTurnState extends ITurnState {
  /**
   * The BaseTurnHandler (acting as the state machine's context) in which this state operates.
   * Provides access to state transition methods (_transitionToState) and the current ITurnContext.
   *
   * @protected
   * @readonly
   * @type {BaseTurnHandler}
   */
  _handler; // Renamed from _handlerContext for clarity, matches param name in methods.

  /**
   * Creates an instance of AbstractTurnState.
   *
   * @param {BaseTurnHandler} handler - The BaseTurnHandler instance that manages this state.
   * @throws {Error} If the handler is not provided.
   */
  constructor(handler) {
    super();
    if (!handler) {
      const errorMessage = `${this.constructor.name} Constructor: BaseTurnHandler (handler) must be provided.`;
      // Attempt to use a global/static logger if available, otherwise console.
      const logger =
        typeof handler?.getLogger === 'function'
          ? handler.getLogger()
          : console;
      logger.error(errorMessage);
      throw new Error(errorMessage);
    }
    this._handler = handler;
  }

  /**
   * Retrieves the current ITurnContext from the stored handler.
   * This is the primary way concrete states should access actor, logger, services, etc.
   *
   * @protected
   * @returns {ITurnContext | null} The current ITurnContext, or null if no turn is active.
   */
  _getTurnContext() {
    if (!this._handler || typeof this._handler.getTurnContext !== 'function') {
      const logger = console; // Fallback if handler or its logger is invalid
      logger.error(
        `${this.getStateName()}: _handler is invalid or missing getTurnContext method.`
      );
      return null;
    }
    const turnCtx = this._handler.getTurnContext();
    if (!turnCtx) {
      // Use the handler's logger, which should always be available on BaseTurnHandler
      const handlerLogger = this._handler.getLogger();
      // ↓↓↓ CHANGED warn ➜ debug – this condition is expected during teardown and should not pollute logs.
      handlerLogger.debug(
        `${this.getStateName()}: Attempted to access ITurnContext via _getTurnContext(), but none is currently active on the handler.`
      );
    }
    return turnCtx;
  }

  /**
<<<<<<< HEAD
   * Resets turn-specific resources and requests a transition to the idle state.
   *
   * @protected
   * @async
   * @param {string} reason - Contextual reason for the reset.
   * @returns {Promise<void>}
   */
  async _resetToIdle(reason) {
    if (typeof this._handler?._resetTurnStateAndResources === 'function') {
      this._handler._resetTurnStateAndResources(reason);
    }
    if (typeof this._handler?.requestIdleStateTransition === 'function') {
      await this._handler.requestIdleStateTransition();
    }
  }

  // --- Interface Methods with Default Implementations ---

  /** @override */
  async enterState(handler, previousState) {
    const turnCtx = this._getTurnContext();

    // Robust logger resolution (similar to the updated exitState)
    let resolvedLogger = turnCtx?.getLogger();
    if (!resolvedLogger && handler && typeof handler.getLogger === 'function') {
=======
   * Resolves a logger using the provided context or handler.
   *
   * @protected
   * @param {ITurnContext | null} turnCtx - The current ITurnContext, if any.
   * @param {BaseTurnHandler} [handler] - Optional handler override.
   * @returns {import('../../logging/consoleLogger.js').default | Console} The logger instance.
   */
  _resolveLogger(turnCtx, handler) {
    if (turnCtx && typeof turnCtx.getLogger === 'function') {
>>>>>>> e8702d6a
      try {
        const l = turnCtx.getLogger();
        if (l) return l;
      } catch {
        /* ignore */
      }
    }
    const h = handler || this._handler;
    if (h && typeof h.getLogger === 'function') {
      try {
        const l = h.getLogger();
        if (l) return l;
      } catch {
        /* ignore */
      }
    }
    return console;
  }

  // --- Interface Methods with Default Implementations ---

  /** @override */
  async enterState(handler, previousState) {
    const turnCtx = this._getTurnContext();
    const logger = this._resolveLogger(turnCtx, handler);

    let actorIdForLog = 'N/A';
    if (turnCtx && typeof turnCtx.getActor === 'function') {
      const actor = turnCtx.getActor();
      if (actor && typeof actor.id !== 'undefined') actorIdForLog = actor.id;
    }

    if (logger) {
      logger.debug(
        `${this.getStateName()}: Entered. Actor: ${actorIdForLog}. Previous state: ${previousState?.getStateName() ?? 'None'}.`
      );
    } else {
      console.log(
        `(Fallback log) ${this.getStateName()}: Entered. Actor: ${actorIdForLog}. Previous state: ${previousState?.getStateName() ?? 'None'}.`
      );
    }
  }

  /** @override */
  async exitState(handler, nextState) {
    const turnCtx = this._getTurnContext();
    const logger = this._resolveLogger(turnCtx, handler);

    let actorIdForLog = 'N/A';
    if (turnCtx && typeof turnCtx.getActor === 'function') {
      const actor = turnCtx.getActor();
      if (actor && typeof actor.id !== 'undefined') actorIdForLog = actor.id;
    }

    if (logger) {
      logger.debug(
        `${this.getStateName()}: Exiting. Actor: ${actorIdForLog}. Transitioning to ${nextState?.getStateName() ?? 'None'}.`
      );
    } else {
      console.log(
        `(Fallback log) ${this.getStateName()}: Exiting. Actor: ${actorIdForLog}. Transitioning to ${nextState?.getStateName() ?? 'None'}.`
      );
    }
  }

  /** @override */
  async startTurn(handler, actorEntity) {
    const turnCtx = this._getTurnContext();
    const logger = this._resolveLogger(turnCtx, handler);
    const actorIdForLog = actorEntity?.id ?? 'UNKNOWN_ACTOR';
    const warningMessage = `Method 'startTurn(actorId: ${actorIdForLog})' called on state ${this.getStateName()} where it is not expected or handled.`;
    logger.warn(warningMessage);
    throw new Error(
      `Method 'startTurn()' is not applicable for state ${this.getStateName()}.`
    );
  }

  /** @override */
  async handleSubmittedCommand(handler, commandString, actorEntity) {
    const turnCtx = this._getTurnContext();
    const logger = this._resolveLogger(turnCtx, handler);
    const contextActorId = turnCtx?.getActor()?.id ?? 'NO_CONTEXT_ACTOR';
    const errorMessage = `Method 'handleSubmittedCommand(command: "${commandString}", entity: ${actorEntity?.id}, contextActor: ${contextActorId})' must be implemented by concrete state ${this.getStateName()}.`;
    logger.error(errorMessage);
    throw new Error(errorMessage);
  }

  /** @override */
  async handleTurnEndedEvent(handler, payload) {
    const turnCtx = this._getTurnContext();
    const logger = this._resolveLogger(turnCtx, handler);
    const warningMessage = `Method 'handleTurnEndedEvent(payloadActorId: ${payload?.entityId})' called on state ${this.getStateName()} where it might not be expected or handled. Current context actor: ${turnCtx?.getActor()?.id ?? 'N/A'}.`;
    logger.warn(warningMessage);
  }

  /** @override */
  async processCommandResult(handler, actor, cmdProcResult, commandString) {
    const turnCtx = this._getTurnContext(); // Actor should come from turnCtx
    const logger = this._resolveLogger(turnCtx, handler);
    const contextActor = turnCtx?.getActor();
    if (actor.id !== contextActor?.id) {
      logger.warn(
        `${this.getStateName()}: processCommandResult called with actor ${actor.id} that does not match context actor ${contextActor?.id}.`
      );
    }
    const errorMessage = `Method 'processCommandResult(actorId: ${contextActor?.id}, command: "${commandString}")' must be implemented by concrete state ${this.getStateName()}.`;
    logger.error(errorMessage);
    throw new Error(errorMessage);
  }

  /** @override */
  async handleDirective(handler, actor, directive, cmdProcResult) {
    const turnCtx = this._getTurnContext(); // Actor should come from turnCtx
    const logger = this._resolveLogger(turnCtx, handler);
    const contextActor = turnCtx?.getActor();
    if (actor.id !== contextActor?.id) {
      logger.warn(
        `${this.getStateName()}: handleDirective called with actor ${actor.id} that does not match context actor ${contextActor?.id}.`
      );
    }
    const errorMessage = `Method 'handleDirective(actorId: ${contextActor?.id}, directive: ${directive})' must be implemented by concrete state ${this.getStateName()}.`;
    logger.error(errorMessage);
    throw new Error(errorMessage);
  }

  /** @override */
  async destroy(handler) {
    // Ensure logger is available, use handler's as context might be gone
    const logger = handler.getLogger();
    logger.debug(
      `${this.getStateName()}: Received destroy call. No state-specific cleanup by default in AbstractTurnState.`
    );
  }

  /** @override */
  getStateName() {
    return this.constructor.name; // Default implementation
  }

  /** @override */
  isIdle() {
    return false;
  }

  /** @override */
  isEnding() {
    return false;
  }
}

// --- FILE END ---<|MERGE_RESOLUTION|>--- conflicted
+++ resolved
@@ -83,7 +83,7 @@
   }
 
   /**
-<<<<<<< HEAD
+
    * Resets turn-specific resources and requests a transition to the idle state.
    *
    * @protected
@@ -99,17 +99,7 @@
       await this._handler.requestIdleStateTransition();
     }
   }
-
-  // --- Interface Methods with Default Implementations ---
-
-  /** @override */
-  async enterState(handler, previousState) {
-    const turnCtx = this._getTurnContext();
-
-    // Robust logger resolution (similar to the updated exitState)
-    let resolvedLogger = turnCtx?.getLogger();
-    if (!resolvedLogger && handler && typeof handler.getLogger === 'function') {
-=======
+  
    * Resolves a logger using the provided context or handler.
    *
    * @protected
@@ -119,7 +109,7 @@
    */
   _resolveLogger(turnCtx, handler) {
     if (turnCtx && typeof turnCtx.getLogger === 'function') {
->>>>>>> e8702d6a
+
       try {
         const l = turnCtx.getLogger();
         if (l) return l;
