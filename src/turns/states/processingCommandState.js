// src/turns/states/processingCommandState.js
// --- FILE START ---

/**
 * @typedef {import('../handlers/baseTurnHandler.js').BaseTurnHandler} BaseTurnHandler
 * @typedef {import('../interfaces/ITurnContext.js').ITurnContext} ITurnContext
 * @typedef {import('../../entities/entity.js').default} Entity
 * @typedef {import('../../types/commandResult.js').CommandResult} CommandResult
 * @typedef {import('../constants/turnDirectives.js').default} TurnDirectiveEnum
 * @typedef {import('../interfaces/IActorTurnStrategy.js').ITurnAction} ITurnAction
 * @typedef {import('../interfaces/ITurnState.js').ITurnState} ITurnState_Interface
 * @typedef {import('../interfaces/ITurnDirectiveStrategy.js').ITurnDirectiveStrategy} ITurnDirectiveStrategy
 * @typedef {import('../../interfaces/ISafeEventDispatcher.js').ISafeEventDispatcher} ISafeEventDispatcher // For type hint
 */

import { AbstractTurnState } from './abstractTurnState.js';
import { TurnIdleState } from './turnIdleState.js';
import { ENTITY_SPOKE_ID } from '../../constants/eventIds.js';
import { processCommandInternal } from './helpers/processCommandInternal.js';
import { getServiceFromContext } from './helpers/getServiceFromContext.js';
import { handleProcessingException } from './helpers/handleProcessingException.js';

/**
 * @class ProcessingCommandState
 * @augments {AbstractTurnState}
 */
export class ProcessingCommandState extends AbstractTurnState {
  _isProcessing = false;
  #turnActionToProcess = null;
  #commandStringForLog = null;

  /**
   * Creates an instance of ProcessingCommandState.
   *
   * @param {BaseTurnHandler} handler - The turn handler managing this state.
   * @param {string} [commandString]
   * @param {ITurnAction} [turnAction]
   */
  constructor(handler, commandString, turnAction = null) {
    super(handler);
    this._isProcessing = false;
    this.#turnActionToProcess = turnAction;
    this.#commandStringForLog =
      commandString || turnAction?.commandString || null;

    const logger = this._resolveLogger(null);
    logger.debug(
      `${this.getStateName()} constructed. Command string (arg): "${this.#commandStringForLog}". TurnAction ID (arg): ${turnAction ? `"${turnAction.actionDefinitionId}"` : 'null'}`
    );
  }

  /**
   * @override
   * @param {BaseTurnHandler} handler
   * @param {ITurnState_Interface} [previousState]
   */
  async enterState(handler, previousState) {
    const turnCtx = this._getTurnContext();

    if (this._isProcessing) {
      const logger = this._resolveLogger(turnCtx);
      logger.warn(
        `${this.getStateName()}: enterState called while already processing. Actor: ${turnCtx?.getActor()?.id ?? 'N/A'}. Aborting re-entry.`
      );
      return;
    }
    this._isProcessing = true;

    await super.enterState(this._handler, previousState);
    const logger = this._resolveLogger(turnCtx);

    if (!turnCtx) {
      logger.error(
        `${this.getStateName()}: Turn context is null on enter. Attempting to reset and idle.`
      );
      await this._resetToIdle(`critical-no-context-${this.getStateName()}`);
      this._isProcessing = false;
      return;
    }

    const actor = turnCtx.getActor();
    if (!actor) {
      const noActorError = new Error(
        'No actor present at the start of command processing.'
      );
      await this.#handleProcessingException(
        turnCtx,
        noActorError,
        'NoActorOnEnter'
      );
      return;
    }

    const actorId = actor.id;
    logger.debug(`${this.getStateName()}: Entered for actor ${actorId}.`);
    logger.debug(
      `${this.getStateName()}: Entering with command: "${this.#commandStringForLog}" for actor: ${actorId}`
    );

    let turnAction = this.#turnActionToProcess;
    if (!turnAction) {
      logger.debug(
        `${this.getStateName()}: No turnAction passed via constructor. Retrieving from turnContext.getChosenAction() for actor ${actorId}.`
      );
      try {
        turnAction = turnCtx.getChosenAction();
      } catch (e) {
        const errorMsg = `${this.getStateName()}: Error retrieving ITurnAction from context for actor ${actorId}: ${e.message}`;
        logger.error(errorMsg, e);
        await this.#handleProcessingException(
          turnCtx,
          new Error(errorMsg, { cause: e }),
          actorId
        );
        return;
      }
    }

    if (!turnAction) {
      const errorMsg = `${this.getStateName()}: No ITurnAction available for actor ${actorId}. Cannot process command.`;
      logger.error(errorMsg);
      await this.#handleProcessingException(
        turnCtx,
        new Error(errorMsg),
        actorId
      );
      return;
    }

    if (
      typeof turnAction.actionDefinitionId !== 'string' ||
      !turnAction.actionDefinitionId
    ) {
      const errorMsg = `${this.getStateName()}: ITurnAction for actor ${actorId} is invalid: missing or empty actionDefinitionId.`;
      logger.error(errorMsg, { receivedAction: turnAction });
      await this.#handleProcessingException(
        turnCtx,
        new Error(errorMsg),
        actorId
      );
      return;
    }

    const commandStringToLog =
      turnAction.commandString ||
      this.#commandStringForLog ||
      '(no command string available)';
    // Logging `turnAction.resolvedParameters` here which is no longer expected from LLMResponseProcessor output.
    // This log will show `Params: {}` if turnAction.resolvedParameters is undefined.
    // The actual speech is in `turnAction.speech`.
    logger.debug(
      `${this.getStateName()}: Actor ${actorId} processing action. ` +
        `ID: "${turnAction.actionDefinitionId}". ` +
        `Params: ${JSON.stringify(turnAction.resolvedParameters || {})}. ` + // This line shows resolvedParameters which should be undefined
        `CommandString: "${commandStringToLog}".`
    );

    this.#turnActionToProcess = turnAction;

    // --- TKT-013: Get speech from persisted decision metadata and tighten check. ---
    const speechRaw = turnCtx.getDecisionMeta()?.speech ?? null;
    const speech =
      typeof speechRaw === 'string' && speechRaw.trim()
        ? speechRaw.trim()
        : null;

    if (speech) {
      logger.debug(
        `${this.getStateName()}: Actor ${actorId} spoke: "${speech}". Dispatching ${ENTITY_SPOKE_ID}.`
      );

      try {
        /** @type {ISafeEventDispatcher | undefined} */
        const eventDispatcher = turnCtx.getSafeEventDispatcher();
        if (eventDispatcher) {
          await eventDispatcher.dispatch(ENTITY_SPOKE_ID, {
            entityId: actorId,
            speechContent: speech,
          });
          logger.debug(
            `${this.getStateName()}: Attempted dispatch of ${ENTITY_SPOKE_ID} for actor ${actorId} via TurnContext's SafeEventDispatcher.`
          );
        } else {
          logger.warn(
            `${this.getStateName()}: Could not get SafeEventDispatcher from TurnContext. ${ENTITY_SPOKE_ID} event not dispatched for actor ${actorId}.`
          );
        }
      } catch (eventDispatchError) {
        // This catch should ideally not be hit if dispatch adheres to its non-throwing contract.
        logger.error(
          `${this.getStateName()}: Unexpected error when trying to use dispatch for ${ENTITY_SPOKE_ID} for actor ${actorId}: ${eventDispatchError.message}`,
          eventDispatchError
        );
      }
    } else if (speechRaw !== null) {
      // This covers cases where speechRaw was a non-string or an empty/whitespace string.
      logger.debug(
        `${this.getStateName()}: Actor ${actorId} had a non-string or empty speech field in decisionMeta. No ${ENTITY_SPOKE_ID} event dispatched. (Type: ${typeof speechRaw}, Value: "${String(speechRaw)}")`
      );
    } else {
      // This covers speechRaw being null (i.e., not present in meta).
      logger.debug(
        `${this.getStateName()}: Actor ${actorId} has no 'speech' field in decisionMeta. No ${ENTITY_SPOKE_ID} event dispatched.`
      );
    }
    // --- END TKT-013 SECTION ---

    await (async () => {
      try {
        await this._processCommandInternal(
          turnCtx,
          actor,
          this.#turnActionToProcess
        );
      } catch (error) {
        const currentTurnCtxForCatch = this._getTurnContext() ?? turnCtx;
        const errorLogger = currentTurnCtxForCatch?.getLogger?.() ?? logger;
        errorLogger.error(
          `${this.getStateName()}: Uncaught error from _processCommandInternal scope. Error: ${error.message}`,
          error
        );
        const actorIdForHandler =
          currentTurnCtxForCatch?.getActor?.()?.id ?? actorId;
        await this.#handleProcessingException(
          currentTurnCtxForCatch || turnCtx,
          error,
          actorIdForHandler
        );
      }
    })();
  }

  async _processCommandInternal(turnCtx, actor, turnAction) {
    return processCommandInternal(this, turnCtx, actor, turnAction);
  }

  async _getServiceFromContext(
    turnCtx,
    methodName,
    serviceNameForLog,
    actorIdForLog
  ) {
    return getServiceFromContext(
      this,
      turnCtx,
      methodName,
      serviceNameForLog,
      actorIdForLog
    );
  }

  async #handleProcessingException(
    turnCtx,
    error,
    actorIdContext = 'UnknownActor',
    shouldEndTurn = true
  ) {
    return handleProcessingException(
      this,
      turnCtx,
      error,
      actorIdContext,
      shouldEndTurn
    );
<<<<<<< HEAD
=======

    // Attempt to dispatch SYSTEM_ERROR_OCCURRED_ID
    /** @type {ISafeEventDispatcher | undefined} */
    let systemErrorDispatcher;
    if (turnCtx && typeof turnCtx.getSafeEventDispatcher === 'function') {
      systemErrorDispatcher = turnCtx.getSafeEventDispatcher();
    } else if (
      this._handler &&
      typeof this._handler.safeEventDispatcher === 'object' &&
      this._handler.safeEventDispatcher !== null &&
      typeof this._handler.safeEventDispatcher.dispatch === 'function'
    ) {
      logger.warn(
        `${this.getStateName()}: SafeEventDispatcher not found on TurnContext for actor ${currentActorIdForLog}. Attempting to use this._handler.safeEventDispatcher.`
      );
      systemErrorDispatcher = this._handler.safeEventDispatcher;
    }

    if (systemErrorDispatcher) {
      try {
        // dispatch should not throw
        await systemErrorDispatcher.dispatch(SYSTEM_ERROR_OCCURRED_ID, {
          message: `System error in ${this.getStateName()} for actor ${currentActorIdForLog}: ${error.message}`,
          details: {
            raw: `OriginalError: ${error.name} - ${error.message}`,
            stack: error.stack,
            timestamp: new Date().toISOString(),
          },
        });
      } catch (dispatchError) {
        // Should not be reached
        logger.error(
          `${this.getStateName()}: Unexpected error dispatching SYSTEM_ERROR_OCCURRED_ID via SafeEventDispatcher for ${currentActorIdForLog}: ${dispatchError.message}`,
          dispatchError
        );
      }
    } else {
      logger.warn(
        `${this.getStateName()}: SafeEventDispatcher not available for actor ${currentActorIdForLog}. Cannot dispatch system error event.`
      );
    }

    if (shouldEndTurn) {
      // Always attempt to call turnCtx.endTurn(error), even if getActor() was null
      if (turnCtx && typeof turnCtx.endTurn === 'function') {
        logger.debug(
          `${this.getStateName()}: Ending turn (no valid actor or error state) due to processing exception.`
        );
        try {
          await turnCtx.endTurn(error);
        } catch (endTurnError) {
          // If endTurn fails, log and reset the handler
          logger.error(
            `${this.getStateName()}: Error calling turnCtx.endTurn(): ${endTurnError.message}`,
            endTurnError
          );
          if (
            this._handler?._resetTurnStateAndResources &&
            this._handler?.requestIdleStateTransition
          ) {
            logger.warn(
              `${this.getStateName()}: Resetting handler due to failure in turnCtx.endTurn().`
            );
            await this._resetToIdle(
              `exception-endTurn-failed-${this.getStateName()}`
            );
          } else {
            logger.error(
              `${this.getStateName()}: CRITICAL - Cannot end turn OR reset handler. System may be unstable.`
            );
          }
        }
      } else {
        // If endTurn is not available, reset the handler immediately
        logger.warn(
          `${this.getStateName()}: Cannot call turnCtx.endTurn(); ITurnContext or its endTurn method is unavailable.`
        );
        if (
          this._handler?._resetTurnStateAndResources &&
          this._handler?.requestIdleStateTransition
        ) {
          await this._resetToIdle(
            `exception-no-context-end-${this.getStateName()}`
          );
        } else {
          logger.error(
            `${this.getStateName()}: CRITICAL - Cannot end turn OR reset handler. System may be unstable.`
          );
        }
      }
    } else {
      logger.debug(
        `${this.getStateName()}: #handleProcessingException called with shouldEndTurn=false for actor ${currentActorIdForLog}.`
      );
    }
>>>>>>> 29391999
  }

  async exitState(handler, nextState) {
    const wasProcessing = this._isProcessing;
    // Ensure processing flag is false on exit, regardless of how exit was triggered.
    this._isProcessing = false;

    const turnCtx = this._getTurnContext();
    const logger = this._resolveLogger(turnCtx, handler);
    const actorId = turnCtx?.getActor?.()?.id ?? 'N/A_on_exit';

    if (wasProcessing) {
      logger.debug(
        `${this.getStateName()}: Exiting for actor ${actorId} while _isProcessing was true (now false). Transitioning to ${nextState?.getStateName() ?? 'None'}.`
      );
    } else {
      logger.debug(
        `${this.getStateName()}: Exiting for actor: ${actorId}. Transitioning to ${nextState?.getStateName() ?? 'None'}.`
      );
    }
    await super.exitState(handler, nextState);
  }

  async destroy(handler) {
    const turnCtx = this._getTurnContext(); // Get context before calling super, as super.destroy might clear it.
    const logger = this._resolveLogger(turnCtx, handler);
    const actorId = turnCtx?.getActor?.()?.id ?? 'N/A_at_destroy';

    logger.debug(
      `${this.getStateName()}: Destroying for actor: ${actorId}. Current _isProcessing: ${this._isProcessing}`
    );

    if (this._isProcessing) {
      // This indicates an abnormal termination, like the handler itself being destroyed.
      logger.warn(
        `${this.getStateName()}: Destroyed during active processing for actor ${actorId}.`
      );
    }
    this._isProcessing = false; // Ensure flag is cleared.

    await super.destroy(handler); // Call super.destroy which handles its own logging.
    logger.debug(
      `${this.getStateName()}: Destroy handling for actor ${actorId} complete.`
    );
  }
}<|MERGE_RESOLUTION|>--- conflicted
+++ resolved
@@ -262,104 +262,6 @@
       actorIdContext,
       shouldEndTurn
     );
-<<<<<<< HEAD
-=======
-
-    // Attempt to dispatch SYSTEM_ERROR_OCCURRED_ID
-    /** @type {ISafeEventDispatcher | undefined} */
-    let systemErrorDispatcher;
-    if (turnCtx && typeof turnCtx.getSafeEventDispatcher === 'function') {
-      systemErrorDispatcher = turnCtx.getSafeEventDispatcher();
-    } else if (
-      this._handler &&
-      typeof this._handler.safeEventDispatcher === 'object' &&
-      this._handler.safeEventDispatcher !== null &&
-      typeof this._handler.safeEventDispatcher.dispatch === 'function'
-    ) {
-      logger.warn(
-        `${this.getStateName()}: SafeEventDispatcher not found on TurnContext for actor ${currentActorIdForLog}. Attempting to use this._handler.safeEventDispatcher.`
-      );
-      systemErrorDispatcher = this._handler.safeEventDispatcher;
-    }
-
-    if (systemErrorDispatcher) {
-      try {
-        // dispatch should not throw
-        await systemErrorDispatcher.dispatch(SYSTEM_ERROR_OCCURRED_ID, {
-          message: `System error in ${this.getStateName()} for actor ${currentActorIdForLog}: ${error.message}`,
-          details: {
-            raw: `OriginalError: ${error.name} - ${error.message}`,
-            stack: error.stack,
-            timestamp: new Date().toISOString(),
-          },
-        });
-      } catch (dispatchError) {
-        // Should not be reached
-        logger.error(
-          `${this.getStateName()}: Unexpected error dispatching SYSTEM_ERROR_OCCURRED_ID via SafeEventDispatcher for ${currentActorIdForLog}: ${dispatchError.message}`,
-          dispatchError
-        );
-      }
-    } else {
-      logger.warn(
-        `${this.getStateName()}: SafeEventDispatcher not available for actor ${currentActorIdForLog}. Cannot dispatch system error event.`
-      );
-    }
-
-    if (shouldEndTurn) {
-      // Always attempt to call turnCtx.endTurn(error), even if getActor() was null
-      if (turnCtx && typeof turnCtx.endTurn === 'function') {
-        logger.debug(
-          `${this.getStateName()}: Ending turn (no valid actor or error state) due to processing exception.`
-        );
-        try {
-          await turnCtx.endTurn(error);
-        } catch (endTurnError) {
-          // If endTurn fails, log and reset the handler
-          logger.error(
-            `${this.getStateName()}: Error calling turnCtx.endTurn(): ${endTurnError.message}`,
-            endTurnError
-          );
-          if (
-            this._handler?._resetTurnStateAndResources &&
-            this._handler?.requestIdleStateTransition
-          ) {
-            logger.warn(
-              `${this.getStateName()}: Resetting handler due to failure in turnCtx.endTurn().`
-            );
-            await this._resetToIdle(
-              `exception-endTurn-failed-${this.getStateName()}`
-            );
-          } else {
-            logger.error(
-              `${this.getStateName()}: CRITICAL - Cannot end turn OR reset handler. System may be unstable.`
-            );
-          }
-        }
-      } else {
-        // If endTurn is not available, reset the handler immediately
-        logger.warn(
-          `${this.getStateName()}: Cannot call turnCtx.endTurn(); ITurnContext or its endTurn method is unavailable.`
-        );
-        if (
-          this._handler?._resetTurnStateAndResources &&
-          this._handler?.requestIdleStateTransition
-        ) {
-          await this._resetToIdle(
-            `exception-no-context-end-${this.getStateName()}`
-          );
-        } else {
-          logger.error(
-            `${this.getStateName()}: CRITICAL - Cannot end turn OR reset handler. System may be unstable.`
-          );
-        }
-      }
-    } else {
-      logger.debug(
-        `${this.getStateName()}: #handleProcessingException called with shouldEndTurn=false for actor ${currentActorIdForLog}.`
-      );
-    }
->>>>>>> 29391999
   }
 
   async exitState(handler, nextState) {
