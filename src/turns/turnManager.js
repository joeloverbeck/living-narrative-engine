--- conflicted
+++ resolved
@@ -24,14 +24,11 @@
   TURN_PROCESSING_ENDED,
 } from '../constants/eventIds.js';
 import { ITurnManager } from './interfaces/ITurnManager.js';
-<<<<<<< HEAD
 import RoundManager from './roundManager.js';
 import TurnCycle from './turnCycle.js';
-=======
 import { RealScheduler } from '../scheduling/index.js';
 import { safeDispatch } from '../utils/eventHelpers.js';
 import { logStart, logEnd, logError } from '../utils/logHelpers.js';
->>>>>>> 9886afb9
 
 /**
  * @class TurnManager
@@ -53,15 +50,12 @@
   #dispatcher;
   /** @type {ITurnHandlerResolver} */
   #turnHandlerResolver;
-<<<<<<< HEAD
   /** @type {RoundManager} */
   #roundManager;
   /** @type {TurnCycle} */
   #turnCycle;
-=======
   /** @type {import('../scheduling').IScheduler} */
   #scheduler;
->>>>>>> 9886afb9
 
   /** @type {boolean} */
   #isRunning = false;
@@ -81,11 +75,8 @@
    * @param {ILogger} options.logger - Logging service.
    * @param {IValidatedEventDispatcher} options.dispatcher - Service for dispatching events AND subscribing.
    * @param {ITurnHandlerResolver} options.turnHandlerResolver - Service to resolve the correct turn handler.
-<<<<<<< HEAD
    * @param {RoundManager} [options.roundManager] - Optional RoundManager instance for testing.
-=======
    * @param {import('../scheduling').IScheduler} [options.scheduler] - Scheduler implementation for timeouts.
->>>>>>> 9886afb9
    * @throws {Error} If any required dependency is missing or invalid.
    */
   constructor(options) {
@@ -97,11 +88,8 @@
       logger,
       dispatcher,
       turnHandlerResolver,
-<<<<<<< HEAD
       roundManager,
-=======
       scheduler = new RealScheduler(),
->>>>>>> 9886afb9
     } = options || {};
     const className = this.constructor.name;
 
@@ -164,12 +152,9 @@
     this.#logger = logger;
     this.#dispatcher = dispatcher;
     this.#turnHandlerResolver = turnHandlerResolver;
-<<<<<<< HEAD
     this.#roundManager = roundManager || new RoundManager(turnOrderService, entityManager, logger);
     this.#turnCycle = new TurnCycle(turnOrderService, logger);
-=======
     this.#scheduler = scheduler;
->>>>>>> 9886afb9
 
     // --- State Initialization (reset flags) ---
     this.#isRunning = false;
@@ -195,14 +180,8 @@
       return;
     }
     this.#isRunning = true;
-<<<<<<< HEAD
     this.#roundManager.resetFlags(); // Reset round flags on start
-    this.#logger.debug('Turn Manager started.');
-=======
-    this.#roundInProgress = false; // Reset on start
-    this.#roundHadSuccessfulTurn = false; // Reset on start
     logStart(this.#logger, 'Turn Manager started.');
->>>>>>> 9886afb9
 
     this.#subscribeToTurnEnd(); // Subscribe when manager starts
     await this.advanceTurn();
