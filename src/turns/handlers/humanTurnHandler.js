// src/turns/handlers/humanTurnHandler.js
/**
 * @file This module is the main handler of a turn for a human character.
 * @see src/turns/handlers/humanTurnHandler.js
 */

import { BaseTurnHandler } from './baseTurnHandler.js';
import { assertValidActor } from '../../utils/actorValidation.js';

/** @typedef {import('../../interfaces/coreServices.js').ILogger} ILogger */
/** @typedef {import('../../commands/interfaces/ICommandProcessor.js').ICommandProcessor} ICommandProcessor */
/** @typedef {import('../../commands/interfaces/ICommandOutcomeInterpreter.js').ICommandOutcomeInterpreter} ICommandOutcomeInterpreter */
/** @typedef {import('../../interfaces/ISafeEventDispatcher.js').ISafeEventDispatcher} ISafeEventDispatcher */
/** @typedef {import('../../entities/entity.js').default} Entity */
/** @typedef {import('../ports/ITurnEndPort.js').ITurnEndPort} ITurnEndPort */
/** @typedef {import('../context/turnContext.js').TurnContextServices} TurnContextServices */
/** @typedef {import('../interfaces/ITurnState.js').ITurnState} ITurnState */
/** @typedef {import('../interfaces/ITurnStateFactory.js').ITurnStateFactory} ITurnStateFactory */
/** @typedef {import('../../interfaces/IPromptCoordinator.js').IPromptCoordinator} IPromptCoordinator */

/** @typedef {import('../interfaces/ITurnStrategyFactory.js').ITurnStrategyFactory} ITurnStrategyFactory */
/** @typedef {import('../builders/turnContextBuilder.js').TurnContextBuilder} TurnContextBuilder */

class HumanTurnHandler extends BaseTurnHandler {
  /** @type {ICommandProcessor} */
  #commandProcessor;
  /** @type {ITurnEndPort} */
  #turnEndPort;
  /** @type {IPromptCoordinator} */
  #promptCoordinator;
  /** @type {ICommandOutcomeInterpreter}*/
  #commandOutcomeInterpreter;
  /** @type {ISafeEventDispatcher} */
  #safeEventDispatcher;
  /** @type {ITurnStrategyFactory} */
  #turnStrategyFactory;
  /** @type {TurnContextBuilder} */
  #turnContextBuilder;
  /** @type {object} */
  #gameWorldAccess;
  #entityManager;

  /** @type {boolean} */
  #isAwaitingTurnEndEvent = false;
  /** @type {string|null} */
  #awaitingTurnEndForActorId = null;
  /** @type {boolean} */
  #isTerminatingNormally = false;

  /**
   * @param {object} deps
   * @param {ILogger} deps.logger
   * @param {ITurnStateFactory} deps.turnStateFactory
   * @param {ICommandProcessor} deps.commandProcessor
   * @param {ITurnEndPort} deps.turnEndPort
   * @param {IPromptCoordinator} deps.promptCoordinator
   * @param {ICommandOutcomeInterpreter} deps.commandOutcomeInterpreter
   * @param {ISafeEventDispatcher} deps.safeEventDispatcher
   * @param {ITurnStrategyFactory} deps.turnStrategyFactory
   * @param {TurnContextBuilder} deps.turnContextBuilder
   * @param {import('../../interfaces/IEntityManager.js').IEntityManager} [deps.entityManager]  Optional – improves scope helpers
   * @param {object} [deps.gameWorldAccess]
   */
  constructor({
    logger,
    turnStateFactory,
    commandProcessor,
    turnEndPort,
    promptCoordinator,
    commandOutcomeInterpreter,
    safeEventDispatcher,
    turnStrategyFactory,
    turnContextBuilder,
    entityManager,
    gameWorldAccess = {},
  }) {
    super({ logger, turnStateFactory });

    if (!commandProcessor)
      throw new Error('HumanTurnHandler: commandProcessor is required');
    if (!turnEndPort)
      throw new Error('HumanTurnHandler: turnEndPort is required');
    if (!promptCoordinator)
      throw new Error('HumanTurnHandler: promptCoordinator is required');
    if (!commandOutcomeInterpreter)
      throw new Error(
        'HumanTurnHandler: commandOutcomeInterpreter is required'
      );
    if (!safeEventDispatcher)
      throw new Error('HumanTurnHandler: safeEventDispatcher is required');
    if (!turnStrategyFactory)
      throw new Error('HumanTurnHandler: turnStrategyFactory is required');
    if (!turnContextBuilder)
      throw new Error('HumanTurnHandler: turnContextBuilder is required');

    this.#commandProcessor = commandProcessor;
    this.#turnEndPort = turnEndPort;
    this.#promptCoordinator = promptCoordinator;
    this.#commandOutcomeInterpreter = commandOutcomeInterpreter;
    this.#safeEventDispatcher = safeEventDispatcher;
    this.#turnStrategyFactory = turnStrategyFactory;
    this.#turnContextBuilder = turnContextBuilder;
    this.#gameWorldAccess = gameWorldAccess;
    this.#entityManager = entityManager ?? null; // store reference (may be null)

    const initialState = this._turnStateFactory.createInitialState(this);
    this._setInitialState(initialState);

    this._logger.debug(
      `${this.constructor.name} initialised. Dependencies assigned. Initial state set.`
    );
  }

  /**
   * @override
   * @returns {ITurnEndPort}
   */
  getTurnEndPort() {
    return this.#turnEndPort;
  }

  /**
   * @override
   * @param {Entity} actor
   */
  async startTurn(actor) {
    this._logger.debug(
      `${this.constructor.name}.startTurn called for actor ${actor?.id}.`
    );
    super._assertHandlerActive();
<<<<<<< HEAD
    assertValidActor(actor, this._logger, `${this.constructor.name}.startTurn`);
=======
    if (!actor || typeof actor.id !== 'string' || actor.id.trim() === '') {
      const errorMsg = `${this.constructor.name}.startTurn: actor is required and must have a valid id.`;
      this._logger.error(errorMsg);
      throw new Error(errorMsg);
    }
>>>>>>> c693f2c0
    this._setCurrentActorInternal(actor);

    const humanStrategy = this.#turnStrategyFactory.createForHuman(actor.id);
    this._logger.debug(
      `${this.constructor.name}: Instantiated turn strategy for actor ${actor.id} via factory.`
    );

    // The large block of `new TurnContext()` has been replaced by the builder.
    const newTurnContext = this.#turnContextBuilder.build({
      actor,
      strategy: humanStrategy,
      onEndTurn: (errorOrNull) => this._handleTurnEnd(actor.id, errorOrNull),
      handlerInstance: this,
      awaitFlagProvider: this._getIsAwaitingExternalTurnEndFlag.bind(this),
      setAwaitFlag: (isAwaiting, anActorId) =>
        this._markAwaitingTurnEnd(isAwaiting, anActorId),
    });

    this._setCurrentTurnContextInternal(newTurnContext);

    this._logger.debug(
      `HumanTurnHandler.startTurn: TurnContext created for actor ${actor.id} via builder.`
    );

    if (!this._currentState) {
      this._logger.error(
        `${this.constructor.name}.startTurn: _currentState is null for actor ${actor.id}.`
      );
      const fallbackInitialState =
        this._turnStateFactory.createInitialState(this);
      if (fallbackInitialState) {
        this._logger.warn(
          `${this.constructor.name}.startTurn: Attempting to set initial state again.`
        );
        this._setInitialState(fallbackInitialState);
        if (!this._currentState) {
          throw new Error(
            'HumanTurnHandler: _currentState is null, and recovery failed.'
          );
        }
      } else {
        throw new Error(
          'HumanTurnHandler: _currentState is null, and turnStateFactory failed to provide a state.'
        );
      }
    }

    await this._currentState.startTurn(this, actor);
  }

  _resetTurnStateAndResources(actorIdContextForLog = 'N/A') {
    const logCtx =
      actorIdContextForLog || (this.getCurrentActor()?.id ?? 'PTH-reset');
    this._logger.debug(
      `${this.constructor.name}._resetTurnStateAndResources specific cleanup for '${logCtx}'.`
    );
    super._resetTurnStateAndResources(logCtx);
    this._clearTurnEndWaitingMechanismsInternal();

    this.#isTerminatingNormally = false;
    this._logger.debug(
      `${this.constructor.name}: Player-specific state reset complete for '${logCtx}'.`
    );
  }

  async destroy() {
    if (this._isDestroyed) {
      this._logger.debug(
        `${this.constructor.name}.destroy() called but already destroyed.`
      );
      return;
    }
    this._logger.debug(
      `${this.constructor.name}.destroy() invoked (Player specific part). Current state: ${this._currentState?.getStateName()}`
    );

    await super.destroy();

    this._logger.debug(
      `${this.constructor.name}.destroy() player-specific handling complete (delegated most to base).`
    );
  }

  _markAwaitingTurnEnd(isAwaiting, actorId = null) {
    const prevFlag = this.#isAwaitingTurnEndEvent;
    const prevActor = this.#awaitingTurnEndForActorId;
    this.#isAwaitingTurnEndEvent = Boolean(isAwaiting);
    this.#awaitingTurnEndForActorId = this.#isAwaitingTurnEndEvent
      ? (actorId ?? null)
      : null;
    this._logger.debug(
      `${this.constructor.name}._markAwaitingTurnEnd: ${prevFlag}/${prevActor} → ${this.#isAwaitingTurnEndEvent}/${this.#awaitingTurnEndForActorId}`
    );
  }

  _getIsAwaitingExternalTurnEndFlag() {
    return this.#isAwaitingTurnEndEvent;
  }

  _clearTurnEndWaitingMechanismsInternal() {
    if (this.#isAwaitingTurnEndEvent || this.#awaitingTurnEndForActorId) {
      this._logger.debug(
        `${this.constructor.name}: Clearing turn-end waiting flags (was ${this.#isAwaitingTurnEndEvent} for ${this.#awaitingTurnEndForActorId}).`
      );
    }
    this._markAwaitingTurnEnd(false);
  }

  signalNormalApparentTermination() {
    this.#isTerminatingNormally = true;
    this._logger.debug(
      `${this.constructor.name}: Normal apparent termination signaled.`
    );
  }

  async onEnterState(currentState, previousState) {
    await super.onEnterState(currentState, previousState);
  }

  async onExitState(currentState, nextState) {
    await super.onExitState(currentState, nextState);
  }

  async handleSubmittedCommand(commandString, actorEntity) {
    this._assertHandlerActive();
    const currentContext = this.getTurnContext();

    if (
      !actorEntity ||
      typeof actorEntity.id !== 'string' ||
      actorEntity.id.trim() === ''
    ) {
      const errMsg = `${this.constructor.name}: handleSubmittedCommand called without valid actorEntity.`;
      this._logger.error(errMsg);
      if (currentContext && typeof currentContext.endTurn === 'function') {
        await currentContext.endTurn(
          new Error('Actor missing in handleSubmittedCommand')
        );
      } else {
        await this._handleTurnEnd(
          null,
          new Error('Actor missing in handleSubmittedCommand')
        );
      }
      return;
    }

    if (!currentContext || currentContext.getActor()?.id !== actorEntity.id) {
      const errMsg = `${this.constructor.name}: handleSubmittedCommand actor mismatch or no context. Command for ${actorEntity.id}, context actor: ${currentContext?.getActor()?.id}.`;
      this._logger.error(errMsg);
      if (currentContext && typeof currentContext.endTurn === 'function') {
        await currentContext.endTurn(
          new Error('Actor mismatch in handleSubmittedCommand')
        );
      } else {
        await this._handleTurnEnd(
          actorEntity.id,
          new Error('No context in handleSubmittedCommand')
        );
      }
      return;
    }

    if (
      !this._currentState ||
      typeof this._currentState.handleSubmittedCommand !== 'function'
    ) {
      const err = `${this.constructor.name}: handleSubmittedCommand called, but current state ${this._currentState?.getStateName()} cannot handle it.`;
      this._logger.error(err);
      await currentContext.endTurn(new Error(err));
      return;
    }
    await this._currentState.handleSubmittedCommand(
      this,
      commandString,
      actorEntity
    );
  }

  async handleTurnEndedEvent(payload) {
    this._assertHandlerActive();
    const currentContext = this.getTurnContext();
    const eventPayload = payload?.payload;

    if (!currentContext) {
      this._logger.error(
        `${this.constructor.name}: handleTurnEndedEvent called but no ITurnContext is active. Payload actor: ${eventPayload?.entityId}`
      );
      if (
        this._currentState &&
        typeof this._currentState.handleTurnEndedEvent === 'function'
      ) {
        await this._currentState.handleTurnEndedEvent(this, eventPayload);
      } else {
        this._logger.error(
          `${this.constructor.name}: No current state or state cannot handle turn ended event during no-context scenario.`
        );
      }
      // Ensure any lingering awaiting flags are cleared when no context exists
      this._clearTurnEndWaitingMechanismsInternal();
      return;
    }

    if (
      !this._currentState ||
      typeof this._currentState.handleTurnEndedEvent !== 'function'
    ) {
      this._logger.error(
        `${this.constructor.name}: handleTurnEndedEvent called, but current state ${this._currentState?.getStateName()} cannot handle it.`
      );
      await currentContext.endTurn(
        new Error(
          `Current state ${this._currentState?.getStateName()} cannot handle turn ended event.`
        )
      );
      return;
    }

    await this._currentState.handleTurnEndedEvent(this, eventPayload);
  }
}

export default HumanTurnHandler;<|MERGE_RESOLUTION|>--- conflicted
+++ resolved
@@ -128,15 +128,8 @@
       `${this.constructor.name}.startTurn called for actor ${actor?.id}.`
     );
     super._assertHandlerActive();
-<<<<<<< HEAD
+    
     assertValidActor(actor, this._logger, `${this.constructor.name}.startTurn`);
-=======
-    if (!actor || typeof actor.id !== 'string' || actor.id.trim() === '') {
-      const errorMsg = `${this.constructor.name}.startTurn: actor is required and must have a valid id.`;
-      this._logger.error(errorMsg);
-      throw new Error(errorMsg);
-    }
->>>>>>> c693f2c0
     this._setCurrentActorInternal(actor);
 
     const humanStrategy = this.#turnStrategyFactory.createForHuman(actor.id);
