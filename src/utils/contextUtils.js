--- conflicted
+++ resolved
@@ -1,11 +1,9 @@
 // src/utils/contextUtils.js
 import { resolvePath } from './objectUtils.js';
-<<<<<<< HEAD
 import { NAME_COMPONENT_ID } from '../constants/componentIds.js';
 import { PlaceholderResolver } from './placeholderResolverUtils.js';
-=======
 import { getEntityDisplayName } from './entityUtils.js';
->>>>>>> 090e6d57
+
 /** @typedef {import('../interfaces/coreServices.js').ILogger} ILogger */
 
 // Regex to find placeholders like {path.to.value} within a string.
