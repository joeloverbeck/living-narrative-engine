// src/actions/actionDiscoveryService.js
// ────────────────────────────────────────────────────────────────────────────────
// Type imports
/** @typedef {import('../entities/entity.js').default} Entity */
/** @typedef {import('../data/gameDataRepository.js').GameDataRepository} GameDataRepository */
/** @typedef {import('../entities/entityManager.js').default} EntityManager */
/** @typedef {import('./validation/actionValidationService.js').ActionValidationService} ActionValidationService */
/** @typedef {import('../entities/entityScopeService.js').getEntityIdsForScopes} getEntityIdsForScopesFn */
/** @typedef {import('./actionFormatter.js').formatActionCommand} formatActionCommandFn */
/** @typedef {import('./actionTypes.js').ActionContext} ActionContext */
/** @typedef {import('../logging/consoleLogger.js').default} ILogger */
/** @typedef {import('../interfaces/ISafeEventDispatcher.js').ISafeEventDispatcher} ISafeEventDispatcher */

import { ActionTargetContext } from '../models/actionTargetContext.js';
import { IActionDiscoveryService } from '../interfaces/IActionDiscoveryService.js';
import {
  getAvailableExits,
  getLocationIdForLog,
} from '../utils/locationUtils.js';
import { setupService } from '../utils/serviceInitializerUtils.js';
import { getActorLocation } from '../utils/actorLocationUtils.js';
import { safeDispatchError } from '../utils/safeDispatchErrorUtils.js';
import { getEntityDisplayName } from '../utils/entityUtils.js';

// ────────────────────────────────────────────────────────────────────────────────
export class ActionDiscoveryService extends IActionDiscoveryService {
  #gameDataRepository;
  #entityManager;
  #actionValidationService;
  #formatActionCommandFn;
  #getEntityIdsForScopesFn;
  #logger;
  #safeEventDispatcher;

  /**
   * @param {object} deps
   * @param {GameDataRepository} deps.gameDataRepository
   * @param {EntityManager}      deps.entityManager
   * @param {ActionValidationService} deps.actionValidationService
   * @param {ILogger}            deps.logger
   * @param {formatActionCommandFn} deps.formatActionCommandFn
   * @param {getEntityIdsForScopesFn} deps.getEntityIdsForScopesFn
   * @param {ISafeEventDispatcher} deps.safeEventDispatcher
   */
  constructor({
    gameDataRepository,
    entityManager,
    actionValidationService,
    logger,
    formatActionCommandFn,
    getEntityIdsForScopesFn,
    safeEventDispatcher,
  }) {
    super();
    this.#logger = setupService('ActionDiscoveryService', logger, {
      gameDataRepository: {
        value: gameDataRepository,
        requiredMethods: ['getAllActionDefinitions'],
      },
      entityManager: {
        value: entityManager,
        requiredMethods: ['getComponentData', 'getEntityInstance'],
      },
      actionValidationService: {
        value: actionValidationService,
        requiredMethods: ['isValid'],
      },
      formatActionCommandFn: { value: formatActionCommandFn, isFunction: true },
      getEntityIdsForScopesFn: {
        value: getEntityIdsForScopesFn,
        isFunction: true,
      },
      safeEventDispatcher: {
        value: safeEventDispatcher,
        requiredMethods: ['dispatch'],
      },
    });

    this.#gameDataRepository = gameDataRepository;
    this.#entityManager = entityManager;
    this.#actionValidationService = actionValidationService;
    this.#formatActionCommandFn = formatActionCommandFn;
    this.#getEntityIdsForScopesFn = getEntityIdsForScopesFn;
    this.#safeEventDispatcher = safeEventDispatcher;

    this.#logger.debug('ActionDiscoveryService initialised.');
  }

  /**
   * Handles discovery for actions targeting 'self' or having no target.
   *
   * @param {import('../data/gameDataRepository.js').ActionDefinition} actionDef
   * @param {Entity} actorEntity
   * @param {object} formatterOptions
   * @returns {import('../interfaces/IActionDiscoveryService.js').DiscoveredActionInfo[]}
   */
  #discoverSelfOrNone(actionDef, actorEntity, formatterOptions) {
    const targetCtx =
      actionDef.target_domain === 'self'
        ? ActionTargetContext.forEntity(actorEntity.id)
        : ActionTargetContext.noTarget();

    if (
      !this.#actionValidationService.isValid(actionDef, actorEntity, targetCtx)
    ) {
      return [];
    }

    const formattedCommand = this.#formatActionCommandFn(
      actionDef,
      targetCtx,
      this.#entityManager,
      formatterOptions,
      getEntityDisplayName
    );

    if (formattedCommand === null) {
      return [];
    }

    return [
      {
        id: actionDef.id,
        name: actionDef.name || actionDef.commandVerb,
        command: formattedCommand,
        description: actionDef.description || '',
        params: {},
      },
    ];
  }

  /**
   * @description Helper that validates and formats potential targets, returning
   * structured {@link DiscoveredActionInfo} objects.
   * @param {import('../data/gameDataRepository.js').ActionDefinition} actionDef
   * @param {Entity} actorEntity
   * @param {Array<{context: ActionTargetContext, params: object}>} targetContexts
   * @param {object} formatterOptions
   * @returns {import('../interfaces/IActionDiscoveryService.js').DiscoveredActionInfo[]}
   */
  #collectValidTargets(
    actionDef,
    actorEntity,
    targetContexts,
    formatterOptions
  ) {
    /** @type {import('../interfaces/IActionDiscoveryService.js').DiscoveredActionInfo[]} */
    const discovered = [];

    for (const { context: targetCtx, params } of targetContexts) {
      if (
        !this.#actionValidationService.isValid(
          actionDef,
          actorEntity,
          targetCtx
        )
      ) {
        continue;
      }

      const formattedCommand = this.#formatActionCommandFn(
        actionDef,
        targetCtx,
        this.#entityManager,
        formatterOptions,
        getEntityDisplayName
      );

      if (formattedCommand === null) {
        continue;
      }

      discovered.push({
        id: actionDef.id,
        name: actionDef.name || actionDef.commandVerb,
        command: formattedCommand,
        description: actionDef.description || '',
        params,
      });
    }

    return discovered;
  }

  /**
   * Handles discovery for actions targeting a direction.
   *
   * @param {import('../data/gameDataRepository.js').ActionDefinition} actionDef
   * @param {Entity} actorEntity
   * @param {Entity|string|null} currentLocation
   * @param {string} locIdForLog
   * @param {object} formatterOptions
   * @returns {import('../interfaces/IActionDiscoveryService.js').DiscoveredActionInfo[]}
   */
  #discoverDirectionalActions(
    actionDef,
    actorEntity,
    currentLocation,
    locIdForLog,
    formatterOptions
  ) {
    if (!currentLocation) {
      this.#logger.debug(
        `No location for actor ${actorEntity.id}; skipping direction-based actions.`
      );
      return [];
    }

    const exits = getAvailableExits(
      currentLocation,
      this.#entityManager,
      this.#safeEventDispatcher,
      this.#logger
    );
    this.#logger.debug(
      `Found ${exits.length} available exits for location: ${locIdForLog} via getAvailableExits.`
    );

    const targetContexts = exits.map((exit) => ({
      context: ActionTargetContext.forDirection(exit.direction),
      params: { targetId: exit.target },
    }));

    return this.#collectValidTargets(
      actionDef,
      actorEntity,
      targetContexts,
      formatterOptions
    );
  }

  /**
   * Handles discovery for actions targeting entities via scope domains.
   *
   * @param {import('../data/gameDataRepository.js').ActionDefinition} actionDef
   * @param {Entity} actorEntity
   * @param {string} domain
   * @param {ActionContext} context
   * @param {object} formatterOptions
   * @returns {import('../interfaces/IActionDiscoveryService.js').DiscoveredActionInfo[]}
   */
  #discoverScopedEntityActions(
    actionDef,
    actorEntity,
    domain,
    context,
    formatterOptions
  ) {
    const targetIds =
      this.#getEntityIdsForScopesFn([domain], context) ?? new Set();
<<<<<<< HEAD
    const targetContexts = Array.from(targetIds).map((targetId) => ({
      context: ActionTargetContext.forEntity(targetId),
      params: { targetId },
    }));
=======
    /** @type {import('../interfaces/IActionDiscoveryService.js').DiscoveredActionInfo[]} */
    const discovered = [];

    for (const targetId of targetIds) {
      const targetCtx = ActionTargetContext.forEntity(targetId);
      if (
        !this.#actionValidationService.isValid(
          actionDef,
          actorEntity,
          targetCtx
        )
      ) {
        continue;
      }

      const formattedCommand = this.#formatActionCommandFn(
        actionDef,
        targetCtx,
        this.#entityManager,
        formatterOptions,
        getEntityDisplayName
      );

      if (formattedCommand === null) {
        continue;
      }
>>>>>>> 0445e1cd

    return this.#collectValidTargets(
      actionDef,
      actorEntity,
      targetContexts,
      formatterOptions
    );
  }

  /**
   * @param {Entity} actorEntity
   * @param {ActionContext} context
   * @returns {Promise<import('../interfaces/IActionDiscoveryService.js').DiscoveredActionInfo[]>}
   */
  async getValidActions(actorEntity, context) {
    this.#logger.debug(
      `Starting action discovery for actor: ${actorEntity.id}`
    );
    const allDefs = this.#gameDataRepository.getAllActionDefinitions();
    /** @type {import('../interfaces/IActionDiscoveryService.js').DiscoveredActionInfo[]} */
    const validActions = [];

    const formatterOptions = {
      logger: this.#logger,
      debug: true,
      safeEventDispatcher: this.#safeEventDispatcher,
    };

    /* ── Resolve actor location via utility ───────── */
    let currentLocation = getActorLocation(actorEntity.id, this.#entityManager);

    const locIdForLog = getLocationIdForLog(currentLocation);

    /* ── iterate over action definitions ─────────────────────────────────── */
    for (const actionDef of allDefs) {
      const domain = actionDef.target_domain;
      try {
        let discovered = [];
        switch (domain) {
          case 'none':
          case 'self':
            discovered = this.#discoverSelfOrNone(
              actionDef,
              actorEntity,
              formatterOptions
            );
            break;
          case 'direction':
            discovered = this.#discoverDirectionalActions(
              actionDef,
              actorEntity,
              currentLocation,
              locIdForLog,
              formatterOptions
            );
            break;
          default:
            discovered = this.#discoverScopedEntityActions(
              actionDef,
              actorEntity,
              domain,
              context,
              formatterOptions
            );
        }
        validActions.push(...discovered);
      } catch (err) {
        safeDispatchError(
          this.#safeEventDispatcher,
          `ActionDiscoveryService: Error processing action ${actionDef.id} for actor ${actorEntity.id}.`,
          { error: err.message, stack: err.stack }
        );
      }
    }

    this.#logger.debug(
      `Finished action discovery for actor ${actorEntity.id}. Found ${validActions.length} actions.`
    );
    return validActions;
  }
}<|MERGE_RESOLUTION|>--- conflicted
+++ resolved
@@ -248,12 +248,11 @@
   ) {
     const targetIds =
       this.#getEntityIdsForScopesFn([domain], context) ?? new Set();
-<<<<<<< HEAD
     const targetContexts = Array.from(targetIds).map((targetId) => ({
       context: ActionTargetContext.forEntity(targetId),
       params: { targetId },
     }));
-=======
+      
     /** @type {import('../interfaces/IActionDiscoveryService.js').DiscoveredActionInfo[]} */
     const discovered = [];
 
@@ -280,7 +279,6 @@
       if (formattedCommand === null) {
         continue;
       }
->>>>>>> 0445e1cd
 
     return this.#collectValidTargets(
       actionDef,
