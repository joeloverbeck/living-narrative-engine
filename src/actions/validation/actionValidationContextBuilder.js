// src/actions/validation/actionValidationContextBuilder.js
// --- FILE START ---

/* type-only imports */
/** @typedef {import('../../interfaces/coreServices.js').ILogger} ILogger */
/** @typedef {import('../../entities/entityManager.js').default} EntityManager */
/** @typedef {import('../../entities/entity.js').default} Entity */
/** @typedef {import('../../../data/schemas/action-definition.schema.json').ActionDefinition} ActionDefinition */
/** @typedef {import('../../models/actionTargetContext.js').ActionTargetContext} ActionTargetContext */
/** @typedef {import('../../logic/defs.js').JsonLogicEvaluationContext} JsonLogicEvaluationContext */

// --- FIX: Import necessary functions and constants ---
<<<<<<< HEAD
import { validateDependency } from '../../utils/validationUtils.js';
import {
  buildActorContext,
  buildDirectionContext,
  buildEntityTargetContext,
} from './contextBuilders.js';
=======
import { getExitByDirection } from '../../utils/locationUtils.js';
import { getActorLocation } from '../../utils/actorLocationUtils.js';
import { createComponentAccessor } from '../../logic/contextAssembler.js';
>>>>>>> 0b590dd3

import { validateDependency } from '../../utils/validationUtils.js';
/**
 * @class ActionValidationContextBuilder
 * @description Service dedicated to constructing the data context object used
 * for evaluating JsonLogic rules within the action validation process.
 */
export class ActionValidationContextBuilder {
  #entityManager;
  #logger;

  /**
   * Creates an instance of ActionValidationContextBuilder.
   *
   * @param {{entityManager: EntityManager, logger: ILogger}} deps - The required services.
   * @throws {Error} If dependencies are missing or invalid.
   */
  constructor({ entityManager, logger }) {
    // (Constructor remains the same)
    try {
      validateDependency(
        logger,
        'ActionValidationContextBuilder: logger',
        console,
        {
          requiredMethods: ['debug', 'error', 'warn'],
        }
      );
      this.#logger = logger;
    } catch (e) {
      const errorMsg = `ActionValidationContextBuilder Constructor: CRITICAL - Invalid or missing ILogger instance. Error: ${e.message}`;
      console.error(errorMsg);
      throw new Error(errorMsg);
    }

    try {
      validateDependency(
        entityManager,
        'ActionValidationContextBuilder: entityManager',
        this.#logger,
        { requiredMethods: ['getEntityInstance', 'getComponentData'] }
      );
      this.#entityManager = entityManager;
    } catch (e) {
      this.#logger.error(
        `ActionValidationContextBuilder Constructor: Dependency validation failed for entityManager. Error: ${e.message}`
      );
      throw e;
    }
  }

  /**
   * Builds the evaluation context object for a given action attempt.
   * This context provides data accessible to JsonLogic rules during validation.
   * This implementation now uses a dynamic component accessor for actor and target
   * entities, aligning with the pattern in `createJsonLogicContext`.
   *
   * @param {ActionDefinition} actionDefinition - The definition of the action being attempted.
   * @param {Entity} actor - The entity performing the action.
   * @param {ActionTargetContext} targetContext - The context of the action's target.
   * @returns {JsonLogicEvaluationContext} The constructed context object.
   * @throws {Error} If `actionDefinition`, `actor`, or `targetContext` are invalid.
   */
  buildContext(actionDefinition, actor, targetContext) {
    // --- 1. Initial Argument Validation (with added logging to match tests) ---
    if (!actionDefinition?.id) {
      this.#logger.error(
        'ActionValidationContextBuilder: Invalid actionDefinition provided (missing id).',
        { actionDefinition }
      );
      throw new Error(
        'ActionValidationContextBuilder requires a valid ActionDefinition.'
      );
    }
    if (!actor?.id) {
      this.#logger.error(
        'ActionValidationContextBuilder: Invalid actor entity provided (missing id).',
        { actor }
      );
      throw new Error(
        'ActionValidationContextBuilder requires a valid actor Entity.'
      );
    }
    if (!targetContext?.type) {
      this.#logger.error(
        'ActionValidationContextBuilder: Invalid targetContext provided (missing type).',
        { targetContext }
      );
      throw new Error(
        'ActionValidationContextBuilder requires a valid ActionTargetContext.'
      );
    }

    this.#logger.debug(
      `ActionValidationContextBuilder: Building context for action '${actionDefinition.id}', actor '${actor.id}', target type '${targetContext.type}'.`
    );

    // --- 2. Build Actor Context ---
    const actorContext = buildActorContext(
      actor.id,
      this.#entityManager,
      this.#logger
    );

    // --- 3. Build Target Context (handles different target types) ---
    let targetContextForEval = null;

    if (targetContext.type === 'entity' && targetContext.entityId) {
      const targetEntityInstance = this.#entityManager.getEntityInstance(
        targetContext.entityId
      );
      if (targetEntityInstance) {
        targetContextForEval = buildEntityTargetContext(
          targetContext.entityId,
          this.#entityManager,
          this.#logger
        );
      } else {
        this.#logger.warn(
          `ActionValidationContextBuilder: Target entity '${targetContext.entityId}' not found for action '${actionDefinition.id}'. Context will have null target entity data.`
        );
      }
    } else if (targetContext.type === 'direction' && targetContext.direction) {
<<<<<<< HEAD
      targetContextForEval = buildDirectionContext(
        actor.id,
        targetContext.direction,
        this.#entityManager,
        this.#logger
      );
=======
      const actorLocation = getActorLocation(actor.id, this.#entityManager);
      let targetBlockerValue = undefined;
      let targetExitDetailsValue = null;

      if (actorLocation) {
        const matchedExit = getExitByDirection(
          actorLocation,
          targetContext.direction,
          this.#entityManager,
          this.#logger
        );
        if (matchedExit) {
          targetExitDetailsValue = matchedExit;
          targetBlockerValue = matchedExit.blocker ?? null;
        }
      }

      targetContextForEval = {
        type: 'direction',
        id: null,
        direction: targetContext.direction,
        components: null, // A direction has no components
        blocker: targetBlockerValue,
        exitDetails: targetExitDetailsValue,
      };
>>>>>>> 0b590dd3
    }

    // --- 4. Assemble Final Context ---
    const finalContext = {
      actor: actorContext,
      target: targetContextForEval,
      action: {
        id: actionDefinition.id,
      },
      // Add other top-level keys for consistency
      event: null, // No event is being processed here
      context: {},
      globals: {},
      entities: {},
    };

    return finalContext;
  }
}

// --- FILE END ---<|MERGE_RESOLUTION|>--- conflicted
+++ resolved
@@ -10,18 +10,13 @@
 /** @typedef {import('../../logic/defs.js').JsonLogicEvaluationContext} JsonLogicEvaluationContext */
 
 // --- FIX: Import necessary functions and constants ---
-<<<<<<< HEAD
+
 import { validateDependency } from '../../utils/validationUtils.js';
 import {
   buildActorContext,
   buildDirectionContext,
   buildEntityTargetContext,
 } from './contextBuilders.js';
-=======
-import { getExitByDirection } from '../../utils/locationUtils.js';
-import { getActorLocation } from '../../utils/actorLocationUtils.js';
-import { createComponentAccessor } from '../../logic/contextAssembler.js';
->>>>>>> 0b590dd3
 
 import { validateDependency } from '../../utils/validationUtils.js';
 /**
@@ -144,41 +139,13 @@
           `ActionValidationContextBuilder: Target entity '${targetContext.entityId}' not found for action '${actionDefinition.id}'. Context will have null target entity data.`
         );
       }
-    } else if (targetContext.type === 'direction' && targetContext.direction) {
-<<<<<<< HEAD
+
       targetContextForEval = buildDirectionContext(
         actor.id,
         targetContext.direction,
         this.#entityManager,
         this.#logger
       );
-=======
-      const actorLocation = getActorLocation(actor.id, this.#entityManager);
-      let targetBlockerValue = undefined;
-      let targetExitDetailsValue = null;
-
-      if (actorLocation) {
-        const matchedExit = getExitByDirection(
-          actorLocation,
-          targetContext.direction,
-          this.#entityManager,
-          this.#logger
-        );
-        if (matchedExit) {
-          targetExitDetailsValue = matchedExit;
-          targetBlockerValue = matchedExit.blocker ?? null;
-        }
-      }
-
-      targetContextForEval = {
-        type: 'direction',
-        id: null,
-        direction: targetContext.direction,
-        components: null, // A direction has no components
-        blocker: targetBlockerValue,
-        exitDetails: targetExitDetailsValue,
-      };
->>>>>>> 0b590dd3
     }
 
     // --- 4. Assemble Final Context ---
