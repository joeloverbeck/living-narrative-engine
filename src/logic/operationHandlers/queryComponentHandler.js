// src/logic/operationHandlers/queryComponentHandler.js

// --- JSDoc Imports for Type Hinting ---
/** @typedef {import('../../interfaces/coreServices.js').ILogger} ILogger */
/** @typedef {import('../../entities/entityManager.js').default} EntityManager */
/** @typedef {import('../defs.js').OperationHandler} OperationHandler */
/** @typedef {import('../defs.js').ExecutionContext} ExecutionContext */
/** @typedef {import('../defs.js').OperationParams} OperationParams */
<<<<<<< HEAD
import { resolveEntityId } from '../../utils/entityRefUtils.js';
=======
import resolveEntityId from '../../utils/entityRefUtils.js';
>>>>>>> c693f2c0

/**
 * @typedef {import('./modifyComponentHandler.js').EntityRefObject} EntityRefObject
 */

/**
 * @typedef {object} QueryComponentOperationParams
 * @property {'actor' | 'target' | string | EntityRefObject} entity_ref - Reference to the target entity.
 * @property {string} component_type - The namespaced ID of the component type.
 * @property {string} result_variable - Variable name in `executionContext.evaluationContext.context`.
 */

import storeResult from '../../utils/contextVariableUtils.js';

class QueryComponentHandler {
  #entityManager;
  #logger;

  constructor({ entityManager, logger }) {
    if (
      !entityManager ||
      typeof entityManager.getComponentData !== 'function'
    ) {
      throw new Error(
        'QueryComponentHandler requires a valid EntityManager instance with a getComponentData method.'
      );
    }
    if (
      !logger ||
      typeof logger.error !== 'function' ||
      typeof logger.warn !== 'function' ||
      typeof logger.debug !== 'function'
    ) {
      throw new Error(
        'QueryComponentHandler requires a valid ILogger instance.'
      );
    }
    this.#entityManager = entityManager;
    this.#logger = logger;
  }

  execute(params, executionContext) {
    const logger = executionContext?.logger ?? this.#logger;

    if (!params || typeof params !== 'object') {
      logger.error(
        'QueryComponentHandler: Missing or invalid parameters object.',
        { params }
      );
      return;
    }

    // This check correctly targets the nested context for variable storage, aligning with test structure.
    if (
      !executionContext?.evaluationContext?.context ||
      typeof executionContext.evaluationContext.context !== 'object'
    ) {
      logger.error(
        'QueryComponentHandler: executionContext.evaluationContext.context is missing or invalid. Cannot store result.',
        { executionContext }
      );
      return;
    }

    const { entity_ref, component_type, result_variable } = params;

    if (!entity_ref) {
      logger.error(
        'QueryComponentHandler: Missing required "entity_ref" parameter.',
        { params }
      );
      return;
    }
    if (typeof component_type !== 'string' || !component_type.trim()) {
      logger.error(
        'QueryComponentHandler: Missing or invalid required "component_type" parameter (must be non-empty string).',
        { params }
      );
      return;
    }
    const trimmedComponentType = component_type.trim();

    if (typeof result_variable !== 'string' || !result_variable.trim()) {
      logger.error(
        'QueryComponentHandler: Missing or invalid required "result_variable" parameter (must be non-empty string).',
        { params }
      );
      return;
    }
    const trimmedResultVariable = result_variable.trim();

    const entityId = resolveEntityId(entity_ref, executionContext);
    if (!entityId) {
<<<<<<< HEAD
      logger.error(
        'QueryComponentHandler: Could not resolve entity id from entity_ref.',
        { entityRef: entity_ref }
      );
=======
      if (typeof entity_ref === 'string') {
        const trimmedRef = entity_ref.trim();
        if (!trimmedRef) {
          logger.error(
            'QueryComponentHandler: Invalid empty string provided for entity_ref.',
            { entityRef: entity_ref }
          );
        } else if (trimmedRef === 'actor') {
          logger.error(
            "QueryComponentHandler: Cannot resolve 'actor' entity ID. Actor missing or has no ID in evaluationContext.actor.",
            { evalContextActor: executionContext?.evaluationContext?.actor }
          );
        } else if (trimmedRef === 'target') {
          logger.error(
            "QueryComponentHandler: Cannot resolve 'target' entity ID. Target missing or has no ID in evaluationContext.target.",
            { evalContextTarget: executionContext?.evaluationContext?.target }
          );
        } else {
          logger.error(
            'QueryComponentHandler: Invalid entity_ref parameter. Must be "actor", "target", a non-empty entity ID string, or an object like { entityId: "..." }.',
            { entityRef: entity_ref }
          );
        }
      } else if (
        entity_ref &&
        typeof entity_ref === 'object' &&
        typeof entity_ref.entityId === 'string'
      ) {
        if (!entity_ref.entityId.trim()) {
          logger.error(
            'QueryComponentHandler: Invalid entity_ref object: entityId property is empty or whitespace.',
            { entityRef: entity_ref }
          );
        } else {
          logger.error(
            'QueryComponentHandler: Invalid entity_ref parameter. Must be "actor", "target", a non-empty entity ID string, or an object like { entityId: "..." }.',
            { entityRef: entity_ref }
          );
        }
      } else {
        logger.error(
          'QueryComponentHandler: Invalid entity_ref parameter. Must be "actor", "target", a non-empty entity ID string, or an object like { entityId: "..." }.',
          { entityRef: entity_ref }
        );
      }
>>>>>>> c693f2c0
      return;
    }

    if (
      typeof entity_ref === 'string' &&
      entity_ref.trim() &&
      entity_ref.trim() !== 'actor' &&
      entity_ref.trim() !== 'target'
    ) {
      logger.debug(
        `QueryComponentHandler: Interpreting entity_ref string "${entity_ref.trim()}" as a direct entity ID.`
      );
    }

    logger.debug(
      `QueryComponentHandler: Attempting to query component "${trimmedComponentType}" from entity "${entityId}". Storing result in context variable "${trimmedResultVariable}".`
    );

    let result = undefined;
    try {
      result = this.#entityManager.getComponentData(
        entityId,
        trimmedComponentType
      );

      storeResult(
        trimmedResultVariable,
        result,
        executionContext,
        undefined,
        logger
      );

      if (result !== undefined) {
        const resultString =
          result === null
            ? 'null'
            : typeof result === 'object'
              ? JSON.stringify(result)
              : result;
        logger.debug(
          `QueryComponentHandler: Successfully queried component "${trimmedComponentType}" from entity "${entityId}". Result stored in "${trimmedResultVariable}": ${resultString}`
        );
      } else {
        logger.debug(
          `QueryComponentHandler: Component "${trimmedComponentType}" not found on entity "${entityId}". Stored 'undefined' in "${trimmedResultVariable}".`
        );
      }
    } catch (error) {
      logger.error(
        `QueryComponentHandler: Error during EntityManager.getComponentData for component "${trimmedComponentType}" on entity "${entityId}".`,
        {
          error: error.message,
          stack: error.stack,
          params: params,
          resolvedEntityId: entityId,
        }
      );
      const stored = storeResult(
        trimmedResultVariable,
        undefined,
        executionContext,
        undefined,
        logger
      );
      if (stored) {
        logger.warn(
          `QueryComponentHandler: Stored 'undefined' in "${trimmedResultVariable}" due to EntityManager error.`
        );
      }
    }
  }
}

export default QueryComponentHandler;<|MERGE_RESOLUTION|>--- conflicted
+++ resolved
@@ -6,11 +6,7 @@
 /** @typedef {import('../defs.js').OperationHandler} OperationHandler */
 /** @typedef {import('../defs.js').ExecutionContext} ExecutionContext */
 /** @typedef {import('../defs.js').OperationParams} OperationParams */
-<<<<<<< HEAD
 import { resolveEntityId } from '../../utils/entityRefUtils.js';
-=======
-import resolveEntityId from '../../utils/entityRefUtils.js';
->>>>>>> c693f2c0
 
 /**
  * @typedef {import('./modifyComponentHandler.js').EntityRefObject} EntityRefObject
@@ -104,58 +100,12 @@
 
     const entityId = resolveEntityId(entity_ref, executionContext);
     if (!entityId) {
-<<<<<<< HEAD
+      
       logger.error(
         'QueryComponentHandler: Could not resolve entity id from entity_ref.',
         { entityRef: entity_ref }
       );
-=======
-      if (typeof entity_ref === 'string') {
-        const trimmedRef = entity_ref.trim();
-        if (!trimmedRef) {
-          logger.error(
-            'QueryComponentHandler: Invalid empty string provided for entity_ref.',
-            { entityRef: entity_ref }
-          );
-        } else if (trimmedRef === 'actor') {
-          logger.error(
-            "QueryComponentHandler: Cannot resolve 'actor' entity ID. Actor missing or has no ID in evaluationContext.actor.",
-            { evalContextActor: executionContext?.evaluationContext?.actor }
-          );
-        } else if (trimmedRef === 'target') {
-          logger.error(
-            "QueryComponentHandler: Cannot resolve 'target' entity ID. Target missing or has no ID in evaluationContext.target.",
-            { evalContextTarget: executionContext?.evaluationContext?.target }
-          );
-        } else {
-          logger.error(
-            'QueryComponentHandler: Invalid entity_ref parameter. Must be "actor", "target", a non-empty entity ID string, or an object like { entityId: "..." }.',
-            { entityRef: entity_ref }
-          );
-        }
-      } else if (
-        entity_ref &&
-        typeof entity_ref === 'object' &&
-        typeof entity_ref.entityId === 'string'
-      ) {
-        if (!entity_ref.entityId.trim()) {
-          logger.error(
-            'QueryComponentHandler: Invalid entity_ref object: entityId property is empty or whitespace.',
-            { entityRef: entity_ref }
-          );
-        } else {
-          logger.error(
-            'QueryComponentHandler: Invalid entity_ref parameter. Must be "actor", "target", a non-empty entity ID string, or an object like { entityId: "..." }.',
-            { entityRef: entity_ref }
-          );
-        }
-      } else {
-        logger.error(
-          'QueryComponentHandler: Invalid entity_ref parameter. Must be "actor", "target", a non-empty entity ID string, or an object like { entityId: "..." }.',
-          { entityRef: entity_ref }
-        );
-      }
->>>>>>> c693f2c0
+      
       return;
     }
 
