--- conflicted
+++ resolved
@@ -12,15 +12,13 @@
 /** @typedef {import('../../interfaces/ISafeEventDispatcher.js').ISafeEventDispatcher} ISafeEventDispatcher */
 import { DISPLAY_ERROR_ID } from '../../constants/eventIds.js';
 import { resolveEntityId } from '../../utils/entityRefUtils.js';
-<<<<<<< HEAD
 import {
   initHandlerLogger,
   validateDeps,
   getExecLogger,
 } from './handlerUtils.js';
-=======
 import { assertParamsObject } from '../../utils/handlerUtils.js';
->>>>>>> a2abf87d
+
 
 /**
  * @typedef {object} EntityRefObject
