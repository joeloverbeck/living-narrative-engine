/**
 * @file Handler to dispatch the core:display_speech event.
 */

/** @typedef {import('../../interfaces/coreServices.js').ILogger} ILogger */
/** @typedef {import('../defs.js').ExecutionContext} ExecutionContext */
/** @typedef {import('../../events/safeEventDispatcher.js').SafeEventDispatcher} SafeEventDispatcher */

import {
  DISPLAY_SPEECH_ID,
  DISPLAY_ERROR_ID,
} from '../../constants/eventIds.js';
<<<<<<< HEAD
import { assertParamsObject } from '../../utils/handlerUtils.js';
=======
import { safeDispatchError } from '../../utils/safeDispatchError.js';
>>>>>>> 331bffdb

/**
 * Parameters accepted by {@link DispatchSpeechHandler#execute}.
 *
 * @typedef {object} DispatchSpeechParams
 * @property {string} entity_id       - ID of the entity that spoke.
 * @property {string} speech_content  - Content of the speech.
 * @property {string=} thoughts       - Optional inner thoughts.
 * @property {string=} notes          - Optional notes.
 * @property {boolean=} allow_html    - Whether speech_content is HTML.
 */

class DispatchSpeechHandler {
  /** @type {SafeEventDispatcher} */
  #dispatcher;
  /** @type {ILogger} */
  #logger;

  /**
   * @param {object} deps
   * @param {SafeEventDispatcher} deps.dispatcher - Dispatcher used to emit the event.
   * @param {ILogger} deps.logger - Logger instance.
   */
  constructor({ dispatcher, logger }) {
    if (!dispatcher || typeof dispatcher.dispatch !== 'function') {
      throw new Error(
        'DispatchSpeechHandler requires a dispatcher with a dispatch method.'
      );
    }
    if (!logger || typeof logger.debug !== 'function') {
      throw new Error(
        'DispatchSpeechHandler requires a valid ILogger instance.'
      );
    }
    this.#dispatcher = dispatcher;
    this.#logger = logger;
  }

  /**
   * Construct payload and dispatch {@link DISPLAY_SPEECH_ID}.
   *
   * @param {DispatchSpeechParams|null|undefined} params - Resolved parameters.
   * @param {ExecutionContext} _ctx - Execution context (unused).
   */
  execute(params, _ctx) {
    const logger = _ctx?.logger ?? this.#logger;
    if (!assertParamsObject(params, logger, 'DISPATCH_SPEECH')) return;

    if (
      typeof params.entity_id !== 'string' ||
      !params.entity_id.trim() ||
      typeof params.speech_content !== 'string'
    ) {
      safeDispatchError(
        this.#dispatcher,
        'DISPATCH_SPEECH: invalid parameters.',
        { params }
      );
      return;
    }

    const payload = {
      entityId: params.entity_id.trim(),
      speechContent: params.speech_content,
    };

    if (params.allow_html !== undefined) {
      payload.allowHtml = Boolean(params.allow_html);
    }
    if (typeof params.thoughts === 'string') {
      payload.thoughts = params.thoughts;
    }
    if (typeof params.notes === 'string') {
      payload.notes = params.notes;
    }

    this.#logger.debug('DISPATCH_SPEECH: dispatching display_speech', {
      payload,
    });
    try {
      this.#dispatcher.dispatch(DISPLAY_SPEECH_ID, payload);
    } catch (err) {
      safeDispatchError(
        this.#dispatcher,
        'DISPATCH_SPEECH: Error dispatching display_speech.',
        { errorMessage: err.message, stack: err.stack }
      );
    }
  }
}

export default DispatchSpeechHandler;<|MERGE_RESOLUTION|>--- conflicted
+++ resolved
@@ -10,11 +10,10 @@
   DISPLAY_SPEECH_ID,
   DISPLAY_ERROR_ID,
 } from '../../constants/eventIds.js';
-<<<<<<< HEAD
+
 import { assertParamsObject } from '../../utils/handlerUtils.js';
-=======
 import { safeDispatchError } from '../../utils/safeDispatchError.js';
->>>>>>> 331bffdb
+
 
 /**
  * Parameters accepted by {@link DispatchSpeechHandler#execute}.
