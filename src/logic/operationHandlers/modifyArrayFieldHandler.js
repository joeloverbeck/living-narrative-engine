/**
 * @file This operation handler modifies the contents of an array field in a specified component.
 * @see src/logic/operationHandlers/modifyArrayFieldHandler.js
 */

/** @typedef {import('../../interfaces/IEntityManager.js').IEntityManager} IEntityManager */
/** @typedef {import('../../interfaces/coreServices.js').ILogger} ILogger */
/** @typedef {import('../defs.js').ExecutionContext} ExecutionContext */
/** @typedef {import('./modifyComponentHandler.js').EntityRefObject} EntityRefObject */
/** @typedef {import('../../interfaces/ISafeEventDispatcher.js').ISafeEventDispatcher} ISafeEventDispatcher */

import resolvePath from '../../utils/resolvePath.js';
import { cloneDeep } from 'lodash';
import { DISPLAY_ERROR_ID } from '../../constants/eventIds.js';
<<<<<<< HEAD
import { resolveEntityId } from '../../utils/entityRefUtils.js';
=======
import resolveEntityId from '../../utils/entityRefUtils.js';
import storeResult from '../../utils/contextVariableUtils.js';
>>>>>>> c693f2c0

/**
 * @class ModifyArrayFieldHandler
 * @description Handles the 'MODIFY_ARRAY_FIELD' operation. It provides safe, atomic
 * operations on an array field inside a component using a clone-and-replace strategy.
 */
class ModifyArrayFieldHandler {
  /** @type {IEntityManager} */
  #entityManager;
  /** @type {ILogger} */
  #logger;
  /** @type {ISafeEventDispatcher} */
  #dispatcher;
  /**
   * @param {object} deps
   * @param {IEntityManager} deps.entityManager - The entity management service.
   * @param {ILogger} deps.logger - The logging service.
   * @param {ISafeEventDispatcher} deps.safeEventDispatcher - Dispatcher for error events.
   */
  constructor({ entityManager, logger, safeEventDispatcher }) {
    if (
      !entityManager ||
      typeof entityManager.getComponentData !== 'function' ||
      typeof entityManager.addComponent !== 'function'
    ) {
      throw new Error(
        "Dependency 'IEntityManager' with getComponentData and addComponent methods is required."
      );
    }
    if (!logger || typeof logger.warn !== 'function') {
      throw new Error("Dependency 'ILogger' with a 'warn' method is required.");
    }
    if (
      !safeEventDispatcher ||
      typeof safeEventDispatcher.dispatch !== 'function'
    ) {
      throw new Error(
        "Dependency 'ISafeEventDispatcher' with dispatch method is required."
      );
    }
    this.#entityManager = entityManager;
    this.#logger = logger;
    this.#dispatcher = safeEventDispatcher;
  }

  /**
<<<<<<< HEAD
   * Resolves entity_ref -> entityId or null.
   * (Copied from other handlers as this is the established pattern).
   *
   * @private
   * @param {string|'actor'|'target'|EntityRefObject} ref - The entity reference from parameters.
   * @param {ExecutionContext} ctx - The execution context.
   * @returns {string | null} The resolved entity ID or null.
   */

  /**
=======
>>>>>>> c693f2c0
   * Executes the array modification operation.
   *
   * @param {object} params - The parameters for the operation.
   * @param {string|object} params.entity_ref - Reference to the target entity.
   * @param {string} params.component_type - The namespaced ID of the component.
   * @param {string} params.field - Dot-separated path to the array field.
   * @param {'push'|'pop'|'remove_by_value'} params.mode - The operation to perform.
   * @param {*} [params.value] - The value for 'push' or 'remove_by_value'.
   * @param {string} [params.result_variable] - Optional variable to store the result.
   * @param {ExecutionContext} executionContext - The current execution context.
   */
  execute(params, executionContext) {
    const log = executionContext?.logger ?? this.#logger;
    // 1. Resolve Entity ID
    const entityId = resolveEntityId(params.entity_ref, executionContext);
    if (!entityId) {
      log.warn(
        `MODIFY_ARRAY_FIELD: Could not resolve entity_ref: ${JSON.stringify(
          params.entity_ref
        )}`
      );
      return;
    }

    // 2. Validate Parameters
    const { component_type, field, mode, result_variable } = params;
    if (!component_type || !field || !mode) {
      log.warn(
        `MODIFY_ARRAY_FIELD: Missing required parameters (component_type, field, or mode) for entity ${entityId}.`
      );
      return;
    }

    // 3. Fetch and Clone Component
    const originalComponentData = this.#entityManager.getComponentData(
      entityId,
      component_type
    );
    if (!originalComponentData) {
      log.warn(
        `MODIFY_ARRAY_FIELD: Component '${component_type}' not found on entity '${entityId}'.`
      );
      return;
    }
    const clonedComponentData = cloneDeep(originalComponentData);

    // 4. Locate the Target Array Field
    const targetArray = resolvePath(clonedComponentData, field);
    if (!Array.isArray(targetArray)) {
      log.warn(
        `MODIFY_ARRAY_FIELD: Field path '${field}' in component '${component_type}' on entity '${entityId}' does not point to an array.`
      );
      return;
    }
    let result = null;

    // 5. Apply the Modification
    log.debug(
      `MODIFY_ARRAY_FIELD: Performing '${mode}' on field '${field}' for entity '${entityId}'.`
    );
    switch (mode) {
      case 'push':
        if (params.value === undefined) {
          log.warn(
            `MODIFY_ARRAY_FIELD: 'push' mode requires a 'value' parameter.`
          );
          return;
        }
        targetArray.push(params.value);
        result = targetArray;
        break;

      case 'pop':
        if (targetArray.length > 0) {
          result = targetArray.pop();
        } else {
          log.debug(
            `MODIFY_ARRAY_FIELD: Attempted to 'pop' from an empty array on field '${field}'.`
          );
          result = undefined; // Or null, consistent with other engine logic
        }
        break;

      case 'remove_by_value':
        if (params.value === undefined) {
          log.warn(
            `MODIFY_ARRAY_FIELD: 'remove_by_value' mode requires a 'value' parameter.`
          );
          return;
        }

        let index;
        // For primitives, `indexOf` is correct and efficient.
        if (typeof params.value !== 'object' || params.value === null) {
          index = targetArray.indexOf(params.value);
        } else {
          // For objects, `indexOf` fails because `cloneDeep` creates new object references.
          // We must find the item by comparing its value, not its reference.
          // Using findIndex with JSON.stringify is a practical way to compare simple data objects.
          const valueAsJson = JSON.stringify(params.value);
          index = targetArray.findIndex(
            (item) => JSON.stringify(item) === valueAsJson
          );
        }

        if (index > -1) {
          targetArray.splice(index, 1);
        } else {
          log.debug(
            `MODIFY_ARRAY_FIELD: Value for 'remove_by_value' not found in array on field '${field}'.`
          );
        }
        result = targetArray;
        break;

      default:
        log.warn(`MODIFY_ARRAY_FIELD: Unknown mode '${mode}'.`);
        return;
    }

    // 6. Commit Changes via Clone-and-Replace
    try {
      this.#entityManager.addComponent(
        entityId,
        component_type,
        clonedComponentData
      );
      log.debug(
        `MODIFY_ARRAY_FIELD: Successfully committed changes to component '${component_type}' on entity '${entityId}'.`
      );
    } catch (error) {
      this.#dispatcher.dispatch(DISPLAY_ERROR_ID, {
        message:
          'MODIFY_ARRAY_FIELD: Failed to commit changes via addComponent.',
        details: {
          error: error.message,
          entityId,
          componentType: component_type,
        },
      });
      return; // Abort if the update fails
    }

    // 7. Store Result if requested
    if (result_variable) {
      const stored = storeResult(
        result_variable,
        result,
        executionContext,
        this.#dispatcher,
        log
      );
      if (stored) {
        log.debug(
          `MODIFY_ARRAY_FIELD: Stored result in context variable '${result_variable}'.`
        );
      }
    }
  }
}

export default ModifyArrayFieldHandler;<|MERGE_RESOLUTION|>--- conflicted
+++ resolved
@@ -12,12 +12,8 @@
 import resolvePath from '../../utils/resolvePath.js';
 import { cloneDeep } from 'lodash';
 import { DISPLAY_ERROR_ID } from '../../constants/eventIds.js';
-<<<<<<< HEAD
 import { resolveEntityId } from '../../utils/entityRefUtils.js';
-=======
-import resolveEntityId from '../../utils/entityRefUtils.js';
 import storeResult from '../../utils/contextVariableUtils.js';
->>>>>>> c693f2c0
 
 /**
  * @class ModifyArrayFieldHandler
@@ -64,19 +60,6 @@
   }
 
   /**
-<<<<<<< HEAD
-   * Resolves entity_ref -> entityId or null.
-   * (Copied from other handlers as this is the established pattern).
-   *
-   * @private
-   * @param {string|'actor'|'target'|EntityRefObject} ref - The entity reference from parameters.
-   * @param {ExecutionContext} ctx - The execution context.
-   * @returns {string | null} The resolved entity ID or null.
-   */
-
-  /**
-=======
->>>>>>> c693f2c0
    * Executes the array modification operation.
    *
    * @param {object} params - The parameters for the operation.
