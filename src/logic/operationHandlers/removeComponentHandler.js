--- conflicted
+++ resolved
@@ -15,15 +15,13 @@
 
 import { resolveEntityId } from '../../utils/entityRefUtils.js';
 import { DISPLAY_ERROR_ID } from '../../constants/eventIds.js';
-<<<<<<< HEAD
 import {
   initHandlerLogger,
   validateDeps,
   getExecLogger,
 } from './handlerUtils.js';
-=======
 import { assertParamsObject } from '../../utils/handlerUtils.js';
->>>>>>> a2abf87d
+
 
 /**
  * Parameters accepted by {@link RemoveComponentHandler#execute}.
