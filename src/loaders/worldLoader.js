// Filename: src/loaders/worldLoader.js

// --- Type‑only JSDoc imports ────────────────────────────────────────────────
/** @typedef {import('../interfaces/coreServices.js').ILogger}             ILogger */
/** @typedef {import('../interfaces/coreServices.js').ISchemaValidator}    ISchemaValidator */
/** @typedef {import('../interfaces/coreServices.js').IDataRegistry}       IDataRegistry */
/** @typedef {import('../interfaces/coreServices.js').IConfiguration}      IConfiguration */
/** @typedef {import('../interfaces/coreServices.js').BaseManifestItemLoaderInterface} BaseManifestItemLoaderInterface */ // Assuming an interface exists for loaders
/** @typedef {import('./actionLoader.js').default} ActionLoader */
/** @typedef {import('./eventLoader.js').default} EventLoader */
/** @typedef {import('./componentLoader.js').default} ComponentLoader */
/** @typedef {import('./ruleLoader.js').default} RuleLoader */
/** @typedef {import('./macroLoader.js').default} MacroLoader */
/** @typedef {import('./schemaLoader.js').default} SchemaLoader */
/** @typedef {import('./gameConfigLoader.js').default} GameConfigLoader */
/** @typedef {import('../modding/modManifestLoader.js').default} ModManifestLoader */
/** @typedef {import('./entityLoader.js').default} EntityLoader */
/** @typedef {import('../../data/schemas/mod.manifest.schema.json').ModManifest} ModManifest */
/** @typedef {import('../events/validatedEventDispatcher.js').default} ValidatedEventDispatcher */

// --- Implementation Imports -------------------------------------------------
import ModDependencyValidator from '../modding/modDependencyValidator.js';
import validateModEngineVersions from '../modding/modVersionValidator.js';
import ModDependencyError from '../errors/modDependencyError.js';
import WorldLoaderError from '../errors/worldLoaderError.js';
// import {ENGINE_VERSION} from '../engineVersion.js'; // Not directly used in this logic, commented out
import { resolveOrder } from '../modding/modLoadOrderResolver.js';
import AbstractLoader from './abstractLoader.js';

// --- Type Definitions for Loader Results ---
/**
 * Expected return structure from BaseManifestItemLoader.loadItemsForMod.
 * (Assumed to be implemented per AC#8 stretch goal).
 *
 * @typedef {object} LoadItemsResult
 * @property {number} count - Number of items successfully loaded.
 * @property {number} overrides - Number of items that overwrote existing ones.
 * @property {number} errors - Number of individual file processing errors encountered.
 */

/**
 * Structure to hold aggregated results per content type.
 *
 * @typedef {object} ContentTypeCounts
 * @property {number} count
 * @property {number} overrides
 * @property {number} errors
 */

/**
 * Structure to hold aggregated results for a single mod.
 * Maps typeName to ContentTypeCounts.
 *
 * @typedef {Record<string, ContentTypeCounts>} ModResultsSummary
 */

/**
 * Structure to hold aggregated results across all mods.
 * Maps typeName to ContentTypeCounts.
 *
 * @typedef {Record<string, ContentTypeCounts>} TotalResultsSummary
 */

// ── Class ────────────────────────────────────────────────────────────────────
class WorldLoader extends AbstractLoader {
  // Private fields
  /** @type {IDataRegistry}  */ #registry;
  /** @type {ILogger}        */ #logger;
  /** @type {ISchemaValidator}*/ #validator;
  /** @type {IConfiguration} */ #configuration;
  /** @type {SchemaLoader}   */ #schemaLoader;
  /** @type {ComponentLoader}*/ #componentDefinitionLoader;
  /** @type {RuleLoader}     */ #ruleLoader;
  /** @type {MacroLoader}    */ #macroLoader;
  /** @type {ActionLoader}   */ #actionLoader;
  /** @type {EventLoader}    */ #eventLoader;
  /** @type {EntityLoader}   */ #entityDefinitionLoader;
  /** @type {GameConfigLoader}*/ #gameConfigLoader;
  /** @type {ModManifestLoader}*/ #modManifestLoader;
  /** @type {ValidatedEventDispatcher} */ #validatedEventDispatcher;
  /** @type {string[]}       */ #finalOrder = [];

  /**
   * Configuration mapping content types to their loaders and parameters.
   *
   * @private
   * @type {Array<{loader: BaseManifestItemLoaderInterface, contentKey: string, contentTypeDir: string, typeName: string}>}
   */
  #contentLoadersConfig = [];

  // ── Constructor ────────────────────────────────────────────────────────
  /**
   * Creates an instance of WorldLoader.
   *
   * @param {object} dependencies - The required service dependencies.
   * @param {IDataRegistry} dependencies.registry - The data registry.
   * @param {ILogger} dependencies.logger - The logging service.
   * @param {SchemaLoader} dependencies.schemaLoader - Loader for JSON schemas.
   * @param {ComponentLoader} dependencies.componentLoader - Loader for component definitions.
   * @param {RuleLoader} dependencies.ruleLoader - Loader for system rules.
   * @param {MacroLoader} [dependencies.macroLoader] - Loader for macro definitions.
   * @param {ActionLoader} dependencies.actionLoader - Loader for action definitions.
   * @param {EventLoader} dependencies.eventLoader - Loader for event definitions.
   * @param {EntityLoader} dependencies.entityLoader - Loader for entity definitions.
   * @param {ISchemaValidator} dependencies.validator - Service for schema validation.
   * @param {IConfiguration} dependencies.configuration - Service for configuration access.
   * @param {GameConfigLoader} dependencies.gameConfigLoader - Loader for game configuration.
   * @param {ModManifestLoader} dependencies.modManifestLoader - Loader for mod manifests.
   * @param {ValidatedEventDispatcher} dependencies.validatedEventDispatcher - Service for dispatching validated events.
   * @throws {Error} If any required dependency is missing or invalid.
   */
  constructor({
    registry,
    logger,
    schemaLoader,
    componentLoader,
    ruleLoader,
    macroLoader,
    actionLoader,
    eventLoader,
    entityLoader,
    validator,
    configuration,
    gameConfigLoader,
    modManifestLoader,
    validatedEventDispatcher,
  }) {
    super(logger, [
      {
        dependency: registry,
        name: 'IDataRegistry',
        methods: ['store', 'get', 'clear'],
      },
      {
        dependency: schemaLoader,
        name: 'SchemaLoader',
        methods: ['loadAndCompileAllSchemas'],
      },
      {
        dependency: componentLoader,
        name: 'ComponentLoader',
        methods: ['loadItemsForMod'],
      },
      {
        dependency: ruleLoader,
        name: 'RuleLoader',
        methods: ['loadItemsForMod'],
      },
      {
        dependency: actionLoader,
        name: 'ActionLoader',
        methods: ['loadItemsForMod'],
      },
      {
        dependency: eventLoader,
        name: 'EventLoader',
        methods: ['loadItemsForMod'],
      },
      {
        dependency: entityLoader,
        name: 'EntityLoader',
        methods: ['loadItemsForMod'],
      },
      {
        dependency: validator,
        name: 'ISchemaValidator',
        methods: ['isSchemaLoaded'],
      },
      {
        dependency: configuration,
        name: 'IConfiguration',
        methods: ['getContentTypeSchemaId'],
      },
      {
        dependency: gameConfigLoader,
        name: 'GameConfigLoader',
        methods: ['loadConfig'],
      },
      {
        dependency: modManifestLoader,
        name: 'ModManifestLoader',
        methods: ['loadRequestedManifests'],
      },
      {
        dependency: validatedEventDispatcher,
        name: 'ValidatedEventDispatcher',
        methods: ['dispatch'],
      },
    ]);

    this.#logger = this._logger;

    // --- Store dependencies ---
    this.#registry = registry;
    this.#schemaLoader = schemaLoader;
    this.#componentDefinitionLoader = componentLoader;
    this.#ruleLoader = ruleLoader;
    this.#macroLoader =
      macroLoader || {
        loadItemsForMod: async () => ({ count: 0, overrides: 0, errors: 0 }),
      };
    this.#actionLoader = actionLoader;
    this.#eventLoader = eventLoader;
    this.#entityDefinitionLoader = entityLoader;
    this.#validator = validator;
    this.#configuration = configuration;
    this.#gameConfigLoader = gameConfigLoader;
    this.#modManifestLoader = modManifestLoader;
    this.#validatedEventDispatcher = validatedEventDispatcher;

    // --- Initialize content loaders dependencyInjection ---
    this.#contentLoadersConfig = [
      {
        loader: this.#componentDefinitionLoader,
        contentKey: 'components',
        contentTypeDir: 'components',
        typeName: 'components',
      },
      {
        loader: this.#eventLoader,
        contentKey: 'events',
        contentTypeDir: 'events',
        typeName: 'events',
      },
      {
        loader: this.#macroLoader,
        contentKey: 'macros',
        contentTypeDir: 'macros',
        typeName: 'macros',
      },
      {
        loader: this.#actionLoader,
        contentKey: 'actions',
        contentTypeDir: 'actions',
        typeName: 'actions',
      },
      {
        loader: this.#ruleLoader,
        contentKey: 'rules',
        contentTypeDir: 'rules',
        typeName: 'rules',
      },
      {
        loader: this.#entityDefinitionLoader,
        contentKey: 'items',
        contentTypeDir: 'items',
        typeName: 'items',
      },
      {
        loader: this.#entityDefinitionLoader,
        contentKey: 'locations',
        contentTypeDir: 'locations',
        typeName: 'locations',
      },
      {
        loader: this.#entityDefinitionLoader,
        contentKey: 'characters',
        contentTypeDir: 'characters',
        typeName: 'characters',
      },
      {
        loader: this.#entityDefinitionLoader,
        contentKey: 'blockers',
        contentTypeDir: 'blockers',
        typeName: 'blockers',
      },
      {
        loader: this.#entityDefinitionLoader,
        contentKey: 'connections',
        contentTypeDir: 'connections',
        typeName: 'connections',
      },
    ];

    this.#logger.debug(
      'WorldLoader: Instance created with ALL loaders, order‑resolver, and ValidatedEventDispatcher.'
    );
  }

  // ── Public API ──────────────────────────────────────────────────────────
  /**
   * High‑level orchestration of the entire data‑load pipeline.
   * Orchestrates schema loading, game dependencyInjection loading, manifest processing,
   * dependency validation, load order resolution, and sequential, per-mod content loading.
   *
   * @param {string} worldName - A hint or identifier for the world being loaded (used for logging/events).
   * @returns {Promise<void>} A promise that resolves when loading completes successfully or rejects on critical failure.
   * @throws {Error | ModDependencyError} Re-throws critical errors encountered during the loading sequence.
   */
  async loadWorld(worldName) {
    this.#logger.debug(
      `WorldLoader: Starting load sequence (World Hint: '${worldName}') ...`
    );

    let requestedModIds = [];
    let incompatibilityCount = 0;
    let essentialSchemaMissing = false;
    let missingSchemaId = '';
    let loadedManifestsMap = new Map();
    /** @type {TotalResultsSummary} */
    const totalCounts = {}; // Object to store total counts per content type across all mods

    try {
      // --- Step 1: Clear Existing Data ---
      this.#registry.clear();
      this.#logger.debug('WorldLoader: Data registry cleared.');

      // --- Step 2: Load All Core Schemas ---
      await this.#schemaLoader.loadAndCompileAllSchemas();
      this.#logger.debug('WorldLoader: Schema loading phase completed.');

      // --- Step 3: Essential Schema Guard ---
      const essentials = [
        this.#configuration.getContentTypeSchemaId('game'),
        this.#configuration.getContentTypeSchemaId('components'),
        this.#configuration.getContentTypeSchemaId('mod-manifest'),
        this.#configuration.getContentTypeSchemaId('entities'),
        this.#configuration.getContentTypeSchemaId('actions'),
        this.#configuration.getContentTypeSchemaId('events'),
        this.#configuration.getContentTypeSchemaId('rules'),
      ];
      this.#logger.debug(
        `WorldLoader: Checking for essential schemas: [${essentials.filter((id) => !!id).join(', ')}]`
      );
      for (const id of essentials) {
        if (!id || !this.#validator.isSchemaLoaded(id)) {
          essentialSchemaMissing = true; // Set flag if essential schema is missing
          missingSchemaId = id ?? 'Unknown Essential Schema ID';
          // No longer throwing here; let the main catch handle it after logging/cleanup
          this.#logger.error(
            `WorldLoader: Essential schema missing or not configured: ${missingSchemaId}`
          );
          break; // Exit loop early if one is missing
        }
      }
      // If flag was set, throw the error now to proceed to catch block
      if (essentialSchemaMissing) {
        throw new Error(
          `Essential schema check failed for: ${missingSchemaId}`
        );
      }
      this.#logger.debug('WorldLoader: All essential schemas found.');

      // --- Step 4: Load Game Configuration ---
      requestedModIds = await this.#gameConfigLoader.loadConfig();
      this.#logger.debug(
        `WorldLoader: Game config loaded. Requested mods: [${requestedModIds.join(', ')}]`
      );

      // --- Step 5: Load, Validate, and Resolve Mod Manifests ---
      loadedManifestsMap =
        await this.#modManifestLoader.loadRequestedManifests(requestedModIds);
      const manifestsForValidation = new Map();
      for (const [modId, manifestObj] of loadedManifestsMap.entries()) {
        const lcModId = modId.toLowerCase();
        this.#registry.store('mod_manifests', lcModId, manifestObj);
        manifestsForValidation.set(lcModId, manifestObj);
      }
      this.#logger.debug(
        `WorldLoader: Stored ${manifestsForValidation.size} mod manifests in the registry.`
      );

      // Run validations - these may throw ModDependencyError
      ModDependencyValidator.validate(manifestsForValidation, this.#logger);
      try {
        validateModEngineVersions(
          manifestsForValidation,
          this.#logger,
          this.#validatedEventDispatcher
        );
      } catch (e) {
        // Capture engine version specific errors for summary, but re-throw
        if (e instanceof ModDependencyError) {
          // Count incompatibilities based on newlines (assuming one per line after header)
          incompatibilityCount = (e.message.match(/\n/g) || []).length;
          this.#logger.warn(
            `WorldLoader: Encountered ${incompatibilityCount} engine version incompatibilities. Details:\n${e.message}`,
            e
          );
          // Still throw to trigger the main catch block
          throw e;
        } else {
          // Re-throw unexpected errors during version validation
          throw e;
        }
      }

      this.#finalOrder = resolveOrder(
        requestedModIds,
        manifestsForValidation,
        this.#logger
      );
      this.#logger.debug(
        `WorldLoader: Final mod order resolved: [${this.#finalOrder.join(', ')}]`
      );
      this.#registry.store('meta', 'final_mod_order', this.#finalOrder);

      // --- Step 6: Sequential Per-Mod Content Loading ---
      this.#logger.debug(
        `WorldLoader: Beginning content loading based on final order...`
      );

      for (const modId of this.#finalOrder) {
        this.#logger.debug(`--- Loading content for mod: ${modId} ---`);

        let manifest = null;
        /** @type {ModResultsSummary} */
        const modResults = {}; // Stores { typeName: { count, overrides, errors } } for this mod
        let modDurationMs = 0; // Variable to store duration for this mod

        try {
          manifest = /** @type {ModManifest | null} */ (
            this.#registry.get('mod_manifests', modId.toLowerCase())
          );

          if (!manifest) {
            const reason = `Manifest not found in registry for mod ID '${modId}'. Skipping content load.`;
            this.#logger.error(`WorldLoader: ${reason}`);
            this.#validatedEventDispatcher
              .dispatch(
                'initialization:world_loader:mod_load_failed',
                {
                  modId,
                  reason,
                },
                { allowSchemaNotFound: true }
              )
              .catch((dispatchError) =>
                this.#logger.error(
                  `Failed dispatching mod_load_failed event for ${modId}: ${dispatchError.message}`,
                  dispatchError
                )
              );
            continue;
          }

          this.#logger.debug(
            `WorldLoader [${modId}]: Manifest retrieved successfully. Processing content types...`
          );

          // *** Start Timer ***
          const modStartTime = performance.now();

          // Inner loop iterates through #contentLoadersConfig
          for (const config of this.#contentLoadersConfig) {
            const { loader, contentKey, contentTypeDir, typeName } = config;
            const hasContent =
              manifest.content &&
              Array.isArray(manifest.content[contentKey]) &&
              manifest.content[contentKey].length > 0;

            if (hasContent) {
              this.#logger.debug(
                `WorldLoader [${modId}]: Found content for '${contentKey}'. Invoking loader '${loader.constructor.name}'.`
              );
              try {
                const result = /** @type {LoadItemsResult} */ (
                  await loader.loadItemsForMod(
                    modId,
                    manifest,
                    contentKey,
                    contentTypeDir,
                    typeName
                  )
                );

                // --- START: Data Aggregation ---
                if (result && typeof result.count === 'number') {
                  modResults[typeName] = {
                    count: result.count || 0,
                    overrides: result.overrides || 0,
                    errors: result.errors || 0,
                  };
                  this.#logger.debug(
                    `WorldLoader [${modId}]: Loader for '${typeName}' reported: C:${modResults[typeName].count}, O:${modResults[typeName].overrides}, E:${modResults[typeName].errors}`
                  );

                  // Aggregate into totalCounts
                  if (!totalCounts[typeName]) {
                    totalCounts[typeName] = {
                      count: 0,
                      overrides: 0,
                      errors: 0,
                    };
                  }
                  totalCounts[typeName].count += modResults[typeName].count;
                  totalCounts[typeName].overrides +=
                    modResults[typeName].overrides;
                  totalCounts[typeName].errors += modResults[typeName].errors;
                } else {
                  this.#logger.warn(
                    `WorldLoader [${modId}]: Loader for '${typeName}' returned an unexpected result format. Assuming 0 counts.`,
                    { result }
                  );
                  modResults[typeName] = { count: 0, overrides: 0, errors: 0 };
                  if (!totalCounts[typeName]) {
                    totalCounts[typeName] = {
                      count: 0,
                      overrides: 0,
                      errors: 0,
                    };
                  }
                }
                // --- END: Data Aggregation ---
              } catch (loadError) {
                const errorMessage = loadError?.message || String(loadError);
                this.#logger.error(
                  `WorldLoader [${modId}]: Error loading content type '${typeName}'. Continuing...`,
                  {
                    modId,
                    typeName,
                    error: errorMessage,
                  },
                  loadError
                );
                // --- START: Error Handling ---
                if (!modResults[typeName]) {
                  modResults[typeName] = { count: 0, overrides: 0, errors: 0 };
                }
                modResults[typeName].errors += 1;
                if (!totalCounts[typeName]) {
                  totalCounts[typeName] = { count: 0, overrides: 0, errors: 0 };
                }
                totalCounts[typeName].errors += 1;
                // --- END: Error Handling ---
                this.#validatedEventDispatcher
                  .dispatch(
                    'initialization:world_loader:content_load_failed',
                    {
                      modId,
                      typeName,
                      error: errorMessage,
                    },
                    { allowSchemaNotFound: true }
                  )
                  .catch((e) =>
                    this.#logger.error(
                      `Failed dispatching content_load_failed event for ${modId}/${typeName}`,
                      e
                    )
                  );
              }
            } else {
              this.#logger.debug(
                `WorldLoader [${modId}]: Skipping content type '${typeName}' (key: '${contentKey}') as it's not defined or empty in the manifest.`
              );
            }
          } // End inner loop (contentLoadersConfig)

          // *** Stop Timer & Calculate Duration ***
          const modEndTime = performance.now();
          modDurationMs = modEndTime - modStartTime;
          this.#logger.debug(
            `WorldLoader [${modId}]: Content loading loop took ${modDurationMs.toFixed(2)} ms.`
          );
        } catch (error) {
          this.#logger.error(
            `WorldLoader [${modId}]: Unexpected error during processing for mod '${modId}'. Skipping remaining content for this mod.`,
            {
              modId,
              error: error?.message,
            },
            error
          );
          this.#validatedEventDispatcher
            .dispatch(
              'initialization:world_loader:mod_load_failed',
              {
                modId,
                reason: `Unexpected error: ${error?.message}`,
              },
              { allowSchemaNotFound: true }
            )
            .catch((dispatchError) =>
              this.#logger.error(
                `Failed dispatching mod_load_failed event for ${modId} after unexpected error: ${dispatchError.message}`,
                dispatchError
              )
            );
          continue; // Continue to the next mod
        }

        // --- Per-Mod Summary Logging ---
        const totalModOverrides = Object.values(modResults).reduce(
          (sum, res) => sum + (res.overrides || 0),
          0
        );
        const totalModErrors = Object.values(modResults).reduce(
          (sum, res) => sum + (res.errors || 0),
          0
        );
        const typeCountsString = Object.entries(modResults)
          .filter(([typeName, result]) => result.count > 0)
          .map(([typeName, result]) => `${typeName}(${result.count})`)
          .sort()
          .join(', ');
        const summaryMessage = `Mod '${modId}' loaded in ${modDurationMs.toFixed(2)}ms: ${typeCountsString.length > 0 ? typeCountsString : 'No items loaded'}${typeCountsString.length > 0 ? ' ' : ''}-> Overrides(${totalModOverrides}), Errors(${totalModErrors})`;
        this.#logger.debug(summaryMessage);
        // --- End Per-Mod Summary Logging ---

        this.#logger.debug(
          `--- Finished loading content for mod: ${modId} ---`
        );
      } // End outer loop (finalOrder)
      this.#logger.debug(
        `WorldLoader: Completed content loading loop for all mods in final order.`
      );

      // --- Step 7: Post-Load Processing (Placeholder) ---
      this.#logger.debug(
        'WorldLoader: Post-load processing step (if any) reached.'
      );

      // --- Step 8: Log Summary ---
      this.#logLoadSummary(
        worldName,
        requestedModIds,
        this.#finalOrder,
        incompatibilityCount,
        totalCounts
      );
    } catch (err) {
      // --- REVISED CATCH BLOCK ---
      this.#logger.error(
        'WorldLoader: CRITICAL load failure during world/mod loading sequence.',
        { error: err }
      );
      this.#registry.clear(); // Ensure registry is cleared on failure

      // Explicitly check the type of error before deciding how to re-throw
      if (err instanceof ModDependencyError) {
        this.#logger.debug(
          'Caught ModDependencyError, re-throwing original error.'
        );
        throw err; // Re-throw the specific dependency/version error
      } else if (essentialSchemaMissing) {
        // This condition should now primarily catch the error thrown if the flag was set in Step 3
        const finalMessage = `WorldLoader failed: Essential schema '${missingSchemaId || 'unknown'}' missing or check failed – aborting world load. Original error: ${err.message}`;
        this.#logger.error(finalMessage, err); // Log the combined info
        throw new WorldLoaderError(finalMessage, err); // Throw a new error, preserving the original cause
      } else {
        // Re-throw any other unexpected error encountered during the try block
        this.#logger.debug(
          'Caught an unexpected error type, re-throwing original error.'
        );
        throw new WorldLoaderError(
          `WorldLoader unexpected error: ${err.message}`,
          err
        );
      }
      // --- END REVISED CATCH BLOCK ---
    }
  }

<<<<<<< HEAD
=======
  // ── Helper: per-mod summary logger (OLD - Replaced by inline logic above) ──
  /**
   * @private
   * @deprecated Use inline summary logging logic after the mod processing loop instead.
   */
  // eslint-disable-next-line no-unused-private-class-members
  #logModLoadSummary /* modId, modResults, durationMs */() {
    // This method is intentionally left empty as the logic is now inline above.
    this.#logger.warn(
      'WorldLoader: #logModLoadSummary is deprecated and should not be called.'
    );
  }
>>>>>>> 468271a3

  // ── Helper: final summary logger ────────────────────────────────────────
  /**
   * Prints a multi‑line summary of what was loaded across all mods.
   *
   * @private
   * @param {string}   worldName
   * @param {string[]} requestedModIds
   * @param {string[]} finalOrder
   * @param {number}   incompatibilityCount
   * @param {TotalResultsSummary} totalCounts - Map of content type name to {count, overrides, errors}.
   */
  #logLoadSummary(
    worldName,
    requestedModIds,
    finalOrder,
    incompatibilityCount,
    totalCounts
  ) {
    this.#logger.info(`— WorldLoader Load Summary (World: '${worldName}') —`);
    this.#logger.info(
      `  • Requested Mods (raw): [${requestedModIds.join(', ')}]`
    );
    this.#logger.info(`  • Final Load Order    : [${finalOrder.join(', ')}]`);
    if (incompatibilityCount > 0) {
      // Logged as warning because it indicates potential issues, even if loading continued
      this.#logger.warn(
        `  • Engine‑version incompatibilities detected: ${incompatibilityCount}`
      );
    }
    this.#logger.info(`  • Content Loading Summary (Totals):`);
    if (Object.keys(totalCounts).length > 0) {
      const sortedTypes = Object.keys(totalCounts).sort();
      for (const typeName of sortedTypes) {
        const counts = totalCounts[typeName]; // counts is { count, overrides, errors }
        const paddedTypeName = typeName.padEnd(20, ' ');
        // Display Totals: C=Count, O=Overrides, E=Errors during load
        const details = `C:${counts.count}, O:${counts.overrides}, E:${counts.errors}`;
        this.#logger.info(`    - ${paddedTypeName}: ${details}`);
      }
      // Calculate grand totals
      const grandTotalCount = Object.values(totalCounts).reduce(
        (sum, tc) => sum + tc.count,
        0
      );
      const grandTotalOverrides = Object.values(totalCounts).reduce(
        (sum, tc) => sum + tc.overrides,
        0
      );
      const grandTotalErrors = Object.values(totalCounts).reduce(
        (sum, tc) => sum + tc.errors,
        0
      );
      this.#logger.info(
        `    - ${''.padEnd(20, '-')}--------------------------`
      );
      this.#logger.info(
        `    - ${'TOTAL'.padEnd(20, ' ')}: C:${grandTotalCount}, O:${grandTotalOverrides}, E:${grandTotalErrors}`
      );
    } else {
      this.#logger.info(
        `    - No specific content items were processed by loaders in this run.`
      );
    }
    this.#logger.info('———————————————————————————————————————————');
  }
}

export default WorldLoader;<|MERGE_RESOLUTION|>--- conflicted
+++ resolved
@@ -652,8 +652,6 @@
     }
   }
 
-<<<<<<< HEAD
-=======
   // ── Helper: per-mod summary logger (OLD - Replaced by inline logic above) ──
   /**
    * @private
@@ -666,7 +664,7 @@
       'WorldLoader: #logModLoadSummary is deprecated and should not be called.'
     );
   }
->>>>>>> 468271a3
+  
 
   // ── Helper: final summary logger ────────────────────────────────────────
   /**
