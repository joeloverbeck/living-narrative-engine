--- conflicted
+++ resolved
@@ -162,15 +162,7 @@
     this._logger.debug(
       `RuleLoader [${modId}]: Delegating storage for rule (base ID: '${baseRuleId}') from ${filename} to base helper.`
     );
-<<<<<<< HEAD
-    const didOverride = this._storeItemInRegistry(
-      'rules',
-      modId,
-      baseRuleId,
-      data,
-      filename
-    );
-=======
+
     let qualifiedId;
     let didOverride = false;
     try {
@@ -187,7 +179,7 @@
       // Error logging happens in helper, re-throw
       throw storageError;
     }
->>>>>>> 468271a3
+    
     // --- End Storage ---
 
     // --- Return Value ---
