// Filename: src/loaders/baseManifestItemLoader.js

/**
 * @typedef {import('../interfaces/coreServices.js').IConfiguration} IConfiguration
 * @typedef {import('../interfaces/coreServices.js').IPathResolver} IPathResolver
 * @typedef {import('../interfaces/coreServices.js').IDataFetcher} IDataFetcher
 * @typedef {import('../interfaces/coreServices.js').ISchemaValidator} ISchemaValidator
 * @typedef {import('../interfaces/coreServices.js').IDataRegistry} IDataRegistry
 * @typedef {import('../interfaces/coreServices.js').ILogger} ILogger
 * @typedef {import('../interfaces/manifestItems.js').ModManifest} ModManifest
 * @typedef {import('../interfaces/coreServices.js').ValidationResult} ValidationResult
 */
<<<<<<< HEAD
import { validateLoaderDeps } from '../utils/validationUtils.js';
=======
import { parseAndValidateId } from '../utils/idUtils.js';
>>>>>>> d30536a4
// --- Add LoadItemsResult typedef here for clarity ---
/**
 * @typedef {object} LoadItemsResult
 * @property {number} count - Number of items successfully loaded.
 * @property {number} overrides - Number of items that overwrote existing ones.
 * @property {number} errors - Number of individual file processing errors encountered.
 */

/**
 * Abstract base class for loading items defined in a mod manifest's content section.
 * Provides common logic for discovering, fetching, validating against the primary schema,
 * and processing files via subclass implementation.
 * Subclasses must implement the `_processFetchedItem` method.
 *
 * @abstract
 * @class BaseManifestItemLoader
 */
export class BaseManifestItemLoader {
  /**
   * Protected reference to the configuration service.
   *
   * @protected
   * @type {IConfiguration}
   */
  _config;
  /**
   * Protected reference to the path resolver service.
   *
   * @protected
   * @type {IPathResolver}
   */
  _pathResolver;
  /**
   * Protected reference to the data fetcher service.
   *
   * @protected
   * @type {IDataFetcher}
   */
  _dataFetcher;
  /**
   * Protected reference to the schema validator service.
   *
   * @protected
   * @type {ISchemaValidator}
   */
  _schemaValidator;
  /**
   * Protected reference to the data registry service.
   *
   * @protected
   * @type {IDataRegistry}
   */
  _dataRegistry;
  /**
   * Protected reference to the logger service.
   *
   * @protected
   * @type {ILogger}
   */
  _logger;

  /**
   * The primary schema ID used for validation by this loader instance.
   * Determined by the contentType passed to the constructor via configuration.
   * If null, primary validation might be skipped.
   *
   * @protected
   * @type {string | null}
   */
  _primarySchemaId;

  /**
   * Creates an instance of BaseManifestItemLoader.
   *
   * @param {string} contentType - The logical name of the content type this loader handles (e.g., 'actions', 'components'). Used to find the primary schema.
   * @param {IConfiguration} config - Configuration service instance.
   * @param {IPathResolver} pathResolver - Path resolution service instance.
   * @param {IDataFetcher} dataFetcher - Data fetching service instance.
   * @param {ISchemaValidator} schemaValidator - Schema validation service instance.
   * @param {IDataRegistry} dataRegistry - Data registry service instance.
   * @param {ILogger} logger - Logging service instance.
   * @throws {TypeError} If contentType is invalid or any dependency is missing, invalid, or lacks required methods.
   */
  constructor(
    contentType,
    config,
    pathResolver,
    dataFetcher,
    schemaValidator,
    dataRegistry,
    logger
  ) {
    // --- Dependency Validation ---
    if (typeof contentType !== 'string' || contentType.trim() === '') {
      const errorMsg = `BaseManifestItemLoader requires a non-empty string for 'contentType'. Received: ${contentType}`;
      if (logger && typeof logger.error === 'function') {
        logger.error(errorMsg);
      }
      throw new TypeError(errorMsg);
    }
    const trimmedContentType = contentType.trim();
    validateLoaderDeps(logger, [
      {
        dependency: config,
        name: 'IConfiguration',
        methods: ['getModsBasePath', 'getContentTypeSchemaId'],
      },
      {
        dependency: pathResolver,
        name: 'IPathResolver',
        methods: ['resolveModContentPath'],
      },
      {
        dependency: dataFetcher,
        name: 'IDataFetcher',
        methods: ['fetch'],
      },
      {
        dependency: schemaValidator,
        name: 'ISchemaValidator',
        methods: ['validate', 'getValidator', 'isSchemaLoaded'],
      },
      {
        dependency: dataRegistry,
        name: 'IDataRegistry',
        methods: ['store', 'get'],
      },
    ]);
    this._logger = logger;

    // --- Store Dependencies ---
    this._config = config;
    this._pathResolver = pathResolver;
    this._dataFetcher = dataFetcher;
    this._schemaValidator = schemaValidator;
    this._dataRegistry = dataRegistry;

    // --- Retrieve and Store Primary Schema ID ---
    this._primarySchemaId =
      this._config.getContentTypeSchemaId(trimmedContentType);
    if (this._primarySchemaId) {
      this._logger.debug(
        `${this.constructor.name}: Primary schema ID for content type '${trimmedContentType}' found: '${this._primarySchemaId}'`
      );
    } else {
      this._logger.warn(
        `${this.constructor.name}: Primary schema ID for content type '${trimmedContentType}' not found in configuration. Primary validation might be skipped.`
      );
      this._primarySchemaId = null;
    }
    this._logger.debug(
      `${this.constructor.name}: Initialized successfully for content type '${trimmedContentType}'.`
    );
  }

  /**
   * Validates the provided data object against the primary schema associated with this loader instance.
   * It handles cases where the primary schema ID is missing or the schema isn't loaded.
   * Errors are logged in detail, and an exception is thrown on validation failure.
   * If the schema ID is present but the schema is not loaded, a warning is logged, and validation is skipped.
   *
   * @protected
   * @param {any} data - The data object to validate.
   * @param {string} filename - The original filename (for context in logs/errors).
   * @param {string} modId - The ID of the mod owning the data (for context in logs/errors).
   * @param {string} resolvedPath - The resolved path of the file (for context in logs/errors).
   * @returns {ValidationResult} The result object from the schema validator ({ isValid: boolean, errors: AjvError[] | null }). Returns {isValid: true, errors: null} if validation is skipped.
   * @throws {Error} If validation against the primary schema fails (`isValid` is false). The error message will include details.
   */
  _validatePrimarySchema(data, filename, modId, resolvedPath) {
    const schemaId = this._primarySchemaId;
    const loaderName = this.constructor.name; // Get loader name for consistent logging

    if (!schemaId) {
      this._logger.debug(
        `${loaderName} [${modId}]: Skipping primary schema validation for '${filename}' as no primary schema ID is configured for this loader.`
      );
      return { isValid: true, errors: null };
    }

    if (!this._schemaValidator.isSchemaLoaded(schemaId)) {
      // Log a WARNING, not an error, and allow processing to continue
      const warningMsg = `${loaderName} [${modId}]: Rule schema '${schemaId}' is configured but not loaded. Skipping validation for ${filename}.`;
      this._logger.warn(warningMsg); // Changed from error to warn
      // Return as if valid to skip validation but continue processing
      return { isValid: true, errors: null }; // Changed from throwing error
    }

    this._logger.debug(
      `${loaderName} [${modId}]: Validating '${filename}' against primary schema '${schemaId}'.`
    );
    const validationResult = this._schemaValidator.validate(schemaId, data);

    if (!validationResult.isValid) {
      const errorMsg = `${loaderName} [${modId}]: Primary schema validation failed for '${filename}' using schema '${schemaId}'.`;
      this._logger.error(errorMsg, {
        modId,
        filename,
        resolvedPath,
        schemaId,
        validationErrors: validationResult.errors,
      });
      const errorDetails = validationResult.errors
        ?.map(
          (e) =>
            `  - Path: ${e.instancePath || '/'} | Message: ${e.message} | Params: ${JSON.stringify(e.params)}`
        )
        .join('\n');
      throw new Error(
        `${errorMsg}\nDetails:\n${errorDetails || 'No specific error details provided.'}`
      );
    }

    // Validation successful
    return validationResult;
  }

  /**
   * Retrieves the schema ID for a given content type from the configuration.
   * Logs a warning if the schema ID is not found.
   *
   * @protected
   * @param {string} contentType - The logical name of the content type (e.g., 'actions', 'components').
   * @returns {string | null} The schema ID string if found, otherwise null.
   * @deprecated This method is kept for potential internal use but getting the primary schema ID is now handled in the constructor. Direct use discouraged.
   */
  _getContentTypeSchemaId(contentType) {
    const schemaId = this._config.getContentTypeSchemaId(contentType);
    if (schemaId === null || schemaId === undefined) {
      this._logger.warn(
        `${this.constructor.name}: Schema ID for content type '${contentType}' not found in configuration.`
      );
      return null;
    }
    return schemaId;
  }

  /**
   * Abstract method to be implemented by subclasses. Processes the data fetched
   * from a single content file **after** it has been validated against the primary schema
   * by the `_processFileWrapper`.
   *
   * **Implementation Guidance:**
   * 1.  **Extract Base ID:** Determine the **base** item ID (un-prefixed) from the validated `data` or `filename`.
   * 2.  **Further Validation/Processing:** Perform any additional type-specific validation (e.g., component `dataSchema` validation) or data transformation.
   * 3.  **Store Item:** Delegate storage to `this._storeItemInRegistry`, passing the required parameters including the **base** item ID. **Crucially, `_storeItemInRegistry` must now return a boolean indicating if an overwrite occurred.**
   * 4.  **Return Result Object:** The implementation MUST return an object `{ qualifiedId: string, didOverride: boolean }` where `qualifiedId` is the fully qualified item ID (e.g., `modId:baseItemId`) and `didOverride` is the boolean returned by `_storeItemInRegistry`.
   *
   * @abstract
   * @protected
   * @async
   * @param {string} _modId - The ID of the mod owning the file.
   * @param {string} _filename - The original filename from the manifest.
   * @param {string} _resolvedPath - The fully resolved path to the file.
   * @param {any} _data - The raw data fetched from the file (already validated against the primary schema).
   * @param {string} _typeName - The content type name (e.g., 'items', 'locations').
   * @returns {Promise<{qualifiedId: string, didOverride: boolean}>} A promise resolving with an object containing the fully qualified item ID and whether an overwrite occurred.
   * @throws {Error} If processing or validation fails. This error will be caught by `_processFileWrapper`.
   */
  async _processFetchedItem(
    _modId,
    _filename,
    _resolvedPath,
    _data,
    _typeName
  ) {
    // <<< MODIFIED: Updated JSDoc Guidance and Return Type
    // istanbul ignore next
    throw new Error(
      'Abstract method _processFetchedItem must be implemented by subclass.'
    );
  }

  /**
   * Safely extracts and validates filenames from the manifest for a given content key.
   * Filters out non-string and empty string entries, logging warnings.
   *
   * @protected
   * @param {object | null | undefined} manifest - The parsed mod manifest object.
   * @param {string} contentKey - The key within `manifest.content` (e.g., 'components', 'rules').
   * @param {string} modId - The ID of the mod being processed (for logging).
   * @returns {string[]} An array of valid, non-empty filenames. Returns empty array if key is missing, not an array, or contains no valid filenames.
   */
  _extractValidFilenames(manifest, contentKey, modId) {
    const filenames = manifest?.content?.[contentKey];
    if (filenames === null || filenames === undefined) {
      this._logger.debug(
        `Mod '${modId}': Content key '${contentKey}' not found or is null/undefined in manifest. Skipping.`
      );
      return [];
    }
    if (!Array.isArray(filenames)) {
      this._logger.warn(
        `Mod '${modId}': Expected an array for content key '${contentKey}' but found type '${typeof filenames}'. Skipping.`
      );
      return [];
    }
    const validFilenames = filenames
      .filter((element) => {
        if (typeof element !== 'string') {
          this._logger.warn(
            `Mod '${modId}': Invalid non-string entry found in '${contentKey}' list:`,
            element
          );
          return false;
        }
        const trimmedElement = element.trim();
        if (trimmedElement === '') {
          this._logger.warn(
            `Mod '${modId}': Empty string filename found in '${contentKey}' list after trimming. Skipping.`
          );
          return false;
        }
        return true;
      })
      .map((element) => element.trim());
    return validFilenames;
  }

  /**
   * Wraps the processing of a single content file, handling path resolution,
   * fetching, primary schema validation, calling the abstract processing method,
   * and central error logging.
   * Ensures errors are caught and logged centrally.
   *
   * @protected
   * @async
   * @param {string} modId - The ID of the mod owning the file.
   * @param {string} filename - The filename to process.
   * @param {string} contentTypeDir - The directory name for this content type (e.g., 'items', 'actions').
   * @param {string} typeName - The content type name (e.g., 'items', 'locations').
   * @returns {Promise<{qualifiedId: string, didOverride: boolean}>} A promise that resolves with the result object from `_processFetchedItem` (containing qualifiedId and didOverride) or rejects if any step fails.
   * @throws {Error} Re-throws the caught error after logging to allow `Promise.allSettled` to detect failure.
   */
  async _processFileWrapper(modId, filename, contentTypeDir, typeName) {
    // <<< MODIFIED RETURN TYPE
    let resolvedPath = null;
    try {
      // 1. Resolve Path
      resolvedPath = this._pathResolver.resolveModContentPath(
        modId,
        contentTypeDir,
        filename
      );
      this._logger.debug(
        `[${modId}] Resolved path for ${filename}: ${resolvedPath}`
      );

      // 2. Fetch Data
      const data = await this._dataFetcher.fetch(resolvedPath);
      this._logger.debug(`[${modId}] Fetched data from ${resolvedPath}`);

      // 3. Primary Schema Validation
      this._validatePrimarySchema(data, filename, modId, resolvedPath);

      // 4. Subclass Processing
      // Pass original filename, resolved path, and typeName for context
      // _processFetchedItem now returns { qualifiedId, didOverride }
      const result = await this._processFetchedItem(
        modId,
        filename,
        resolvedPath,
        data,
        typeName
      );
      this._logger.debug(
        `[${modId}] Successfully processed ${filename}. Result: ID=${result.qualifiedId}, Overwrite=${result.didOverride}`
      );

      // Return the object received from _processFetchedItem
      return result; // <<< MODIFIED RETURNED VALUE
    } catch (error) {
      // 5. Central Error Logging
      this._logger.error(
        `Error processing file:`, // Consistent error message prefix
        {
          modId,
          filename,
          path: resolvedPath ?? 'Path not resolved', // Include resolved path if available
          typeName,
          error: error?.message || String(error), // Get error message safely
        },
        error // Pass the original error object for full stack trace logging
      );
      throw error; // Re-throw the error so Promise.allSettled can see it failed
    }
  }

  /**
   * Orchestrates the loading of all items for a specific content type from a mod manifest.
   * Uses `_extractValidFilenames` and `_processFileWrapper`, handling results via `Promise.allSettled`.
   * Logs a summary of the results and returns detailed counts.
   *
   * @protected
   * @async
   * @param {string} modId - The ID of the mod being processed.
   * @param {object} manifest - The parsed mod manifest object.
   * @param {string} contentKey - The key within `manifest.content` (e.g., 'components').
   * @param {string} contentTypeDir - The directory name for this content type (e.g., 'components').
   * @param {string} typeName - The content type name (e.g., 'components', 'locations').
   * @returns {Promise<LoadItemsResult>} A promise that resolves with an object containing the counts of successfully processed items (`count`), items that caused an overwrite (`overrides`), and items that failed processing (`errors`).
   */
  async _loadItemsInternal(
    modId,
    manifest,
    contentKey,
    contentTypeDir,
    typeName
  ) {
    // <<< MODIFIED RETURN TYPE
    const filenames = this._extractValidFilenames(manifest, contentKey, modId);
    const totalAttempted = filenames.length;

    if (totalAttempted === 0) {
      this._logger.debug(
        `No valid ${contentKey} filenames found for mod ${modId}.`
      );
      // Return zero counts if no files to process
      return { count: 0, overrides: 0, errors: 0 }; // <<< MODIFIED RETURN VALUE
    }

    this._logger.debug(
      `Found ${totalAttempted} potential ${contentKey} files to process for mod ${modId}.`
    );

    const processingPromises = filenames.map((filename) =>
      this._processFileWrapper(modId, filename, contentTypeDir, typeName)
    );

    const settledResults = await Promise.allSettled(processingPromises);

    let processedCount = 0;
    let overrideCount = 0; // <<< ADDED override counter
    let failedCount = 0;

    settledResults.forEach((result, index) => {
      const currentFilename = filenames[index]; // Get filename for logging context
      if (result.status === 'fulfilled') {
        processedCount++;
        // Check the didOverride flag from the result value
        if (result.value && result.value.didOverride === true) {
          // <<< CHECK for override
          overrideCount++;
        }
        // Debug log for success is already in _processFileWrapper
      } else {
        failedCount++;
        // Error logging is already handled comprehensively in _processFileWrapper
        // Only log a debug message here indicating which file failed in the batch
        this._logger.debug(
          `[${modId}] Failure recorded for ${currentFilename} in batch processing. Reason logged previously.`
        );
      }
    });

    // Log summary using the calculated counts
    const overrideMessage =
      overrideCount > 0 ? ` (${overrideCount} overrides)` : '';
    const failureMessage = failedCount > 0 ? ` (${failedCount} failed)` : '';
    this._logger.info(
      `Mod [${modId}] - Processed ${processedCount}/${totalAttempted} ${contentKey} items.${overrideMessage}${failureMessage}`
    );

    // Return the detailed result object
    return {
      count: processedCount,
      overrides: overrideCount,
      errors: failedCount,
    }; // <<< MODIFIED RETURN VALUE
  }

  /**
   * Centralized helper method for storing items in the registry with standardized key prefixing,
   * overwrite checking, and data augmentation.
   * This method constructs the final `modId:baseItemId` key, checks if an item with this key already
   * exists in the specified category, logs a warning if it does, prepares the final data object
   * (including the final prefixed `id`, `modId`, and `_sourceFile`), and attempts to store it in the registry.
   * It wraps registry interactions in a try/catch block for robust error handling.
   *
   * @protected
   * @param {string} category - The data registry category (e.g., 'items', 'actions', 'entities').
   * @param {string} modId - The ID of the mod providing the item.
   * @param {string} baseItemId - The item's **un-prefixed** base ID (extracted from the item data or filename).
   * @param {object} dataToStore - The original data object fetched and validated for the item.
   * @param {string} sourceFilename - The original filename from which the data was loaded (for logging).
   * @returns {boolean} Returns `true` if an existing item was overwritten, `false` otherwise.
   * @throws {Error} Re-throws any error encountered during interaction with the data registry (`get` or `store`).
   */
  _storeItemInRegistry(
    category,
    modId,
    baseItemId,
    dataToStore,
    sourceFilename
  ) {
    // <<< MODIFIED RETURN TYPE
    const finalRegistryKey = `${modId}:${baseItemId}`;
    let didOverwrite = false; // <<< ADDED flag
    try {
      const existingDefinition = this._dataRegistry.get(
        category,
        finalRegistryKey
      );
      if (existingDefinition !== null && existingDefinition !== undefined) {
        didOverwrite = true; // <<< SET flag if item exists
        this._logger.warn(
          `${this.constructor.name} [${modId}]: Overwriting existing ${category} definition with key '${finalRegistryKey}'. ` +
            `New Source: ${sourceFilename}. Previous Source: ${existingDefinition._sourceFile || 'unknown'} from mod '${existingDefinition.modId || 'unknown'}.'`
        );
      }
      const finalData = {
        ...dataToStore,
        id: finalRegistryKey,
        modId: modId,
        _sourceFile: sourceFilename,
      };
      this._dataRegistry.store(category, finalRegistryKey, finalData);
      this._logger.debug(
        `${this.constructor.name} [${modId}]: Successfully stored ${category} item '${finalRegistryKey}' from file '${sourceFilename}'.`
      );
      return didOverwrite; // <<< RETURN the flag
    } catch (error) {
      this._logger.error(
        `${this.constructor.name} [${modId}]: Failed to store ${category} item with key '${finalRegistryKey}' from file '${sourceFilename}' in data registry.`,
        {
          category,
          modId,
          baseItemId,
          finalRegistryKey,
          sourceFilename,
          error: error?.message || String(error),
        },
        error
      );
      throw error;
    }
  }

  /**
   * Parses an item's ID using {@link parseAndValidateId} and stores the item in
   * the data registry.
   *
   * @protected
   * @param {object} data - The raw item data containing the ID property.
   * @param {string} idProp - The property name of the ID within `data`.
   * @param {string} category - Registry category for storage.
   * @param {string} modId - ID of the mod providing the item.
   * @param {string} filename - Original filename for context in logs.
   * @param {{ allowFallback?: boolean }} [options] - Optional parse options.
   * @returns {{qualifiedId: string, didOverride: boolean}} Result info.
   */
  _parseIdAndStoreItem(data, idProp, category, modId, filename, options = {}) {
    const { baseId } = parseAndValidateId(
      data,
      idProp,
      modId,
      filename,
      this._logger,
      options
    );
    const didOverride = this._storeItemInRegistry(
      category,
      modId,
      baseId,
      data,
      filename
    );
    return { qualifiedId: `${modId}:${baseId}`, didOverride };
  }

  /**
   * Generic entry point for loading all items of a specific type for a given mod.
   * This method encapsulates the common logic for validating inputs and delegating
   * the actual loading process to the internal `_loadItemsInternal` method.
   * Subclasses should call this public method instead of directly calling `_loadItemsInternal`.
   *
   * @public
   * @async
   * @param {string} modId - The ID of the mod. Must be a non-empty string.
   * @param {ModManifest} modManifest - The manifest object for the mod. Must be a non-null object.
   * @param {string} contentKey - The key in the manifest's `content` section (e.g., 'actions', 'components'). Must be a non-empty string.
   * @param {string} contentTypeDir - The subdirectory within the mod's folder containing the content files (e.g., 'actions', 'components'). Must be a non-empty string.
   * @param {string} typeName - A descriptive name for the content type being loaded (e.g., 'actions', 'components'). Used for logging and context. Must be a non-empty string.
   * @returns {Promise<LoadItemsResult>} A promise that resolves with an object containing the counts (`count`, `overrides`, `errors`) for this type and mod. Returns `{ count: 0, overrides: 0, errors: 0 }` if initial validation fails.
   * @throws {TypeError} If `contentKey`, `contentTypeDir`, or `typeName` are invalid (indicates a programming error in the calling subclass).
   */
  async loadItemsForMod(
    modId,
    modManifest,
    contentKey,
    contentTypeDir,
    typeName
  ) {
    // <<< MODIFIED RETURN TYPE
    this._logger.info(
      `${this.constructor.name}: Loading ${typeName} definitions for mod '${modId}'.`
    );
    if (typeof modId !== 'string' || modId.trim() === '') {
      this._logger.error(
        `${this.constructor.name}: Invalid 'modId' provided for loading ${typeName}. Must be a non-empty string. Received: ${modId}`
      );
      return { count: 0, overrides: 0, errors: 0 }; // <<< MODIFIED RETURN VALUE
    }
    const trimmedModId = modId.trim();
    if (!modManifest || typeof modManifest !== 'object') {
      this._logger.error(
        `${this.constructor.name}: Invalid 'modManifest' provided for loading ${typeName} for mod '${trimmedModId}'. Must be a non-null object. Received: ${typeof modManifest}`
      );
      return { count: 0, overrides: 0, errors: 0 }; // <<< MODIFIED RETURN VALUE
    }
    if (typeof contentKey !== 'string' || contentKey.trim() === '') {
      const errorMsg = `${this.constructor.name}: Programming Error - Invalid 'contentKey' provided for loading ${typeName} for mod '${trimmedModId}'. Must be a non-empty string. Received: ${contentKey}`;
      this._logger.error(errorMsg);
      throw new TypeError(errorMsg);
    }
    const trimmedContentKey = contentKey.trim();
    if (typeof contentTypeDir !== 'string' || contentTypeDir.trim() === '') {
      const errorMsg = `${this.constructor.name}: Programming Error - Invalid 'contentTypeDir' provided for loading ${typeName} for mod '${trimmedModId}'. Must be a non-empty string. Received: ${contentTypeDir}`;
      this._logger.error(errorMsg);
      throw new TypeError(errorMsg);
    }
    const trimmedContentTypeDir = contentTypeDir.trim();
    if (typeof typeName !== 'string' || typeName.trim() === '') {
      const errorMsg = `${this.constructor.name}: Programming Error - Invalid 'typeName' provided for loading content for mod '${trimmedModId}'. Must be a non-empty string. Received: ${typeName}`;
      this._logger.error(errorMsg);
      throw new TypeError(errorMsg);
    }
    const trimmedTypeName = typeName.trim();

    this._logger.debug(
      `${this.constructor.name} [${trimmedModId}]: Delegating loading for type '${trimmedTypeName}' to _loadItemsInternal.`
    );
    // _loadItemsInternal now returns the LoadItemsResult object
    const result = await this._loadItemsInternal(
      // <<< CAPTURE full result
      trimmedModId,
      modManifest,
      trimmedContentKey,
      trimmedContentTypeDir,
      trimmedTypeName
    );
    this._logger.debug(
      `${this.constructor.name} [${trimmedModId}]: Finished loading for type '${trimmedTypeName}'. Result: C:${result.count}, O:${result.overrides}, E:${result.errors}`
    );
    return result; // <<< RETURN the full result object
  }
}<|MERGE_RESOLUTION|>--- conflicted
+++ resolved
@@ -10,11 +10,10 @@
  * @typedef {import('../interfaces/manifestItems.js').ModManifest} ModManifest
  * @typedef {import('../interfaces/coreServices.js').ValidationResult} ValidationResult
  */
-<<<<<<< HEAD
+
 import { validateLoaderDeps } from '../utils/validationUtils.js';
-=======
 import { parseAndValidateId } from '../utils/idUtils.js';
->>>>>>> d30536a4
+
 // --- Add LoadItemsResult typedef here for clarity ---
 /**
  * @typedef {object} LoadItemsResult
