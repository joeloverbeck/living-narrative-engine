--- conflicted
+++ resolved
@@ -8,12 +8,10 @@
 // --- Base Class Import ---
 // Adjust path relative to this file's location if needed
 import { BaseManifestItemLoader } from './baseManifestItemLoader.js'; // Assuming it's in loaders sibling dir
-<<<<<<< HEAD
+
 import { parseAndValidateId } from '../utils/idUtils.js';
-=======
 import { extractBaseId } from '../utils/idUtils.js';
 import { registerSchema } from '../utils/schemaUtils.js';
->>>>>>> f807cfb4
 
 // --- JSDoc Imports for Type Hinting ---
 /** @typedef {import('../interfaces/coreServices.js').IConfiguration} IConfiguration */
