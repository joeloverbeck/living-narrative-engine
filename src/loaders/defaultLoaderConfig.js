--- conflicted
+++ resolved
@@ -32,72 +32,6 @@
  * @returns {LoaderConfigEntry[]} Array describing loader configuration.
  */
 export function createContentLoadersConfig(loaderMap) {
-<<<<<<< HEAD
-  const meta = {
-    components: {
-      contentKey: 'components',
-      diskFolder: 'components',
-      phase: 'definitions',
-      registryKey: 'components',
-    },
-    events: {
-      contentKey: 'events',
-      diskFolder: 'events',
-      phase: 'definitions',
-      registryKey: 'events',
-    },
-    conditions: {
-      contentKey: 'conditions',
-      diskFolder: 'conditions',
-      phase: 'definitions',
-      registryKey: 'conditions',
-    },
-    macros: {
-      contentKey: 'macros',
-      diskFolder: 'macros',
-      phase: 'definitions',
-      registryKey: 'macros',
-    },
-    actions: {
-      contentKey: 'actions',
-      diskFolder: 'actions',
-      phase: 'definitions',
-      registryKey: 'actions',
-    },
-    rules: {
-      contentKey: 'rules',
-      diskFolder: 'rules',
-      phase: 'definitions',
-      registryKey: 'rules',
-    },
-    goals: {
-      contentKey: 'goals',
-      diskFolder: 'goals',
-      phase: 'definitions',
-      registryKey: 'goals',
-    },
-    scopes: {
-      contentKey: 'scopes',
-      diskFolder: 'scopes',
-      phase: 'definitions',
-      registryKey: SCOPES_KEY,
-    },
-    entityDefinitions: {
-      contentKey: 'entities.definitions',
-      diskFolder: 'entities/definitions',
-      phase: 'definitions',
-      registryKey: 'entityDefinitions',
-    },
-    entityInstances: {
-      contentKey: 'entities.instances',
-      diskFolder: 'entities/instances',
-      phase: 'instances',
-      registryKey: 'entityInstances',
-    },
-  };
-
-=======
->>>>>>> 5dc19778
   return Object.entries(loaderMap).map(([registryKey, loader]) => ({
     loader,
     registryKey: meta[registryKey].registryKey,
