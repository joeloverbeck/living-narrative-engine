/**
 * @file Service for generating activity descriptions based on component metadata.
 * Follows the Equipment service pattern from BODCLODES.
 * Integrates into BodyDescriptionComposer as an optional extension point.
 * @see src/clothing/services/equipmentDescriptionService.js
 * @see reports/BODCLODES-body-description-composition-architecture.md
 * @see brainstorming/ACTDESC-activity-description-composition-design.md
 */

import {
  validateDependency,
  ensureValidLogger,
  assertNonBlankString,
} from '../../utils/index.js';

/**
 * @typedef {object} ActivityGroup
 * @description Represents a grouped collection of related activities.
 * @property {object} primaryActivity - The leading activity for the group.
 * @property {Array<ActivityGroupRelatedActivity>} relatedActivities - Additional grouped activities with their conjunctions.
 */

/**
 * @typedef {object} ActivityGroupRelatedActivity
 * @description Describes a related activity and how it should be connected to the primary activity.
 * @property {object} activity - The related activity metadata.
 * @property {string} conjunction - Conjunction used to join with the primary activity.
 */

/**
 * @typedef {object} ActivityPhraseComponents
 * @description Represents the decomposed pieces of a generated activity phrase.
 * @property {string} fullPhrase - The full phrase including the actor reference.
 * @property {string} verbPhrase - The phrase without the actor/copula for conjunction usage.
 */

/**
 * @typedef {object} ActivityIndex
 * @description Structured activity index partitions.
 * @property {Map<string, Array<object>>} byTarget - Activities grouped by target entity ID.
 * @property {Array<object>} byPriority - Activities sorted by priority (descending).
 * @property {Map<string, Array<object>>} byGroupKey - Activities grouped by shared group key metadata.
 * @property {Array<object>} all - Original activities collection reference.
 */

/**
 * @typedef {object} TimedCacheEntry
 * @description Cache entry with value payload and expiration metadata.
 * @property {unknown} value - Stored cache value.
 * @property {number} expiresAt - Timestamp when entry becomes stale.
 */

/**
 * @typedef {object} ActivityIndexCacheValue
 * @description Stored payload for indexed activity cache entries.
 * @property {string} signature - Deterministic signature describing the activities collection.
 * @property {ActivityIndex} index - Cached activity index payload.
 */

/**
 * @typedef {object} ActivityDescriptionTestHooks
 * @description White-box helper functions exposed for unit testing.
 * @property {(currentAdverb: string, injected: string) => string} mergeAdverb - Merge adverbs without duplicating descriptors.
 * @property {(template: string, descriptor: string) => string} injectSoftener - Inject descriptors into activity templates.
 * @property {(phrase: string) => string} sanitizeVerbPhrase - Remove redundant copulas from phrases.
 * @property {(conjunction: string, components: ActivityPhraseComponents, context: object) => string} buildRelatedActivityFragment - Build related activity fragments.
 * @property {(activities: Array<object>) => ActivityIndex} buildActivityIndex - Build an activity index for the supplied activities.
 * @property {() => void} cleanupCaches - Trigger cache cleanup routine.
 * @property {(key: string, value: unknown) => void} setEntityNameCacheEntry - Prime the entity name cache.
 * @property {(key: string, value: unknown) => void} setGenderCacheEntry - Prime the gender cache.
 * @property {(key: string, value: ActivityIndexCacheValue) => void} setActivityIndexCacheEntry - Prime the activity index cache.
 * @property {() => { entityName: Map<string, TimedCacheEntry>; gender: Map<string, TimedCacheEntry>; activityIndex: Map<string, TimedCacheEntry>; }} getCacheSnapshot - Retrieve shallow cache snapshots.
 */

class ActivityDescriptionService {
  #logger;

  #entityManager;

  #anatomyFormattingService;

  #jsonLogicEvaluationService;

  #entityNameCache = new Map();

  #genderCache = new Map();

  #activityIndexCache = new Map();

  #closenessCache = new Map();

  #activityIndex = null; // Phase 3: ACTDESC-020

  #cacheConfig = {
    maxSize: 1000,
    ttl: 60000,
    enableMetrics: false,
  };

  #cleanupInterval = null;

  #simultaneousPriorityThreshold = 10;

  /**
   * Creates an ActivityDescriptionService instance.
   *
   * @param {object} dependencies - Service dependencies
   * @param {object} dependencies.logger - Logger service
   * @param {object} dependencies.entityManager - Entity manager for component access
   * @param {object} dependencies.anatomyFormattingService - Configuration service
   * @param {object} dependencies.jsonLogicEvaluationService - JSON Logic evaluation service
   * @param {object} [dependencies.activityIndex] - Optional index for performance (Phase 3)
   */
  constructor({
    logger,
    entityManager,
    anatomyFormattingService,
    jsonLogicEvaluationService,
    activityIndex = null,
  }) {
    this.#logger = ensureValidLogger(logger, 'ActivityDescriptionService');

    validateDependency(entityManager, 'IEntityManager', this.#logger, {
      requiredMethods: ['getEntityInstance'],
    });
    validateDependency(
      anatomyFormattingService,
      'AnatomyFormattingService',
      this.#logger
    );

    validateDependency(
      jsonLogicEvaluationService,
      'JsonLogicEvaluationService',
      this.#logger,
      { requiredMethods: ['evaluate'] }
    );

    this.#entityManager = entityManager;
    this.#anatomyFormattingService = anatomyFormattingService;
    this.#jsonLogicEvaluationService = jsonLogicEvaluationService;
    this.#activityIndex = activityIndex;

    this.#setupCacheCleanup();
  }

  /**
   * Generate activity description for an entity.
   *
   * @param {string} entityId - Entity ID to generate activity description for
   * @returns {Promise<string>} Formatted activity description (empty string if no activities)
   * @example
   * const description = await service.generateActivityDescription('character_1');
   * // Returns: "Activity: Jon Ureña is kneeling before Alicia Western."
   */
  async generateActivityDescription(entityId) {
    assertNonBlankString(
      entityId,
      'entityId',
      'ActivityDescriptionService.generateActivityDescription',
      this.#logger
    );

    this.#closenessCache.clear();
    // Gender components may change between invocations; clear cached pronouns so fresh data is used.
    this.#genderCache.clear();

    try {
      this.#logger.debug(`Generating activity description for entity: ${entityId}`);

      const entity = this.#entityManager.getEntityInstance(entityId);

      const activities = this.#collectActivityMetadata(entityId);

      if (activities.length === 0) {
        this.#logger.debug(`No activities found for entity: ${entityId}`);
        return '';
      }

      const conditionedActivities = this.#filterByConditions(activities, entity);

      if (conditionedActivities.length === 0) {
        this.#logger.debug(
          `No visible activities available after filtering for entity: ${entityId}`
        );
        return this.#formatActivityDescription([], entity);
      }

      const prioritizedActivities = this.#sortByPriority(
        conditionedActivities,
        this.#buildActivityIndexCacheKey('priority', entity?.id ?? entityId)
      );
      const description = this.#formatActivityDescription(
        prioritizedActivities,
        entity,
        this.#buildActivityIndexCacheKey('group', entity?.id ?? entityId)
      );

      if (!description) {
        this.#logger.debug(
          `No formatted activity description produced for entity: ${entityId}`
        );
        return '';
      }

      return description;

    } catch (error) {
      this.#logger.error(
        `Failed to generate activity description for entity ${entityId}`,
        error
      );
      return ''; // Fail gracefully
    }
  }

  // Stub methods - to be implemented in subsequent tickets
   
  #collectActivityMetadata(entityId) {
    // ACTDESC-006, ACTDESC-007
    const activities = [];

    // Collect from activity index (Phase 3)
    if (
      this.#activityIndex &&
      typeof this.#activityIndex.findActivitiesForEntity === 'function'
    ) {
      try {
        const indexedActivities =
          this.#activityIndex.findActivitiesForEntity(entityId);

        if (!Array.isArray(indexedActivities)) {
          this.#logger.warn(
            `Activity index returned invalid data for entity ${entityId}`
          );
        } else {
          activities.push(...indexedActivities.filter(Boolean));
        }
      } catch (error) {
        this.#logger.error(
          `Failed to collect activity metadata for entity ${entityId}`,
          error
        );
      }
    }

    // Collect inline metadata (ACTDESC-006)
    try {
      const entity = this.#entityManager.getEntityInstance(entityId);
      const inlineActivities = this.#collectInlineMetadata(entity);
      activities.push(...inlineActivities);
    } catch (error) {
      this.#logger.error(
        `Failed to collect inline metadata for entity ${entityId}`,
        error
      );
    }

    // Collect dedicated metadata (ACTDESC-007)
    try {
      const entity = this.#entityManager.getEntityInstance(entityId);
      const dedicatedActivities = this.#collectDedicatedMetadata(entity);
      activities.push(...dedicatedActivities);
    } catch (error) {
      this.#logger.error(
        `Failed to collect dedicated metadata for entity ${entityId}`,
        error
      );
    }

    return activities;
  }

  /**
   * Collect inline metadata from components.
   *
   * @param {object} entity - Entity instance
   * @returns {Array<object>} Inline metadata activities
   * @private
   */
   
  #collectInlineMetadata(entity) {
    const activities = [];
    const componentIds = entity.componentTypeIds ?? [];

    for (const componentId of componentIds) {
      // Skip dedicated metadata components (already processed)
      if (componentId === 'activity:description_metadata') {
        continue;
      }

      const componentData = entity.getComponentData(componentId);
      const activityMetadata = componentData?.activityMetadata;

      if (activityMetadata?.shouldDescribeInActivity) {
        try {
          const activity = this.#parseInlineMetadata(
            componentId,
            componentData,
            activityMetadata
          );
          if (activity) {
            activities.push(activity);
          }
        } catch (error) {
          this.#logger.error(
            `Failed to parse inline metadata for ${componentId}`,
            error
          );
        }
      }
    }

    return activities;
  }

  /**
   * Parse inline metadata into activity object.
   *
   * @param {string} componentId - Component ID
   * @param {object} componentData - Full component data
   * @param {object} activityMetadata - Activity metadata from component
   * @returns {object|null} Activity object or null if invalid
   * @private
   */
   
  #parseInlineMetadata(componentId, componentData, activityMetadata) {
    const { template, targetRole = 'entityId', priority = 50 } = activityMetadata;

    if (!template) {
      this.#logger.warn(`Inline metadata missing template for ${componentId}`);
      return null;
    }

    // Resolve target entity ID
    const targetEntityId = componentData[targetRole];

    // For Phase 1 compatibility with existing formatter, provide a basic description
    // Phase 2 (ACTDESC-008) will handle proper template interpolation
    const basicDescription = template
      .replace(/\{actor\}/g, '')
      .replace(/\{target\}/g, '')
      .trim();

    return {
      type: 'inline',
      sourceComponent: componentId,
      sourceData: componentData,
      activityMetadata,
      conditions: activityMetadata?.conditions ?? null,
      targetEntityId,
      targetId: targetEntityId, // Alias for compatibility with formatter
      priority,
      template,
      description: basicDescription, // Temporary for Phase 1 formatter
    };
  }

  /**
   * Collect dedicated metadata component.
   *
   * @param {object} entity - Entity instance
   * @returns {Array<object>} Dedicated metadata activities (single item or empty)
   * @private
   */

  #collectDedicatedMetadata(entity) {
    const activities = [];

    // Check if entity has dedicated metadata component type
    // Note: Entity can only have ONE instance of each component type
    if (!entity.hasComponent('activity:description_metadata')) {
      return activities;
    }

    // Get the single metadata component
    const metadata = entity.getComponentData('activity:description_metadata');

    if (!metadata) {
      return activities;
    }

    try {
      const activity = this.#parseDedicatedMetadata(metadata, entity);
      if (activity) {
        activities.push(activity);
      }
    } catch (error) {
      this.#logger.error(`Failed to parse dedicated metadata`, error);
    }

    return activities;
  }

  /**
   * Parse dedicated metadata component into activity object.
   *
   * @param {object} metadata - Metadata component data
   * @param {object} entity - Entity instance
   * @returns {object|null} Activity object or null if invalid
   * @private
   */

  #parseDedicatedMetadata(metadata, entity) {
    const { sourceComponent, descriptionType, targetRole, priority = 50 } = metadata;

    if (!sourceComponent) {
      this.#logger.warn('Dedicated metadata missing sourceComponent');
      return null;
    }

    // Get source component data
    const sourceData = entity.getComponentData(sourceComponent);
    if (!sourceData) {
      this.#logger.warn(`Source component not found: ${sourceComponent}`);
      return null;
    }

    // Resolve target entity ID
    const targetEntityId = sourceData[targetRole || 'entityId'];

    return {
      type: 'dedicated',
      sourceComponent,
      descriptionType,
      metadata,
      sourceData,
      targetEntityId,
      priority,
      verb: metadata.verb,
      template: metadata.template,
      adverb: metadata.adverb,
      conditions: metadata.conditions,
      grouping: metadata.grouping,
    };
  }


  /**
   * Filter activities based on visibility-oriented condition metadata.
   *
   * @param {Array<object>} activities - Raw activity entries from collectors.
   * @param {object} entity - Entity instance requesting the description.
   * @returns {Array<object>} Activities that should remain visible.
   * @private
   */
  #filterByConditions(activities, entity) {
    if (!Array.isArray(activities) || activities.length === 0) {
      return [];
    }

    return activities.filter((activity) =>
      this.#evaluateActivityVisibility(activity, entity)
    );
  }

  /**
   * Determine whether a single activity should remain visible.
   *
   * @param {object} activity - Activity record produced by the collectors.
   * @param {object} entity - Entity instance requesting the description.
   * @returns {boolean} True when the activity should remain visible.
   * @private
   */
  #evaluateActivityVisibility(activity, entity) {
    if (!activity || activity.visible === false) {
      return false;
    }

    if (typeof activity.condition === 'function') {
      try {
        return activity.condition(entity);
      } catch (error) {
        this.#logger.warn(
          'Condition evaluation failed for activity description entry',
          error
        );
        return false;
      }
    }

    const metadata = activity.metadata ?? activity.activityMetadata ?? {};
    const conditions = activity.conditions ?? metadata.conditions;

    if (!conditions || this.#isEmptyConditionsObject(conditions)) {
      return metadata.shouldDescribeInActivity !== false;
    }

    if (metadata.shouldDescribeInActivity === false) {
      return false;
    }

    if (
      conditions.showOnlyIfProperty &&
      !this.#matchesPropertyCondition(activity, conditions.showOnlyIfProperty)
    ) {
      return false;
    }

    if (
      Array.isArray(conditions.requiredComponents) &&
      conditions.requiredComponents.length > 0 &&
      !this.#hasRequiredComponents(entity, conditions.requiredComponents)
    ) {
      return false;
    }

    if (
      Array.isArray(conditions.forbiddenComponents) &&
      conditions.forbiddenComponents.length > 0 &&
      this.#hasForbiddenComponents(entity, conditions.forbiddenComponents)
    ) {
      return false;
    }

    if (conditions.customLogic) {
      const context = this.#buildLogicContext(activity, entity);

      try {
        const result = this.#jsonLogicEvaluationService.evaluate(
          conditions.customLogic,
          context
        );

        if (!result) {
          return false;
        }
      } catch (error) {
        this.#logger.warn('Failed to evaluate custom logic', error);
        return true; // Fail open on JSON logic errors
      }
    }

    return true;
  }

  /**
   * Construct the data payload used for JSON Logic evaluation.
   *
   * @param {object} activity - Activity record.
   * @param {object} entity - Entity instance requesting the description.
   * @returns {object} Data for JSON Logic rules.
   * @private
   */
  #buildLogicContext(activity, entity) {
    let targetEntity = null;

    if (activity?.targetEntityId) {
      try {
        targetEntity = this.#entityManager.getEntityInstance(
          activity.targetEntityId
        );
      } catch (error) {
        this.#logger.warn(
          `Failed to resolve target entity '${activity.targetEntityId}' for activity conditions`,
          error
        );
      }
    }

    return {
      entity: this.#extractEntityData(entity),
      activity: activity?.sourceData ?? {},
      target: targetEntity ? this.#extractEntityData(targetEntity) : null,
    };
  }

  /**
   * Extract relevant component information for JSON Logic.
   *
   * @param {object|null} entity - Entity instance.
   * @returns {object|null} Simplified entity representation.
   * @private
   */
  #extractEntityData(entity) {
    if (!entity) {
      return null;
    }

    const componentIds = entity.componentTypeIds ?? [];
    const components = {};

    if (Array.isArray(componentIds)) {
      for (const componentId of componentIds) {
        if (typeof entity.getComponentData === 'function') {
          components[componentId] = entity.getComponentData(componentId);
        }
      }
    }

    return {
      id: entity.id,
      components,
    };
  }

  /**
   * Determine if the provided conditions object has no actionable rules.
   *
   * @param {object} conditions - Condition configuration from metadata.
   * @returns {boolean} True when the object contains no keys.
   * @private
   */
  #isEmptyConditionsObject(conditions) {
    if (!conditions) {
      return true;
    }

    return Object.keys(conditions).length === 0;
  }

  /**
   * Verify a `showOnlyIfProperty` rule against the activity source data.
   *
   * @param {object} activity - Activity record.
   * @param {object} rule - Rule with `property` and `equals` keys.
   * @returns {boolean} True when the activity satisfies the rule.
   * @private
   */
  #matchesPropertyCondition(activity, rule) {
    if (!rule || !rule.property) {
      return true;
    }

    const sourceData = activity?.sourceData ?? {};
    return sourceData[rule.property] === rule.equals;
  }

  /**
   * Verify that the entity has all components listed in `requiredComponents`.
   *
   * @param {object} entity - Entity instance.
   * @param {Array<string>} required - Component identifiers.
   * @returns {boolean} True when every component exists.
   * @private
   */
  #hasRequiredComponents(entity, required) {
    if (!entity || typeof entity.hasComponent !== 'function') {
      return false;
    }

    return required.every((componentId) => entity.hasComponent(componentId));
  }

  /**
   * Verify that the entity contains any forbidden components.
   *
   * @param {object} entity - Entity instance.
   * @param {Array<string>} forbidden - Component identifiers.
   * @returns {boolean} True when a forbidden component is present.
   * @private
   */
  #hasForbiddenComponents(entity, forbidden) {
    if (!entity || typeof entity.hasComponent !== 'function') {
      return false;
    }

    return forbidden.some((componentId) => entity.hasComponent(componentId));
  }

   
  #sortByPriority(activities, cacheKey = null) {
    // ACTDESC-016 (Phase 2)
    const index = this.#getActivityIndex(activities, cacheKey);
    return index.byPriority;
  }


  #formatActivityDescription(activities, entity, cacheKey = null) {
    // ACTDESC-008 (Phase 2 - Enhanced with Pronoun Resolution)
    // ACTDESC-014: Pronoun resolution implementation
    const config =
      this.#anatomyFormattingService.getActivityIntegrationConfig?.() ?? {};

    if (activities.length === 0) {
      return '';
    }

    // Get actor name and gender for pronoun resolution
    const actorId = entity?.id;
    const actorName = this.#resolveEntityName(actorId);
    const actorGender = this.#detectEntityGender(actorId);
    const actorPronouns = this.#getPronounSet(actorGender);
    const pronounsEnabled =
      config.nameResolution?.usePronounsWhenAvailable === true;

    // Respect maxActivities limit
    const maxActivities = config.maxActivities ?? 10;
    const limitedActivities = activities.slice(0, maxActivities);

    const enableContextAwareness = config.enableContextAwareness !== false;

    const contextAwareActivities = enableContextAwareness
      ? limitedActivities.map((activity) =>
          this.#applyContextualTone(
            activity,
            this.#buildActivityContext(actorId, activity)
          )
        )
      : limitedActivities;

    const groupedActivities = this.#groupActivities(
      contextAwareActivities,
      cacheKey
    );

    const descriptions = [];

    groupedActivities.forEach((group, index) => {
      const isFirstGroup = index === 0;
      const useActorPronounForPrimary = !isFirstGroup && pronounsEnabled;
      const actorReference = useActorPronounForPrimary
        ? actorPronouns.subject
        : actorName;

      const primaryPhraseResult = this.#generateActivityPhrase(
        actorReference,
        group.primaryActivity,
        useActorPronounForPrimary
      );

      const primaryPhrase =
        typeof primaryPhraseResult === 'string'
          ? primaryPhraseResult
          : primaryPhraseResult?.fullPhrase ?? '';

      if (!primaryPhrase || !primaryPhrase.trim()) {
        return;
      }

      let groupDescription = primaryPhrase.trim();

      for (const related of group.relatedActivities) {
        const phraseComponents = this.#generateActivityPhrase(
          actorReference,
          related.activity,
          pronounsEnabled,
          { omitActor: true }
        );

        const fragment = this.#buildRelatedActivityFragment(
          related.conjunction,
          phraseComponents,
          {
            actorName,
            actorReference,
            actorPronouns,
            pronounsEnabled,
          }
        );

        if (fragment) {
          groupDescription = `${groupDescription} ${fragment}`.trim();
        }
      }

      if (groupDescription) {
        descriptions.push(groupDescription);
      }
    });

    if (descriptions.length === 0) {
      return '';
    }

    // Format with configuration
    const prefix = config.prefix ?? '';
    const suffix = config.suffix ?? '';
    const separator = config.separator ?? '. ';

    const activityText = descriptions.join(separator);
    return `${prefix}${activityText}${suffix}`.trim();
  }

  /**
   * Build the contextual payload for an activity.
   *
   * @description Build lightweight context for an activity based on available component data.
   * @param {string} actorId - Actor entity ID.
   * @param {object} activity - Activity metadata collected by the service.
   * @returns {object} Normalised context payload.
   * @private
   */
  #buildActivityContext(actorId, activity) {
    const targetId = activity?.targetEntityId ?? activity?.targetId ?? null;

    const context = {
      targetId,
      intensity: this.#determineActivityIntensity(activity?.priority),
      relationshipTone: 'neutral',
      targetGender: null,
    };

    if (!targetId) {
      return context;
    }

    let cachedPartners = this.#closenessCache.get(actorId);

    if (!cachedPartners) {
      try {
        const actorEntity = this.#entityManager.getEntityInstance(actorId);
        const closenessData = actorEntity?.getComponentData?.(
          'positioning:closeness'
        );
        cachedPartners = Array.isArray(closenessData?.partners)
          ? [...closenessData.partners]
          : [];
      } catch (error) {
        this.#logger.warn(
          `Failed to retrieve closeness data for ${actorId}`,
          error
        );
        cachedPartners = [];
      }

      this.#closenessCache.set(actorId, cachedPartners);
    }

    context.targetGender = this.#detectEntityGender(targetId);

    if (Array.isArray(cachedPartners) && cachedPartners.includes(targetId)) {
      context.relationshipTone = 'closeness_partner';
    }

    return context;
  }

  /**
   * Map activity priority onto an intensity bucket.
   *
   * @description Map activity priority onto an intensity bucket.
   * @param {number} priority - Activity priority score (defaults to 0).
   * @returns {string} Intensity level identifier.
   * @private
   */
  #determineActivityIntensity(priority = 0) {
    if (priority >= 90) {
      return 'intense';
    }

    if (priority >= 70) {
      return 'elevated';
    }

    return 'casual';
  }

  /**
   * Apply contextual tone adjustments to an activity payload before rendering.
   *
   * @description Apply contextual tone adjustments to an activity payload before rendering.
   * @param {object} activity - Original activity metadata.
   * @param {object} context - Context payload from #buildActivityContext.
   * @returns {object} Activity metadata with contextual overrides.
   * @private
   */
  #applyContextualTone(activity, context) {
    const adjusted = { ...activity };

    if (!context || !context.targetId) {
      return adjusted;
    }

    if (context.relationshipTone === 'closeness_partner') {
      adjusted.contextualTone = 'intimate';

      if (typeof adjusted.adverb === 'string') {
        adjusted.adverb = this.#mergeAdverb(adjusted.adverb, 'tenderly');
      } else if (adjusted.type === 'dedicated') {
        adjusted.adverb = 'tenderly';
      }

      if (typeof adjusted.template === 'string') {
        adjusted.template = this.#injectSoftener(adjusted.template, 'tenderly');
      }

      return adjusted;
    }

    if (context.intensity === 'intense') {
      adjusted.contextualTone = 'intense';

      if (typeof adjusted.adverb === 'string') {
        adjusted.adverb = this.#mergeAdverb(adjusted.adverb, 'fiercely');
      } else if (adjusted.type === 'dedicated') {
        adjusted.adverb = 'fiercely';
      }

      if (typeof adjusted.template === 'string') {
        adjusted.template = this.#injectSoftener(adjusted.template, 'fiercely');
      }
    }

    return adjusted;
  }

  /**
   * Merge contextual adverbs without duplicating descriptors.
   *
   * @description Merge contextual adverbs without duplicating descriptors.
   * @param {string} currentAdverb - Existing adverb string.
   * @param {string} injected - Contextual adverb to merge.
   * @returns {string} Merged adverb string.
   * @private
   */
  #mergeAdverb(currentAdverb, injected) {
    const normalizedInjected = typeof injected === 'string' ? injected.trim() : '';
    const normalizedCurrent =
      typeof currentAdverb === 'string' ? currentAdverb.trim() : '';

    if (!normalizedInjected) {
      return normalizedCurrent;
    }

    if (!normalizedCurrent) {
      return normalizedInjected;
    }

    const lowerCurrent = normalizedCurrent.toLowerCase();
    if (lowerCurrent.includes(normalizedInjected.toLowerCase())) {
      return normalizedCurrent;
    }

    return `${normalizedCurrent} ${normalizedInjected}`.trim();
  }

  /**
   * Inject contextual descriptors into templates referencing targets.
   *
   * @description Inject contextual descriptors into templates that reference {target}.
   * @param {string} template - Activity template string.
   * @param {string} descriptor - Descriptor to inject (e.g. 'tenderly').
   * @returns {string} Updated template string.
   * @private
   */
  #injectSoftener(template, descriptor) {
    if (!descriptor || typeof template !== 'string') {
      return template;
    }

    const trimmedDescriptor = descriptor.trim();
    if (!trimmedDescriptor) {
      return template;
    }

    if (!template.includes('{target}')) {
      return template;
    }

    const existingDescriptor = `${trimmedDescriptor} {target}`.toLowerCase();
    if (template.toLowerCase().includes(existingDescriptor)) {
      return template;
    }

    return template.replace('{target}', `${trimmedDescriptor} {target}`);
  }

  /**
   * Generate a single activity phrase for the actor and optional target.
   * ACTDESC-014: Enhanced with pronoun support for target entities
   *
   * @description Generate an activity phrase and optionally return decomposed components.
   * @param {string} actorRef - Actor name or pronoun
   * @param {object} activity - Activity object
   * @param {boolean} usePronounsForTarget - Whether to use pronouns for target (default: false)
   * @param {object} [options] - Additional generation options
   * @param {boolean} [options.omitActor=false] - When true, return decomposed phrases for grouping
   * @returns {string|ActivityPhraseComponents} Activity phrase or decomposed components when omitActor is true
   * @private
   */

  #generateActivityPhrase(
    actorRef,
    activity,
    usePronounsForTarget = false,
    options = {}
  ) {
    const targetEntityId = activity.targetEntityId || activity.targetId;

    // Resolve target reference (name or pronoun)
    let targetRef = '';
    if (targetEntityId) {
      if (usePronounsForTarget) {
        const targetGender = this.#detectEntityGender(targetEntityId);
        const targetPronouns = this.#getPronounSet(targetGender);
        targetRef = targetPronouns.object; // 'him', 'her', 'them'
      } else {
        targetRef = this.#resolveEntityName(targetEntityId);
      }
    }

    let rawPhrase = '';

    if (activity.type === 'inline') {
      // Use template replacement
      if (activity.template) {
        rawPhrase = activity.template
          .replace(/\{actor\}/g, actorRef)
          .replace(/\{target\}/g, targetRef);
      } else if (activity.description) {
        const normalizedDesc = activity.description.trim();
        if (normalizedDesc) {
          rawPhrase = targetRef
            ? `${actorRef} ${normalizedDesc} ${targetRef}`
            : `${actorRef} ${normalizedDesc}`;
        }
      }
    } else if (activity.type === 'dedicated') {
      // Dedicated metadata: construct from verb/adverb
      const verb = (activity.verb || 'interacting with').trim();
      const adverb = activity.adverb ? ` ${activity.adverb.trim()}` : '';

      if (targetRef) {
        rawPhrase = `${actorRef} is ${verb} ${targetRef}${adverb}`;
      } else {
        rawPhrase = `${actorRef} is ${verb}${adverb}`;
      }
    } else if (activity.description) {
      const normalizedDesc = activity.description.trim();
      if (normalizedDesc) {
        rawPhrase = targetRef
          ? `${actorRef} ${normalizedDesc} ${targetRef}`
          : `${actorRef} ${normalizedDesc}`;
      }
    } else if (activity.verb) {
      const normalizedVerb = activity.verb.trim();
      if (normalizedVerb) {
        rawPhrase = targetRef
          ? `${actorRef} ${normalizedVerb} ${targetRef}`
          : `${actorRef} ${normalizedVerb}`;
      }
    }

    const normalizedPhrase = rawPhrase.trim();
    const omitActor = options?.omitActor === true;

    if (!omitActor) {
      return normalizedPhrase;
    }

    if (!normalizedPhrase) {
      return { fullPhrase: '', verbPhrase: '' };
    }

    const actorToken = (actorRef ?? '').trim();
    let verbPhrase = normalizedPhrase;

    if (actorToken) {
      const actorPattern = new RegExp(
        `^${this.#escapeRegExp(actorToken)}\\s+`,
        'i'
      );
      verbPhrase = verbPhrase.replace(actorPattern, '').trim();
    }

    return {
      fullPhrase: normalizedPhrase,
      verbPhrase,
    };
  }

  /**
   * Sanitize verb phrases to prevent duplicate copulas when grouping activities.
   *
   * @description Sanitize verb phrases to prevent duplicate copulas when grouping activities.
   * @param {string} phrase - Raw verb phrase with potential leading copula.
   * @returns {string} Cleaned phrase suitable for conjunction usage.
   * @private
   */
  #sanitizeVerbPhrase(phrase) {
    if (!phrase) {
      return '';
    }

    const trimmed = phrase.trim();
    if (!trimmed) {
      return '';
    }

    return trimmed.replace(/^(?:is|are|was|were|am)\s+/i, '').trim();
  }

  /**
   * Build the fragment used to connect related activities to the primary activity.
   *
   * @description Build the fragment used to connect related activities to the primary activity.
   * @param {string} conjunction - Conjunction used to join the phrase ("and" or "while").
   * @param {ActivityPhraseComponents} phraseComponents - Generated phrase components for the related activity.
   * @param {object} context - Actor context for pronoun and naming logic.
   * @param {string} context.actorName - Resolved actor name.
   * @param {string} context.actorReference - Reference used for the primary activity (name or pronoun).
   * @param {object} context.actorPronouns - Pronoun set for the actor.
   * @param {boolean} context.pronounsEnabled - Whether pronouns are enabled in configuration.
   * @returns {string} Fragment to append to the primary phrase.
   * @private
   */
  #buildRelatedActivityFragment(
    conjunction,
    phraseComponents,
    { actorName, actorReference, actorPronouns, pronounsEnabled }
  ) {
    if (!phraseComponents) {
      return '';
    }

    const rawVerbPhrase = phraseComponents.verbPhrase?.trim() ?? '';
    const sanitizedVerbPhrase = this.#sanitizeVerbPhrase(rawVerbPhrase);
    const removedCopula =
      sanitizedVerbPhrase && rawVerbPhrase !== sanitizedVerbPhrase;
    const fallbackPhrase = phraseComponents.fullPhrase?.trim() ?? '';
    const safeConjunction = conjunction || 'and';

    if (!sanitizedVerbPhrase && !fallbackPhrase) {
      return '';
    }

    if (safeConjunction === 'while') {
      if (sanitizedVerbPhrase) {
        if (removedCopula) {
          return `while ${sanitizedVerbPhrase}`;
        }

        const subjectRef = pronounsEnabled
          ? actorPronouns.subject
          : actorReference || actorName;

        if (subjectRef) {
          return `while ${subjectRef} ${sanitizedVerbPhrase}`;
        }

        return `while ${sanitizedVerbPhrase}`;
      }

      if (fallbackPhrase) {
        return `while ${fallbackPhrase}`;
      }

      return '';
    }

    const phraseBody = sanitizedVerbPhrase || fallbackPhrase;

    return `${safeConjunction} ${phraseBody}`;
  }

  /**
   * Group activities intelligently for natural composition.
   *
   * @description Group activities intelligently for natural composition.
   * @param {Array<object>} activities - Activities sorted by priority.
   * @param {string|null} cacheKey - Cache key used to reuse indexed activity structures.
   * @returns {Array<ActivityGroup>} Grouped activities ready for rendering.
   * @private
   */
  #groupActivities(activities, cacheKey = null) {
    const groups = [];
    if (!Array.isArray(activities) || activities.length === 0) {
      return groups;
    }

    const index = this.#getActivityIndex(activities, cacheKey);
    const prioritized = index.byPriority.length > 0 ? index.byPriority : activities;
    const visited = new Set();

    const candidateCache = new Map();

    for (let i = 0; i < prioritized.length; i += 1) {
      const activity = prioritized[i];

      if (visited.has(activity)) {
        continue;
      }

      const group = this.#startActivityGroup(activity);
      visited.add(activity);

      const targetId = activity?.targetEntityId ?? activity?.targetId ?? 'solo';
      const groupKey = activity?.grouping?.groupKey ?? null;

      const candidateKey = `${groupKey ?? 'no-group'}::${targetId}`;
      if (!candidateCache.has(candidateKey)) {
        const candidates = new Set();

        if (groupKey && index.byGroupKey?.has(groupKey)) {
          index.byGroupKey.get(groupKey).forEach((candidate) => {
            if (candidate !== activity) {
              candidates.add(candidate);
            }
          });
        }

        if (index.byTarget.has(targetId)) {
          index.byTarget.get(targetId).forEach((candidate) => {
            if (candidate !== activity) {
              candidates.add(candidate);
            }
          });
        }

        candidateCache.set(candidateKey, candidates);
      }

      const candidates = candidateCache.get(candidateKey);

      for (let j = i + 1; j < prioritized.length; j += 1) {
        const candidate = prioritized[j];

        if (!candidates.has(candidate) || visited.has(candidate)) {
          continue;
        }

        if (!this.#shouldGroupActivities(group.primaryActivity, candidate)) {
          continue;
        }

        group.relatedActivities.push({
          activity: candidate,
          conjunction: this.#determineConjunction(
            group.primaryActivity,
            candidate
          ),
        });
        visited.add(candidate);
      }

      groups.push(group);
    }

    return groups;
  }

  /**
   * Initialise a new activity group container.
   *
   * @description Initialise a new activity group.
   * @param {object} activity - Activity that becomes the group's primary entry.
   * @returns {ActivityGroup} Fresh activity group container.
   * @private
   */
  #startActivityGroup(activity) {
    return {
      primaryActivity: activity,
      relatedActivities: [],
    };
  }

  /**
   * Determine if two activities should be grouped together.
   *
   * @description Determine if two activities should be grouped together.
   * @param {object} first - Primary activity in the current group.
   * @param {object} second - Candidate activity being evaluated.
   * @returns {boolean} True when activities belong in the same group.
   * @private
   */
  #shouldGroupActivities(first, second) {
    const firstGroupKey = first?.grouping?.groupKey;
    const secondGroupKey = second?.grouping?.groupKey;

    if (firstGroupKey && firstGroupKey === secondGroupKey) {
      return true;
    }

    const firstTarget = first?.targetEntityId ?? first?.targetId;
    const secondTarget = second?.targetEntityId ?? second?.targetId;

    if (firstTarget && firstTarget === secondTarget) {
      return true;
    }

    return false;
  }

  /**
   * Determine the conjunction connecting two activities.
   *
   * @description Determine the conjunction connecting two activities.
   * @param {object} first - Primary activity.
   * @param {object} second - Related activity.
   * @returns {string} Conjunction keyword.
   * @private
   */
  #determineConjunction(first, second) {
    const firstPriority = first?.priority ?? 0;
    const secondPriority = second?.priority ?? 0;

    return this.#activitiesOccurSimultaneously(firstPriority, secondPriority)
      ? 'while'
      : 'and';
  }

  /**
   * Determine whether activities should be considered simultaneous.
   *
   * @description Determine whether activities should be considered simultaneous.
   * @param {number} firstPriority - Priority of the first activity.
   * @param {number} secondPriority - Priority of the second activity.
   * @returns {boolean} True when priorities are within the simultaneous threshold.
   * @private
   */
  #activitiesOccurSimultaneously(firstPriority, secondPriority) {
    return (
      Math.abs((firstPriority ?? 0) - (secondPriority ?? 0)) <=
      this.#simultaneousPriorityThreshold
    );
  }

  /**
   * Escape special characters within a string for safe RegExp usage.
   *
   * @description Escape special characters within a string for safe RegExp usage.
   * @param {string} value - Raw string to escape.
   * @returns {string} Escaped string.
   * @private
   */
  #escapeRegExp(value) {
    return value.replace(/[.*+?^${}()|[\]\\]/g, '\\$&');
  }


  #resolveEntityName(entityId) {
    // ACTDESC-009
    if (!entityId) {
      return 'Unknown entity';
    }

    const cachedName = this.#getCacheValue(this.#entityNameCache, entityId);
    if (cachedName) {
      return cachedName;
    }

    try {
      const entity = this.#entityManager.getEntityInstance(entityId);

      // Entities use core:name component for their names
      const nameComponent = entity.getComponentData?.('core:name');
      const resolvedName = nameComponent?.text ?? entity?.id ?? entityId;

      this.#setCacheValue(this.#entityNameCache, entityId, resolvedName);
      return resolvedName;
    } catch (error) {
      this.#logger.warn(
        `Failed to resolve entity name for ${entityId}`,
        error
      );
      return entityId;
    }
  }

  /**
   * Detect entity gender for pronoun resolution.
   * ACTDESC-014: Phase 2 Natural Language Enhancement
   *
   * @param {string} entityId - Entity ID
   * @returns {string} Gender: 'male', 'female', 'neutral', or 'unknown'
   * @private
   */
  #detectEntityGender(entityId) {
    if (!entityId) {
      return 'unknown';
    }

    const cachedGender = this.#getCacheValue(this.#genderCache, entityId);
    if (cachedGender) {
      return cachedGender;
    }

    let resolvedGender = 'neutral';

    try {
      const entity = this.#entityManager.getEntityInstance(entityId);
      if (!entity) {
        resolvedGender = 'unknown';
      } else {
        // Check for explicit gender component
        const genderComponent = entity.getComponentData?.('core:gender');
        if (genderComponent?.value) {
          resolvedGender = genderComponent.value; // 'male', 'female', 'neutral'
        } else {
          resolvedGender = 'neutral';
        }
      }
    } catch (error) {
      this.#logger.warn(
        `Failed to detect gender for entity ${entityId}`,
        error
      );
      resolvedGender = 'neutral';
    }

    this.#setCacheValue(this.#genderCache, entityId, resolvedGender);
    return resolvedGender;
  }

  /**
   * Get pronouns for entity based on gender.
   * ACTDESC-014: Phase 2 Natural Language Enhancement
   *
   * @param {string} gender - Gender value ('male', 'female', 'neutral', 'unknown')
   * @returns {object} Pronoun set with subject, object, possessive, possessivePronoun
   * @private
   */
  #getPronounSet(gender) {
    const pronounSets = {
      male: {
        subject: 'he',
        object: 'him',
        possessive: 'his',
        possessivePronoun: 'his',
      },
      female: {
        subject: 'she',
        object: 'her',
        possessive: 'her',
        possessivePronoun: 'hers',
      },
      neutral: {
        subject: 'they',
        object: 'them',
        possessive: 'their',
        possessivePronoun: 'theirs',
      },
      unknown: {
        subject: 'they',
        object: 'them',
        possessive: 'their',
        possessivePronoun: 'theirs',
      },
    };

    return pronounSets[gender] || pronounSets.neutral;
  }

  /**
   * Provide controlled access to private helpers for white-box unit testing.
   *
   * @description Provide controlled access to private helpers for white-box unit testing.
   * @returns {ActivityDescriptionTestHooks} Selected helper functions bound to the current service instance.
   */
  getTestHooks() {
    return {
      mergeAdverb: (...args) => this.#mergeAdverb(...args),
      injectSoftener: (...args) => this.#injectSoftener(...args),
      sanitizeVerbPhrase: (...args) => this.#sanitizeVerbPhrase(...args),
      buildRelatedActivityFragment: (...args) =>
        this.#buildRelatedActivityFragment(...args),
      buildActivityIndex: (...args) => this.#buildActivityIndex(...args),
      evaluateActivityVisibility: (...args) =>
        this.#evaluateActivityVisibility(...args),
      buildLogicContext: (...args) => this.#buildLogicContext(...args),
      buildActivityContext: (...args) => this.#buildActivityContext(...args),
      applyContextualTone: (...args) => this.#applyContextualTone(...args),
      generateActivityPhrase: (...args) => this.#generateActivityPhrase(...args),
      filterByConditions: (...args) => this.#filterByConditions(...args),
      determineActivityIntensity: (...args) =>
        this.#determineActivityIntensity(...args),
      determineConjunction: (...args) => this.#determineConjunction(...args),
      activitiesOccurSimultaneously: (...args) =>
        this.#activitiesOccurSimultaneously(...args),
      getPronounSet: (...args) => this.#getPronounSet(...args),
      isEmptyConditionsObject: (...args) =>
        this.#isEmptyConditionsObject(...args),
      matchesPropertyCondition: (...args) =>
        this.#matchesPropertyCondition(...args),
      hasRequiredComponents: (...args) =>
        this.#hasRequiredComponents(...args),
      hasForbiddenComponents: (...args) =>
        this.#hasForbiddenComponents(...args),
      extractEntityData: (...args) => this.#extractEntityData(...args),
      cleanupCaches: () => this.#cleanupCaches(),
      setEntityNameCacheEntry: (key, value) =>
        this.#setCacheValue(this.#entityNameCache, key, value),
      setGenderCacheEntry: (key, value) =>
        this.#setCacheValue(this.#genderCache, key, value),
      setActivityIndexCacheEntry: (key, value) =>
        this.#setCacheValue(this.#activityIndexCache, key, value),
      getCacheSnapshot: () => ({
        entityName: new Map(this.#entityNameCache),
        gender: new Map(this.#genderCache),
        activityIndex: new Map(this.#activityIndexCache),
      }),
      // Additional test hooks for ACTDESC-014 pronoun resolution tests
      evaluateActivityVisibility: (...args) =>
        this.#evaluateActivityVisibility(...args),
      buildLogicContext: (...args) => this.#buildLogicContext(...args),
      buildActivityContext: (...args) => this.#buildActivityContext(...args),
      applyContextualTone: (...args) => this.#applyContextualTone(...args),
      generateActivityPhrase: (...args) => this.#generateActivityPhrase(...args),
      filterByConditions: (...args) => this.#filterByConditions(...args),
      determineActivityIntensity: (...args) =>
        this.#determineActivityIntensity(...args),
      isEmptyConditionsObject: (...args) =>
        this.#isEmptyConditionsObject(...args),
      matchesPropertyCondition: (...args) =>
        this.#matchesPropertyCondition(...args),
      hasRequiredComponents: (...args) =>
        this.#hasRequiredComponents(...args),
      hasForbiddenComponents: (...args) =>
        this.#hasForbiddenComponents(...args),
      extractEntityData: (...args) => this.#extractEntityData(...args),
      determineConjunction: (...args) => this.#determineConjunction(...args),
      activitiesOccurSimultaneously: (...args) =>
        this.#activitiesOccurSimultaneously(...args),
      getPronounSet: (...args) => this.#getPronounSet(...args),
    };
  }

  /**
   * Build a cached index of activities for quick lookups.
   *
   * @description Build activity index for fast lookups.
   * @param {Array<object>} activities - All activities collected for the entity.
   * @returns {ActivityIndex} Indexed activities partitioned by target, priority, and grouping.
   * @private
   */
  #buildActivityIndex(activities) {
    const index = {
      byTarget: new Map(),
      byPriority: [],
      byGroupKey: new Map(),
      all: Array.isArray(activities) ? activities : [],
    };

    if (!Array.isArray(activities) || activities.length === 0) {
      return index;
    }

    for (const activity of activities) {
      const targetId = activity?.targetEntityId ?? activity?.targetId ?? 'solo';
      if (!index.byTarget.has(targetId)) {
        index.byTarget.set(targetId, []);
      }
      index.byTarget.get(targetId).push(activity);

      const groupKey = activity?.grouping?.groupKey;
      if (groupKey) {
        if (!index.byGroupKey.has(groupKey)) {
          index.byGroupKey.set(groupKey, []);
        }
        index.byGroupKey.get(groupKey).push(activity);
      }
    }

<<<<<<< HEAD
    index.byPriority = [...activities].sort((a, b) => {
      const fallbackPriority = Number.NEGATIVE_INFINITY;
      const aPriority =
        typeof a?.priority === 'number' ? a.priority : fallbackPriority;
      const bPriority =
        typeof b?.priority === 'number' ? b.priority : fallbackPriority;
      return bPriority - aPriority;
    });
=======
    index.byPriority = [...activities].sort(
      (a, b) => (b?.priority ?? 0) - (a?.priority ?? 0)
    );
>>>>>>> 6e361998

    return index;
  }

  /**
   * Setup periodic cache cleanup interval.
   *
   * @description Setup periodic cache cleanup interval.
   * @private
   */
  #setupCacheCleanup() {
    if (typeof setInterval !== 'undefined') {
      this.#cleanupInterval = setInterval(() => {
        this.#cleanupCaches();
      }, 30000);

      if (typeof this.#cleanupInterval?.unref === 'function') {
        this.#cleanupInterval.unref();
      }
    }
  }

  /**
   * Cleanup cache entries and enforce size limits.
   *
   * @description Cleanup cache entries and enforce size limits.
   * @private
   */
  #cleanupCaches() {
    const now = Date.now();
    this.#pruneCache(this.#entityNameCache, this.#cacheConfig.maxSize, now);
    this.#pruneCache(this.#genderCache, this.#cacheConfig.maxSize, now);
    this.#pruneCache(this.#activityIndexCache, 100, now);
  }

  /**
   * Remove expired entries and enforce cache size limits.
   *
   * @description Remove expired entries and enforce cache size limits.
   * @param {Map<string, TimedCacheEntry>} cache - Cache map storing entries with TTL metadata.
   * @param {number} maxSize - Maximum size before aggressive cleanup.
   * @param {number} now - Current timestamp for TTL comparison.
   * @private
   */
  #pruneCache(cache, maxSize, now) {
    for (const [key, entry] of cache.entries()) {
      if (!entry || (entry.expiresAt && entry.expiresAt <= now)) {
        cache.delete(key);
      }
    }

    if (cache.size > maxSize) {
      cache.clear();
    }
  }

  /**
   * Retrieve an activity index from cache or rebuild when necessary.
   *
   * @description Retrieve an activity index from cache or rebuild when necessary.
   * @param {Array<object>} activities - Activities requiring indexing.
   * @param {string|null} cacheKey - Cache key used for reuse between operations.
   * @returns {ActivityIndex} Activity index payload.
   * @private
   */
  #getActivityIndex(activities, cacheKey = null) {
    if (!Array.isArray(activities) || activities.length === 0) {
      return {
        byTarget: new Map(),
        byPriority: [],
        byGroupKey: new Map(),
        all: Array.isArray(activities) ? activities : [],
      };
    }

    if (!cacheKey) {
      return this.#buildActivityIndex(activities);
    }

    const signature = this.#buildActivitySignature(activities);
    const cachedEntry = this.#getCacheValue(this.#activityIndexCache, cacheKey);

    if (cachedEntry && cachedEntry.signature === signature) {
      return cachedEntry.index;
    }

    const index = this.#buildActivityIndex(activities);
    this.#setCacheValue(this.#activityIndexCache, cacheKey, {
      signature,
      index,
    });

    return index;
  }

  /**
   * Build deterministic signature for activity collections.
   *
   * @description Build deterministic signature for activity collections.
   * @param {Array<object>} activities - Activities to summarise.
   * @returns {string} Signature string for cache validation.
   * @private
   */
  #buildActivitySignature(activities) {
    return activities
      .map((activity) => {
        const source = activity?.sourceComponent ?? activity?.descriptionType ?? 'unknown';
        const target = activity?.targetEntityId ?? activity?.targetId ?? 'solo';
        const priority = activity?.priority ?? 50;
        const type = activity?.type ?? 'generic';
        return `${type}:${source}:${target}:${priority}`;
      })
      .join('|');
  }

  /**
   * Build a cache key for indexing namespaces.
   *
   * @description Build a cache key for indexing namespaces.
   * @param {string} namespace - Namespace for the cache entry.
   * @param {string} entityId - Entity identifier used in cache differentiation.
   * @returns {string} Composite cache key.
   * @private
   */
  #buildActivityIndexCacheKey(namespace, entityId) {
    return `${namespace}:${entityId ?? 'unknown'}`;
  }

  /**
   * Retrieve cached value honouring TTL semantics.
   *
   * @description Retrieve cached value honouring TTL semantics.
   * @param {Map<string, TimedCacheEntry>} cache - Cache map storing entries with expiry metadata.
   * @param {string} key - Cache key for lookup.
   * @returns {unknown|null} Cached value when present and fresh.
   * @private
   */
  #getCacheValue(cache, key) {
    if (!cache.has(key)) {
      return null;
    }

    const entry = cache.get(key);
    if (!entry) {
      cache.delete(key);
      return null;
    }

    if (entry.expiresAt && entry.expiresAt <= Date.now()) {
      cache.delete(key);
      return null;
    }

    return entry.value ?? null;
  }

  /**
   * Store a value within a TTL-governed cache.
   *
   * @description Store a value within a TTL-governed cache.
   * @param {Map<string, TimedCacheEntry>} cache - Cache map storing entries with expiry metadata.
   * @param {string} key - Cache key for storage.
   * @param {unknown} value - Cached value payload.
   * @private
   */
  #setCacheValue(cache, key, value) {
    const expiresAt = Date.now() + this.#cacheConfig.ttl;
    cache.set(key, { value, expiresAt });
  }

  /**
   * Destroy service resources and clear cache state.
   *
   * @description Destroy service resources and clear cache state.
   */
  destroy() {
    if (this.#cleanupInterval) {
      clearInterval(this.#cleanupInterval);
      this.#cleanupInterval = null;
    }

    this.#entityNameCache.clear();
    this.#genderCache.clear();
    this.#activityIndexCache.clear();
    this.#closenessCache.clear();
  }
}

export default ActivityDescriptionService;<|MERGE_RESOLUTION|>--- conflicted
+++ resolved
@@ -1542,7 +1542,6 @@
       }
     }
 
-<<<<<<< HEAD
     index.byPriority = [...activities].sort((a, b) => {
       const fallbackPriority = Number.NEGATIVE_INFINITY;
       const aPriority =
@@ -1551,11 +1550,6 @@
         typeof b?.priority === 'number' ? b.priority : fallbackPriority;
       return bPriority - aPriority;
     });
-=======
-    index.byPriority = [...activities].sort(
-      (a, b) => (b?.priority ?? 0) - (a?.priority ?? 0)
-    );
->>>>>>> 6e361998
 
     return index;
   }
