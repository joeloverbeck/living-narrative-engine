/**
 * @file Comprehensive pre-flight validator for anatomy recipes
 * @see ./rules/componentExistenceValidationRule.js
 * @see ./rules/propertySchemaValidationRule.js
 * @see ./loadTimeValidationContext.js
 */

import { validateDependency } from '../../utils/dependencyUtils.js';
import { ComponentExistenceValidationRule } from './rules/componentExistenceValidationRule.js';
import { PropertySchemaValidationRule } from './rules/propertySchemaValidationRule.js';
import { LoadTimeValidationContext } from './loadTimeValidationContext.js';
import { ValidationReport } from './ValidationReport.js';
import { validateSocketSlotCompatibility } from './socketSlotCompatibilityValidator.js';
import { validatePatternMatching } from './patternMatchingValidator.js';

/** @typedef {import('../../interfaces/coreServices.js').IDataRegistry} IDataRegistry */
/** @typedef {import('../../interfaces/IAnatomyBlueprintRepository.js').IAnatomyBlueprintRepository} IAnatomyBlueprintRepository */
/** @typedef {import('../../interfaces/coreServices.js').ISchemaValidator} ISchemaValidator */
/** @typedef {import('../../interfaces/coreServices.js').ILogger} ILogger */
/** @typedef {import('../slotGenerator.js').default} SlotGenerator */

/**
 * Comprehensive pre-flight validator for anatomy recipes
 * Orchestrates multiple validation checks and produces unified report
 */
class RecipePreflightValidator {
  #dataRegistry;
  #anatomyBlueprintRepository;
  #schemaValidator;
  #slotGenerator;
  #logger;
  #loadFailures;

  constructor({
    dataRegistry,
    anatomyBlueprintRepository,
    schemaValidator,
    slotGenerator,
    logger,
    loadFailures = {},
  }) {
    validateDependency(dataRegistry, 'IDataRegistry', logger, {
      requiredMethods: ['get', 'getAll'],
    });
    validateDependency(
      anatomyBlueprintRepository,
      'IAnatomyBlueprintRepository',
      logger,
      {
        requiredMethods: ['getBlueprint', 'getRecipe'],
      }
    );
    validateDependency(schemaValidator, 'ISchemaValidator', logger, {
      requiredMethods: ['validate'],
    });
    validateDependency(slotGenerator, 'ISlotGenerator', logger, {
      requiredMethods: [
        'extractSlotKeysFromLimbSet',
        'extractSlotKeysFromAppendage',
      ],
    });

    this.#dataRegistry = dataRegistry;
    this.#anatomyBlueprintRepository = anatomyBlueprintRepository;
    this.#schemaValidator = schemaValidator;
    this.#slotGenerator = slotGenerator;
    this.#logger = logger;
    this.#loadFailures = loadFailures;
  }

  /**
   * Validates a recipe with all pre-flight checks
   *
   * @param {object} recipe - Recipe to validate
   * @param {object} options - Validation options
   * @returns {Promise<ValidationReport>} Comprehensive validation report
   */
  async validate(recipe, options = {}) {
    const results = {
      recipeId: recipe.recipeId,
      recipePath: options.recipePath,
      timestamp: new Date().toISOString(),
      errors: [],
      warnings: [],
      suggestions: [],
      passed: [],
    };

    // Run all validation checks
    await this.#runValidationChecks(recipe, results, options);

    return new ValidationReport(results);
  }

  async #runValidationChecks(recipe, results, options) {
    // 1. Component Existence (Critical - P0)
    await this.#checkComponentExistence(recipe, results);

    // 2. Property Schemas (Critical - P0)
    if (results.errors.length === 0 || !options.failFast) {
      await this.#checkPropertySchemas(recipe, results);
    }

    // 3. Blueprint Validation (Critical - P0)
    await this.#checkBlueprintExists(recipe, results);

    // 4. Socket/Slot Compatibility (Critical - P0)
    if (this.#blueprintExists(results)) {
      await this.#checkSocketSlotCompatibility(recipe, results);
    }

    // 5. Pattern Matching Dry-Run (Warning - P1)
    if (!options.skipPatternValidation) {
      await this.#checkPatternMatching(recipe, results);
    }

    // 6. Descriptor Coverage (Suggestion - P1)
    if (!options.skipDescriptorChecks) {
      this.#checkDescriptorCoverage(recipe, results);
    }

    // 7. Part Availability (Critical - P0)
    if (!options.skipPartAvailabilityChecks) {
      await this.#checkPartAvailability(recipe, results);
    }

    // 8. Generated Slot Part Availability (Critical - P0)
    // Check that entity definitions exist for ALL slots that patterns will match
    if (!options.skipGeneratedSlotChecks && this.#blueprintExists(results)) {
      await this.#checkGeneratedSlotPartAvailability(recipe, results);
    }

    // 9. Entity Definition Load Failures (Critical - P0)
    // This check runs last to provide context for missing entity definitions
    if (!options.skipLoadFailureChecks) {
      this.#checkEntityDefinitionLoadFailures(results);
    }
  }

  async #checkComponentExistence(recipe, results) {
    try {
      // Use ComponentExistenceValidationRule from ANASYSIMP-001
      const componentRule = new ComponentExistenceValidationRule({
        logger: this.#logger,
        dataRegistry: this.#dataRegistry,
      });

      // Create context with just this recipe
      const context = new LoadTimeValidationContext({
        blueprints: {},
        recipes: { [recipe.recipeId]: recipe },
      });

      const issues = await componentRule.validate(context);
      const errors = issues.filter((i) => i.severity === 'error');

      if (errors.length === 0) {
        results.passed.push({
          check: 'component_existence',
          message: `All ${this.#countComponentReferences(recipe)} component references exist`,
        });
      } else {
        results.errors.push(...errors);
      }
    } catch (error) {
      this.#logger.error('Component existence check failed', error);
      results.errors.push({
        type: 'VALIDATION_ERROR',
        check: 'component_existence',
        message: 'Failed to validate component existence',
        error: error.message,
      });
    }
  }

  async #checkPropertySchemas(recipe, results) {
    try {
      // Use PropertySchemaValidationRule from ANASYSIMP-002
      const propertyRule = new PropertySchemaValidationRule({
        logger: this.#logger,
        dataRegistry: this.#dataRegistry,
        schemaValidator: this.#schemaValidator,
      });

      // Create context with just this recipe
      const context = new LoadTimeValidationContext({
        blueprints: {},
        recipes: { [recipe.recipeId]: recipe },
      });

      const issues = await propertyRule.validate(context);
      const errors = issues.filter((i) => i.severity === 'error');

      if (errors.length === 0) {
        results.passed.push({
          check: 'property_schemas',
          message: `All ${this.#countPropertyObjects(recipe)} property objects valid`,
        });
      } else {
        results.errors.push(...errors);
      }
    } catch (error) {
      this.#logger.error('Property schema check failed', error);
      results.errors.push({
        type: 'VALIDATION_ERROR',
        check: 'property_schemas',
        message: 'Failed to validate property schemas',
        error: error.message,
      });
    }
  }

  async #checkBlueprintExists(recipe, results) {
    try {
      const blueprint =
        await this.#anatomyBlueprintRepository.getBlueprint(recipe.blueprintId);

      if (!blueprint) {
        results.errors.push({
          type: 'BLUEPRINT_NOT_FOUND',
          blueprintId: recipe.blueprintId,
          message: `Blueprint '${recipe.blueprintId}' does not exist`,
          fix: `Create blueprint at data/mods/*/blueprints/${recipe.blueprintId.split(':')[1]}.blueprint.json`,
          severity: 'error',
        });
      } else {
        results.passed.push({
          check: 'blueprint_exists',
          message: `Blueprint '${recipe.blueprintId}' found`,
          blueprint: {
            id: blueprint.id,
            root: blueprint.root,
            structureTemplate: blueprint.structureTemplate,
          },
        });
      }
    } catch (error) {
      this.#logger.error('Blueprint existence check failed', error);
      results.errors.push({
        type: 'VALIDATION_ERROR',
        check: 'blueprint_exists',
        message: 'Failed to check blueprint existence',
        error: error.message,
      });
    }
  }

  async #checkSocketSlotCompatibility(recipe, results) {
    try {
      const blueprint =
        await this.#anatomyBlueprintRepository.getBlueprint(recipe.blueprintId);
      if (!blueprint) return; // Already caught by blueprint check

      const errors = await validateSocketSlotCompatibility(
        blueprint,
        this.#dataRegistry
      );

      if (errors.length === 0) {
        const socketCount = this.#countAdditionalSlots(blueprint);
        results.passed.push({
          check: 'socket_slot_compatibility',
          message: `All ${socketCount} additionalSlot socket references valid`,
        });
      } else {
        results.errors.push(...errors);
      }
    } catch (error) {
      this.#logger.error('Socket/slot compatibility check failed', error);
      results.warnings.push({
        type: 'VALIDATION_WARNING',
        check: 'socket_slot_compatibility',
        message: 'Failed to validate socket/slot compatibility',
        error: error.message,
      });
    }
  }

  async #checkPatternMatching(recipe, results) {
    try {
      const patterns = recipe.patterns || [];
      if (patterns.length === 0) {
        results.passed.push({
          check: 'pattern_matching',
          message: 'No patterns to validate',
        });
        return;
      }

      // Get blueprint for the recipe
      const blueprint =
        await this.#anatomyBlueprintRepository.getBlueprint(recipe.blueprintId);

      if (!blueprint) {
        this.#logger.warn(
          `Cannot validate patterns: blueprint '${recipe.blueprintId}' not found`
        );
        return;
      }

      // Run pattern matching dry-run validation
      const warnings = validatePatternMatching(
        recipe,
        blueprint,
        this.#dataRegistry,
        this.#slotGenerator,
        this.#logger
      );

      if (warnings.length === 0) {
        const patternCount = patterns.length;
        results.passed.push({
          check: 'pattern_matching',
          message: `All ${patternCount} pattern(s) have matching slots`,
        });
      } else {
        results.warnings.push(...warnings);
      }
    } catch (error) {
      this.#logger.error('Pattern matching check failed', error);
      results.warnings.push({
        type: 'VALIDATION_WARNING',
        check: 'pattern_matching',
        message: 'Pattern matching check failed',
        error: error.message,
      });
    }
  }

  #checkDescriptorCoverage(recipe, results) {
    try {
      // Check if entities referenced by slots/patterns have descriptor components
      // This is a suggestion-level check (not critical)

      const suggestions = [];

      for (const [slotName, slot] of Object.entries(recipe.slots || {})) {
        const hasDescriptors = this.#hasDescriptorComponents(
          Object.keys(slot.properties || {})
        );

        if (!hasDescriptors) {
          suggestions.push({
            type: 'MISSING_DESCRIPTORS',
            location: { type: 'slot', name: slotName },
            message: `Slot '${slotName}' may not appear in descriptions`,
            reason: 'No descriptor components in properties',
            suggestion:
              'Add descriptor components (descriptors:size_category, descriptors:texture, etc.)',
            impact: 'Part will be excluded from anatomy description',
          });
        }
      }

      if (suggestions.length > 0) {
        results.suggestions.push(...suggestions);
      } else {
        results.passed.push({
          check: 'descriptor_coverage',
          message: 'All slots have descriptor components',
        });
      }
    } catch (error) {
      this.#logger.error('Descriptor coverage check failed', error);
      // Don't add error/warning - this is optional
    }
  }

  #hasDescriptorComponents(tags) {
    return tags.some((tag) => tag.startsWith('descriptors:'));
  }

  async #checkPartAvailability(recipe, results) {
    try {
      const errors = [];
      const allEntityDefs = this.#dataRegistry.getAll('entityDefinitions');

      // Check slots
      for (const [slotName, slot] of Object.entries(recipe.slots || {})) {
        const matchingEntities = this.#findMatchingEntities(
          slot,
          allEntityDefs
        );

        if (matchingEntities.length === 0) {
          errors.push({
            type: 'PART_UNAVAILABLE',
            severity: 'error',
            location: { type: 'slot', name: slotName },
            message: `No entity definitions found for slot '${slotName}'`,
            details: {
              partType: slot.partType,
              requiredTags: slot.tags || [],
              requiredProperties: Object.keys(slot.properties || {}),
              totalEntitiesChecked: allEntityDefs.length,
            },
          });
        }
      }

      // Check patterns
      for (let i = 0; i < (recipe.patterns || []).length; i++) {
        const pattern = recipe.patterns[i];
        const matchingEntities = this.#findMatchingEntities(
          pattern,
          allEntityDefs
        );

        if (matchingEntities.length === 0) {
          errors.push({
            type: 'PART_UNAVAILABLE',
            severity: 'error',
            location: { type: 'pattern', index: i },
            message: `No entity definitions found for pattern ${i}`,
            details: {
              partType: pattern.partType,
              requiredTags: pattern.tags || [],
              requiredProperties: Object.keys(pattern.properties || {}),
              totalEntitiesChecked: allEntityDefs.length,
            },
          });
        }
      }

      if (errors.length === 0) {
        results.passed.push({
          check: 'part_availability',
          message: 'All slots and patterns have matching entity definitions',
        });
      } else {
        results.errors.push(...errors);
      }
    } catch (error) {
      this.#logger.error('Part availability check failed', error);
      results.errors.push({
        type: 'VALIDATION_ERROR',
        check: 'part_availability',
        message: 'Failed to validate part availability',
        error: error.message,
      });
    }
  }

  #findMatchingEntities(slotOrPattern, allEntityDefs) {
    const matches = [];
    const requiredPartType = slotOrPattern.partType;
    const requiredTags = slotOrPattern.tags || [];
    const requiredProperties = Object.keys(slotOrPattern.properties || {});

    for (const entityDef of allEntityDefs) {
      // Check if entity has anatomy:part component with matching subType
      const anatomyPart = entityDef.components?.['anatomy:part'];
      if (!anatomyPart || anatomyPart.subType !== requiredPartType) {
        continue;
      }

      // Check if entity has all required tags (components)
      const hasAllTags = requiredTags.every(
        (tag) => entityDef.components?.[tag] !== undefined
      );
      if (!hasAllTags) {
        continue;
      }

      // Check if entity has all required property components
      const hasAllProperties = requiredProperties.every(
        (prop) => entityDef.components?.[prop] !== undefined
      );
      if (!hasAllProperties) {
        continue;
      }

      matches.push(entityDef.id);
    }

    return matches;
  }

  /**
   * Validates that entity definitions exist for all slots that patterns will match
   * This is critical because patterns dynamically match slots from the blueprint,
   * and we need to ensure parts are available for each matched slot.
   *
   * @param {object} recipe - Recipe to validate
   * @param {object} results - Validation results object
   */
  async #checkGeneratedSlotPartAvailability(recipe, results) {
    try {
      const blueprint = await this.#anatomyBlueprintRepository.getBlueprint(
        recipe.blueprintId
      );

      if (!blueprint) {
        // Blueprint check already failed, skip this check
        return;
      }

      const patterns = recipe.patterns || [];
      if (patterns.length === 0) {
        // No patterns to check
        return;
      }

      const allEntityDefs = this.#dataRegistry.getAll('entityDefinitions');
      const errors = [];
      let totalSlotsChecked = 0;

      // Load structure template and generate sockets if blueprint uses one
      let generatedSockets = {};
      if (blueprint.structureTemplate) {
        this.#logger.info(
          `RecipePreflightValidator: Loading structure template '${blueprint.structureTemplate}'`
        );
        const structureTemplate = this.#dataRegistry.get(
          'structure-templates',
          blueprint.structureTemplate
        );
        if (structureTemplate) {
          this.#logger.info(
            `RecipePreflightValidator: Structure template found, generating sockets`
          );
          // Dynamically import SocketGenerator to generate sockets
          const { default: SocketGenerator } = await import(
            '../socketGenerator.js'
          );
          const socketGenerator = new SocketGenerator({ logger: this.#logger });
          const sockets = socketGenerator.generateSockets(structureTemplate);

          this.#logger.info(
            `RecipePreflightValidator: Generated ${sockets.length} sockets from structure template`
          );

          // Build socket lookup map by socket id
          for (const socket of sockets) {
            generatedSockets[socket.id] = socket;
          }
        } else {
          this.#logger.warn(
            `RecipePreflightValidator: Structure template '${blueprint.structureTemplate}' not found in data registry`
          );
        }
      }

      // For each pattern, find slots it matches and validate entity availability
      for (let patternIndex = 0; patternIndex < patterns.length; patternIndex++) {
        const pattern = patterns[patternIndex];

        // Get all slots this pattern will match
        const { findMatchingSlots } = await import(
          './patternMatchingValidator.js'
        );
        const matchResult = findMatchingSlots(
          pattern,
          blueprint,
          this.#dataRegistry,
          this.#slotGenerator,
          this.#logger
        );

        const matchedSlots = matchResult.matches;

        // For each matched slot, verify entity definitions exist
        for (const slotKey of matchedSlots) {
          totalSlotsChecked++;

          // Get the socket requirements for this slot
          // Check both blueprint.slots and generated sockets from structure template
          const blueprintSlot = blueprint.slots?.[slotKey] || generatedSockets[slotKey];
          if (!blueprintSlot) {
            // Slot doesn't exist in blueprint or generated sockets
            this.#logger.warn(
              `RecipePreflightValidator: Slot '${slotKey}' matched by pattern but not found in blueprint or structure template`
            );
            continue;
          }

          // Build combined requirements: pattern requirements + socket allowed types + blueprint slot requirements
          const combinedRequirements = {
            partType: pattern.partType,
            allowedTypes: blueprintSlot.allowedTypes || ['*'],
            tags: [
              ...(pattern.tags || []),
              ...(blueprintSlot.requirements?.components || []),
            ],
            properties: {
              ...(pattern.properties || {}),
              ...(blueprintSlot.requirements?.properties || {}),
            },
          };

          // Find matching entities
          const matchingEntities = this.#findMatchingEntitiesForSlot(
            combinedRequirements,
            allEntityDefs
          );

          if (matchingEntities.length === 0) {
            errors.push({
              type: 'GENERATED_SLOT_PART_UNAVAILABLE',
              severity: 'error',
              location: {
                type: 'generated_slot',
                slotKey,
                patternIndex,
                pattern: this.#getPatternDescription(pattern),
              },
              message: `No entity definitions found for generated slot '${slotKey}' (matched by pattern ${patternIndex})`,
              details: {
                slotKey,
                patternIndex,
                partType: pattern.partType,
                allowedTypes: blueprintSlot.allowedTypes,
<<<<<<< HEAD
                requiredTags: combinedRequirements.tags,
                requiredProperties: Object.keys(combinedRequirements.properties),
=======
                requiredTags: pattern.tags || [],
                requiredProperties: Object.keys(pattern.properties || {}),
                requiredPropertyValues: pattern.properties || {},
>>>>>>> 0d461564
                totalEntitiesChecked: allEntityDefs.length,
                blueprintRequiredComponents: blueprintSlot.requirements?.components || [],
                blueprintRequiredProperties: Object.keys(blueprintSlot.requirements?.properties || {}),
              },
              fix: `Create an entity definition in data/mods/anatomy/entities/definitions/ with:\n` +
                `  - anatomy:part component with subType: "${pattern.partType}"\n` +
<<<<<<< HEAD
                `  - Required tags (pattern + blueprint): ${JSON.stringify(combinedRequirements.tags)}\n` +
                `  - Required property components: ${JSON.stringify(Object.keys(combinedRequirements.properties))}`,
=======
                `  - Required tags: ${JSON.stringify(pattern.tags || [])}\n` +
                `  - Required property components with values: ${JSON.stringify(pattern.properties || {})}`,
>>>>>>> 0d461564
            });
          }
        }
      }

      if (errors.length === 0) {
        results.passed.push({
          check: 'generated_slot_part_availability',
          message: `All ${totalSlotsChecked} generated slot(s) from patterns have matching entity definitions`,
        });
      } else {
        results.errors.push(...errors);
      }
    } catch (error) {
      this.#logger.error('Generated slot part availability check failed', error);
      results.errors.push({
        type: 'VALIDATION_ERROR',
        check: 'generated_slot_part_availability',
        message: 'Failed to validate generated slot part availability',
        error: error.message,
      });
    }
  }

  /**
   * Find matching entities for a slot with combined requirements
   * Similar to #findMatchingEntities but also checks allowedTypes
   *
   * @param {object} requirements - Combined requirements
   * @param {Array} allEntityDefs - All entity definitions
   * @returns {Array<string>} Matching entity IDs
   */
  #findMatchingEntitiesForSlot(requirements, allEntityDefs) {
    const matches = [];
    const { partType, allowedTypes, tags, properties } = requirements;

    for (const entityDef of allEntityDefs) {
      // Check if entity has anatomy:part component with matching subType
      const anatomyPart = entityDef.components?.['anatomy:part'];
      if (!anatomyPart) {
        continue;
      }

      // Check partType requirement
      if (partType && anatomyPart.subType !== partType) {
        continue;
      }

      // Check if subType is in allowedTypes (unless allowedTypes includes '*')
      if (
        allowedTypes &&
        !allowedTypes.includes('*') &&
        !allowedTypes.includes(anatomyPart.subType)
      ) {
        continue;
      }

      // Check if entity has all required tags (components)
      const hasAllTags = tags.every(
        (tag) => entityDef.components?.[tag] !== undefined
      );
      if (!hasAllTags) {
        continue;
      }

      // Check if entity properties match required property VALUES
      // Properties is an object like { "descriptors:build": { "build": "slim" } }
      if (!this.#matchesPropertyValues(entityDef, properties)) {
        continue;
      }

      matches.push(entityDef.id);
    }

    return matches;
  }

  /**
   * Checks if entity definition matches property value requirements
   * Mimics the production code's #matchesProperties method
   *
   * @param {object} entityDef - Entity definition
   * @param {object} propertyRequirements - Required property components with values
   * @returns {boolean} True if all property values match
   */
  #matchesPropertyValues(entityDef, propertyRequirements) {
    if (!propertyRequirements || typeof propertyRequirements !== 'object') {
      return true;
    }

    for (const [componentId, requiredProps] of Object.entries(
      propertyRequirements
    )) {
      const component = entityDef.components?.[componentId];
      if (!component) {
        return false;
      }

      for (const [propKey, propValue] of Object.entries(requiredProps)) {
        if (component[propKey] !== propValue) {
          return false;
        }
      }
    }

    return true;
  }

  /**
   * Get a human-readable description of a pattern
   *
   * @param {object} pattern - Pattern definition
   * @returns {string} Pattern description
   */
  #getPatternDescription(pattern) {
    if (pattern.matchesGroup) return `matchesGroup '${pattern.matchesGroup}'`;
    if (pattern.matchesPattern !== undefined)
      return `matchesPattern '${pattern.matchesPattern}'`;
    if (pattern.matchesAll)
      return `matchesAll ${JSON.stringify(pattern.matchesAll)}`;
    if (Array.isArray(pattern.matches))
      return `explicit [${pattern.matches.join(', ')}]`;
    return 'unknown pattern';
  }

  #blueprintExists(results) {
    return results.passed.some((p) => p.check === 'blueprint_exists');
  }

  #countComponentReferences(recipe) {
    let count = 0;

    for (const slot of Object.values(recipe.slots || {})) {
      count += (slot.tags || []).length;
      count += Object.keys(slot.properties || {}).length;
    }

    for (const pattern of recipe.patterns || []) {
      count += (pattern.tags || []).length;
      count += Object.keys(pattern.properties || {}).length;
    }

    return count;
  }

  #countPropertyObjects(recipe) {
    let count = 0;

    for (const slot of Object.values(recipe.slots || {})) {
      count += Object.keys(slot.properties || {}).length;
    }

    for (const pattern of recipe.patterns || []) {
      count += Object.keys(pattern.properties || {}).length;
    }

    return count;
  }

  #countAdditionalSlots(blueprint) {
    return Object.keys(blueprint.additionalSlots || {}).length;
  }

  /**
   * Check for entity definition load failures and provide detailed diagnostics
   * This helps explain why entity definitions are missing from the registry
   *
   * @param {object} results - Validation results object
   */
  #checkEntityDefinitionLoadFailures(results) {
    try {
      const entityDefFailures = this.#loadFailures?.entityDefinitions?.failures || [];

      if (entityDefFailures.length === 0) {
        return; // No failures to report
      }

      // Parse failures to extract detailed error information
      for (const failure of entityDefFailures) {
        const filename = failure.file;
        const error = failure.error;

        // Extract entity ID from filename (e.g., 'foo.entity.json' -> likely 'anatomy:foo')
        const baseId = filename.replace('.entity.json', '');

        // Try to parse error message for component validation failures
        const componentValidationMatch = error?.message?.match(
          /Invalid components: \[(.*?)\]/
        );

        if (componentValidationMatch) {
          const failedComponents = componentValidationMatch[1].split(', ');

          // Try to extract more details about the validation errors
          const validationDetails = this.#extractComponentValidationDetails(
            error,
            failedComponents
          );

          results.errors.push({
            type: 'ENTITY_LOAD_FAILURE',
            severity: 'error',
            location: { type: 'entity_definition', file: filename },
            message: `Entity definition '${baseId}' failed to load due to component validation errors`,
            details: {
              file: filename,
              failedComponents,
              error: error.message,
              validationDetails,
            },
            fix: validationDetails.length > 0
              ? `Fix validation errors:\n    ${validationDetails.map(d => `${d.component}: ${d.issue}`).join('\n    ')}`
              : `Check component values in ${filename} for: ${failedComponents.join(', ')}`,
          });
        } else {
          // Generic load failure
          results.errors.push({
            type: 'ENTITY_LOAD_FAILURE',
            severity: 'error',
            location: { type: 'entity_definition', file: filename },
            message: `Entity definition '${baseId}' failed to load`,
            details: {
              file: filename,
              error: error?.message || String(error),
            },
            fix: `Review ${filename} for validation errors`,
          });
        }
      }

      this.#logger.debug(
        `RecipePreflightValidator: Found ${entityDefFailures.length} entity definition load failures`
      );
    } catch (error) {
      this.#logger.error('Entity definition load failure check failed', error);
      // Don't add to results - this is a diagnostic check
    }
  }

  /**
   * Extract detailed component validation information from error
   *
   * @param {Error} error - Error object
   * @param {string[]} failedComponents - List of failed component IDs
   * @returns {Array<{component: string, issue: string}>} Validation details
   */
  #extractComponentValidationDetails(error, failedComponents) {
    const details = [];

    // The error message may contain schema validation details
    // Try to extract enum mismatches, which are common
    const errorString = error?.message || '';

    for (const componentId of failedComponents) {
      // Look for schema validation errors in the error message
      // Common pattern: "data/propertyName must be equal to one of the allowed values"
      const enumErrorMatch = errorString.match(
        new RegExp(`data/(\\w+) must be equal to one of the allowed values`, 'i')
      );

      if (enumErrorMatch) {
        details.push({
          component: componentId,
          issue: `Property '${enumErrorMatch[1]}' has an invalid value. Check allowed enum values in the component schema.`,
        });
      } else {
        // Generic validation failure
        details.push({
          component: componentId,
          issue: 'Component validation failed. Check schema requirements.',
        });
      }
    }

    return details;
  }
}

export default RecipePreflightValidator;<|MERGE_RESOLUTION|>--- conflicted
+++ resolved
@@ -610,27 +610,16 @@
                 patternIndex,
                 partType: pattern.partType,
                 allowedTypes: blueprintSlot.allowedTypes,
-<<<<<<< HEAD
                 requiredTags: combinedRequirements.tags,
                 requiredProperties: Object.keys(combinedRequirements.properties),
-=======
-                requiredTags: pattern.tags || [],
-                requiredProperties: Object.keys(pattern.properties || {}),
-                requiredPropertyValues: pattern.properties || {},
->>>>>>> 0d461564
                 totalEntitiesChecked: allEntityDefs.length,
                 blueprintRequiredComponents: blueprintSlot.requirements?.components || [],
                 blueprintRequiredProperties: Object.keys(blueprintSlot.requirements?.properties || {}),
               },
               fix: `Create an entity definition in data/mods/anatomy/entities/definitions/ with:\n` +
                 `  - anatomy:part component with subType: "${pattern.partType}"\n` +
-<<<<<<< HEAD
                 `  - Required tags (pattern + blueprint): ${JSON.stringify(combinedRequirements.tags)}\n` +
                 `  - Required property components: ${JSON.stringify(Object.keys(combinedRequirements.properties))}`,
-=======
-                `  - Required tags: ${JSON.stringify(pattern.tags || [])}\n` +
-                `  - Required property components with values: ${JSON.stringify(pattern.properties || {})}`,
->>>>>>> 0d461564
             });
           }
         }
