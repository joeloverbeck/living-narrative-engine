/**
 * @file RecipePatternResolver - Resolves V2 recipe patterns against blueprint slots
 * Handles three types of advanced pattern matching:
 * - matchesGroup: Slot group selectors ('limbSet:leg', 'appendage:tail')
 * - matchesPattern: Wildcard patterns ('leg_*', '*_left', '*tentacle*')
 * - matchesAll: Property-based filters (slotType, orientation, socketId)
 * @see src/anatomy/recipeProcessor.js - Handles V1 pattern expansion
 * @see src/anatomy/bodyBlueprintFactory.js - Integration point for pattern resolution
 */

import {
  validateDependency,
  assertPresent,
  assertNonBlankString,
} from '../utils/dependencyUtils.js';
import { ValidationError } from '../errors/validationError.js';

/**
 * Resolves V2 recipe patterns into concrete slot definitions
 * using blueprint context and structure templates.
 *
 * Pattern resolution occurs during blueprint processing when
 * both recipe and blueprint context are available.
 */
class RecipePatternResolver {
  #dataRegistry;
  #slotGenerator;
  #logger;

  /**
   * Creates a new RecipePatternResolver instance
   *
   * @param {object} dependencies - Dependency injection container
   * @param {object} dependencies.dataRegistry - IDataRegistry implementation
   * @param {object} dependencies.slotGenerator - ISlotGenerator implementation
   * @param {object} dependencies.logger - ILogger implementation
   */
  constructor({ dataRegistry, slotGenerator, logger }) {
    validateDependency(dataRegistry, 'IDataRegistry', logger, {
      requiredMethods: ['get'],
    });
    validateDependency(slotGenerator, 'ISlotGenerator', logger, {
      requiredMethods: [
        'extractSlotKeysFromLimbSet',
        'extractSlotKeysFromAppendage',
      ],
    });
    validateDependency(logger, 'ILogger', logger, {
      requiredMethods: ['info', 'warn', 'error', 'debug'],
    });

    this.#dataRegistry = dataRegistry;
    this.#slotGenerator = slotGenerator;
    this.#logger = logger;
  }

  /**
   * Validates all patterns before resolution.
   * Ensures patterns meet structural and semantic requirements.
   *
   * @param {object[]} patterns - Array of pattern definitions
   * @param {object} blueprint - Blueprint context for validation
   * @throws {ValidationError} If any pattern fails validation
   * @private
   */
  #validateAllPatterns(patterns, blueprint) {
    assertPresent(patterns, 'Patterns array is required');
    assertPresent(blueprint, 'Blueprint is required');

    for (let i = 0; i < patterns.length; i++) {
      const pattern = patterns[i];
      this.#logger.debug(`Validating pattern ${i + 1}/${patterns.length}`);

      // Phase 1: Core validation
      this.#validatePatternMutualExclusivity(pattern, i);
      this.#validateBlueprintVersion(pattern, blueprint, i);

      // Phase 2: Pattern-specific validation
      if (pattern.matchesGroup) {
        this.#validateMatchesGroup(pattern, blueprint, i);
      } else if (pattern.matchesPattern !== undefined) {
        this.#validateMatchesPattern(pattern, blueprint, i);
      } else if (pattern.matchesAll) {
        this.#validateMatchesAll(pattern, blueprint, i);
      }

      // Phase 3: Exclusion validation
      if (pattern.exclude) {
        this.#validateExclusions(pattern, blueprint, i);
      }
    }

    // Phase 3: Pattern precedence warnings
    this.#validatePatternPrecedence(patterns, blueprint);
  }

  /**
   * Validates that pattern uses exactly one matcher type.
   * Ensures mutual exclusivity of matches, matchesGroup, matchesPattern, matchesAll.
   *
   * @param {object} pattern - Pattern definition to validate
   * @param {number} patternIndex - Pattern index for error messages
   * @throws {ValidationError} If pattern has multiple or no matchers
   * @private
   */
  #validatePatternMutualExclusivity(pattern, patternIndex) {
    const matchers = ['matches', 'matchesGroup', 'matchesPattern', 'matchesAll'];
    const presentMatchers = matchers.filter(m => pattern[m] !== undefined);

    if (presentMatchers.length === 0) {
      throw new ValidationError(
        `Pattern ${patternIndex + 1} has no matcher: must specify exactly one of 'matches', 'matchesGroup', 'matchesPattern', or 'matchesAll'.`
      );
    }

    if (presentMatchers.length > 1) {
      throw new ValidationError(
        `Pattern ${patternIndex + 1} has multiple matchers: found ${presentMatchers.map(m => `'${m}'`).join(' and ')}. Only one is allowed per pattern.`
      );
    }
  }

  /**
   * Validates blueprint version compatibility with pattern type.
   * V2 patterns require schemaVersion: "2.0" and structureTemplate.
   *
   * @param {object} pattern - Pattern definition to validate
   * @param {object} blueprint - Blueprint to check version
   * @param {number} patternIndex - Pattern index for error messages
   * @throws {ValidationError} If version requirements not met
   * @private
   */
  #validateBlueprintVersion(pattern, blueprint, patternIndex) {
    // Only matchesGroup requires V2 blueprint with structure template
    // matchesPattern and matchesAll work with any blueprint version
    if (!pattern.matchesGroup) {
      return;
    }

    // matchesGroup requires schemaVersion: "2.0"
    if (blueprint.schemaVersion !== '2.0') {
      throw new ValidationError(
        `Pattern ${patternIndex + 1} uses 'matchesGroup' but blueprint '${blueprint.id}' has schemaVersion '${blueprint.schemaVersion || '1.0'}'. matchesGroup requires schemaVersion '2.0'.`
      );
    }

    // Check blueprint has structureTemplate
    if (!blueprint.structureTemplate) {
      throw new ValidationError(
        `Blueprint '${blueprint.id}' has schemaVersion '2.0' but no 'structureTemplate' property. matchesGroup requires a structure template.`
      );
    }

    // Check structure template exists
    const template = this.#dataRegistry.get(
      'anatomyStructureTemplates',
      blueprint.structureTemplate
    );

    if (!template) {
      throw new ValidationError(
        `Structure template '${blueprint.structureTemplate}' not found. Ensure template exists and is loaded before blueprint.`
      );
    }
  }

  /**
   * Validates matchesGroup pattern.
   * Checks group format, existence in template, and match count.
   *
   * @param {object} pattern - Pattern with matchesGroup
   * @param {object} blueprint - Blueprint with structure template
   * @param {number} patternIndex - Pattern index for error messages
   * @throws {ValidationError} If group validation fails
   * @private
   */
  #validateMatchesGroup(pattern, blueprint, patternIndex) {
    const groupRef = pattern.matchesGroup;

    // Validate format
    const [groupType, groupName] = groupRef.split(':');

    if (!groupType || !groupName) {
      throw new ValidationError(
        `Pattern ${patternIndex + 1}: Slot group '${groupRef}' format invalid. Expected 'limbSet:{type}' or 'appendage:{type}'.`
      );
    }

    if (groupType !== 'limbSet' && groupType !== 'appendage') {
      throw new ValidationError(
        `Pattern ${patternIndex + 1}: Slot group '${groupRef}' format invalid. Expected 'limbSet:{type}' or 'appendage:{type}'.`
      );
    }

    // Load structure template
    const template = this.#dataRegistry.get(
      'anatomyStructureTemplates',
      blueprint.structureTemplate
    );

    // Check group exists in template
    let groupExists = false;
    const availableGroups = [];

    const topology = template?.topology;

    if (groupType === 'limbSet') {
      const limbSets = Array.isArray(topology?.limbSets)
        ? topology.limbSets
        : [];
      groupExists = limbSets.some(ls => ls.type === groupName);
      availableGroups.push(
        ...limbSets.map(ls => `limbSet:${ls.type}`)
      );
    } else {
      const appendages = Array.isArray(topology?.appendages)
        ? topology.appendages
        : [];
      groupExists = appendages.some(a => a.type === groupName);
      availableGroups.push(
        ...appendages.map(a => `appendage:${a.type}`)
      );
    }

    if (!groupExists) {
      const availableStr = availableGroups.length > 0
        ? ` Available groups: ${availableGroups.map(g => `'${g}'`).join(', ')}`
        : '';
      throw new ValidationError(
        `Pattern ${patternIndex + 1}: Slot group '${groupRef}' not found in structure template '${blueprint.structureTemplate}'.${availableStr}`
      );
    }

    try {
      this.#resolveSlotGroup(groupRef, blueprint);
    } catch (error) {
      if (error instanceof ValidationError) {
        throw new ValidationError(
          `Pattern ${patternIndex + 1}: ${error.message}`
        );
      }

      throw error;
    }
  }

  /**
   * Validates matchesPattern wildcard pattern.
   * Checks pattern is non-empty and warns if no matches.
   *
   * @param {object} pattern - Pattern with matchesPattern
   * @param {string[]} blueprintSlotKeys - Available slot keys
   * @param {number} patternIndex - Pattern index for error messages
   * @throws {ValidationError} If pattern is invalid
   * @private
   */
  #validateMatchesPattern(pattern, blueprint, patternIndex) {
    const patternStr = pattern.matchesPattern;

    // Check pattern is non-empty string
    if (typeof patternStr !== 'string' || patternStr.length === 0) {
      throw new ValidationError(
        `Pattern ${patternIndex + 1}: Pattern must be a non-empty string`
      );
    }

    const blueprintSlotKeys = Object.keys(blueprint.slots || {});
    const matchedKeys = this.#resolveWildcardPattern(
      patternStr,
      blueprintSlotKeys
    );

    if (matchedKeys.length === 0) {
      const availability = this.#collectBlueprintAvailability(blueprint);
      const slotSummary =
        availability.slotKeys.length > 0
          ? `Available slot keys: ${availability.slotKeys.join(', ')}.`
          : 'Available slot keys: none.';

      throw new ValidationError(
        `Pattern ${patternIndex + 1}: matchesPattern '${patternStr}' matched 0 slots in blueprint '${
          blueprint.id || 'unknown blueprint'
        }'. ${slotSummary}`
      );
    }
  }

  /**
   * Validates matchesAll property-based filter.
   * Checks at least one filter property exists, validates wildcard usage.
   *
   * @param {object} pattern - Pattern with matchesAll
   * @param {object} blueprintSlots - Blueprint slot definitions
   * @param {number} patternIndex - Pattern index for error messages
   * @throws {ValidationError} If filter is invalid
   * @private
   */
  #validateMatchesAll(pattern, blueprint, patternIndex) {
    const filter = pattern.matchesAll;

    // Check at least one filter property
    const filterProps = ['slotType', 'orientation', 'socketId'];
    const presentProps = filterProps.filter(p => filter[p] !== undefined);

    if (presentProps.length === 0) {
      throw new ValidationError(
        `Pattern ${patternIndex + 1}: matchesAll must have at least one filter property: 'slotType', 'orientation', or 'socketId'.`
      );
    }

    // Validate wildcard restrictions: slotType doesn't support wildcards
    if (filter.slotType && typeof filter.slotType === 'string' && filter.slotType.includes('*')) {
      throw new ValidationError(
        `Pattern ${patternIndex + 1}: matchesAll wildcard pattern on 'slotType' is not supported. Wildcards only work on 'orientation' and 'socketId'.`
      );
    }

    const matchedKeys = this.#resolvePropertyFilter(
      filter,
      blueprint.slots || {}
    );

    if (matchedKeys.length === 0) {
      const availability = this.#collectBlueprintAvailability(blueprint);
      const slotSummary =
        availability.slotKeys.length > 0
          ? `Available slot keys: ${availability.slotKeys.join(', ')}.`
          : 'Available slot keys: none.';
      const orientationSummary =
        availability.orientations.length > 0
          ? ` Available orientations: ${availability.orientations.join(', ')}.`
          : '';

      throw new ValidationError(
        `Pattern ${patternIndex + 1}: matchesAll filter ${JSON.stringify(
          filter
        )} matched 0 slots in blueprint '${blueprint.id || 'unknown blueprint'}'. ${slotSummary}${orientationSummary}`
      );
    }
  }

  /**
   * Validates pattern exclusions.
   * Checks excluded slot groups exist and exclusion properties are valid.
   *
   * @param {object} pattern - Pattern with exclude property
   * @param {object} blueprint - Blueprint for slot group resolution
   * @param {number} patternIndex - Pattern index for error messages
   * @throws {ValidationError} If exclusions are invalid
   * @private
   */
  #validateExclusions(pattern, blueprint, patternIndex) {
    const exclusions = pattern.exclude;

    // Validate excluded slot groups
    if (exclusions.slotGroups && Array.isArray(exclusions.slotGroups)) {
      const template = this.#dataRegistry.get(
        'anatomyStructureTemplates',
        blueprint.structureTemplate
      );

      for (const groupRef of exclusions.slotGroups) {
        const [groupType, groupName] = groupRef.split(':');

        let groupExists = false;
        const topology = template?.topology;

        if (groupType === 'limbSet') {
          const limbSets = Array.isArray(topology?.limbSets)
            ? topology.limbSets
            : [];
          groupExists = limbSets.some(ls => ls.type === groupName);
        } else {
          const appendages = Array.isArray(topology?.appendages)
            ? topology.appendages
            : [];
          groupExists = appendages.some(a => a.type === groupName);
        }

        if (!groupExists) {
          throw new ValidationError(
            `Pattern ${patternIndex + 1}: Exclusion slot group '${groupRef}' not found in structure template.`
          );
        }
      }
    }

    // Validate exclusion properties
    if (exclusions.properties !== undefined) {
      if (
        exclusions.properties === null ||
        typeof exclusions.properties !== 'object' ||
        Array.isArray(exclusions.properties)
      ) {
        throw new ValidationError(
          `Pattern ${patternIndex + 1}: Exclusion property filter must be a valid object with slot properties.`
        );
      }
    }
  }

  /**
   * Validates pattern precedence and warns about potential conflicts.
   * Detects overlapping patterns with equal specificity.
   *
   * @param {object[]} patterns - All patterns to check
   * @param {object} blueprint - Blueprint for slot resolution
   * @private
   */
  #validatePatternPrecedence(patterns, blueprint) {
    // Check for overlapping patterns
    for (let i = 0; i < patterns.length; i++) {
      for (let j = i + 1; j < patterns.length; j++) {
        const pattern1 = patterns[i];
        const pattern2 = patterns[j];

        // Resolve both patterns
        const keys1 = this.#resolvePatternToKeys(pattern1, blueprint);
        const keys2 = this.#resolvePatternToKeys(pattern2, blueprint);

        // Check for overlap
        const overlap = keys1.filter(k => keys2.includes(k));

        if (overlap.length > 0) {
          const spec1 = this.#getPatternSpecificity(pattern1);
          const spec2 = this.#getPatternSpecificity(pattern2);

          if (spec1 === spec2) {
            const desc1 = this.#getPatternDescription(pattern1);
            const desc2 = this.#getPatternDescription(pattern2);

            this.#logger.warn(
              `Pattern ${i + 1} (${desc1}) and Pattern ${j + 1} (${desc2}) have equal specificity and may match the same slots (${overlap.length} overlapping). Consider making patterns more specific.`
            );
          }
        }
      }
    }
  }

  /**
   * Resolves a pattern to its matching slot keys (for precedence validation).
   *
   * @param {object} pattern - Pattern to resolve
   * @param {object} blueprint - Blueprint context
   * @returns {string[]} Array of slot keys
   * @private
   */
  #resolvePatternToKeys(pattern, blueprint) {
    try {
      if (pattern.matches) {
        return pattern.matches;
      } else if (pattern.matchesGroup) {
        return this.#resolveSlotGroup(pattern.matchesGroup, blueprint);
      } else if (pattern.matchesPattern) {
        return this.#resolveWildcardPattern(
          pattern.matchesPattern,
          Object.keys(blueprint.slots || {})
        );
      } else if (pattern.matchesAll) {
        return this.#resolvePropertyFilter(pattern.matchesAll, blueprint.slots || {});
      }
      return [];
    } catch {
      // Validation errors already thrown, return empty for precedence check
      return [];
    }
  }

  /**
   * Gets pattern specificity score for precedence ordering.
   * Higher score = more specific.
   *
   * @param {object} pattern - Pattern to score
   * @returns {number} Specificity score (1-4)
   * @private
   */
  #getPatternSpecificity(pattern) {
    if (pattern.matches) return 4; // Explicit list
    if (pattern.matchesAll) return 3; // Property-based
    if (pattern.matchesPattern) return 2; // Wildcard pattern
    // At this point validation guarantees a matchesGroup pattern
    return 1;
  }

  /**
   * Gets human-readable pattern description.
   *
   * @param {object} pattern - Pattern to describe
   * @returns {string} Pattern description
   * @private
   */
  #getPatternDescription(pattern) {
    if (pattern.matches) {
      return `matches: explicit list`;
    }

    if (pattern.matchesGroup) {
      return `matchesGroup: '${pattern.matchesGroup}'`;
    }

    if (pattern.matchesPattern) {
      return `matchesPattern: '${pattern.matchesPattern}'`;
    }

    return `matchesAll: ${JSON.stringify(pattern.matchesAll ?? {})}`;
  }

  /**
   * Resolves V2 recipe patterns against blueprint slots.
   *
   * @param {object} recipe - Recipe with patterns to resolve
   * @param {object} blueprint - Blueprint with generated slots and structure template
   * @returns {object} Recipe with expanded slots from pattern matching
   * @example
   * const recipe = {
   *   patterns: [
   *     { matchesGroup: 'limbSet:leg', partType: 'leg_segment' }
   *   ]
   * };
   * const resolved = resolver.resolveRecipePatterns(recipe, blueprint);
   * // resolved.slots now includes all leg slots with leg_segment requirement
   */
  resolveRecipePatterns(recipe, blueprint) {
    assertPresent(recipe, 'Recipe is required');
    assertPresent(blueprint, 'Blueprint is required');

    if (!recipe.patterns || recipe.patterns.length === 0) {
      this.#logger.debug('No patterns to resolve in recipe');
      return recipe;
    }

    const expandedSlots = { ...(recipe.slots || {}) };
    const patternHints = [];
    const patternConflicts = [];
    const blueprintSlots = blueprint.slots || {};
    const blueprintSlotKeys = Object.keys(blueprintSlots);
    const blueprintAdditionalSlots = blueprint.additionalSlots || {};
    const defaultMatcherHint =
      'Pattern skipped: no matcher defined. Use matchesGroup selectors such as limbSet:leg or appendage:tail, matchesPattern wildcards, or matchesAll filters.';

    this.#logger.info(
      `Resolving ${recipe.patterns.length} patterns against ${blueprintSlotKeys.length} blueprint slots`
    );

    // Validate all patterns before resolution
    this.#validateAllPatterns(recipe.patterns, blueprint);

    for (let index = 0; index < recipe.patterns.length; index += 1) {
      const pattern = recipe.patterns[index];
      const patternNumber = index + 1;
      let matchedSlotKeys = [];

      // V1 pattern: explicit slot list (backward compatibility)
      if (pattern.matches) {
        matchedSlotKeys = Array.isArray(pattern.matches)
          ? [...pattern.matches]
          : [];
        this.#logger.debug(
          `V1 pattern: explicit matches for ${matchedSlotKeys.length} slots`
        );
      }
      // V2 pattern: slot group selector
      else if (pattern.matchesGroup) {
        matchedSlotKeys = this.#resolveSlotGroup(
          pattern.matchesGroup,
          blueprint
        );
        this.#logger.debug(
          `matchesGroup '${pattern.matchesGroup}' resolved to ${matchedSlotKeys.length} slots`
        );
      }
      // V2 pattern: wildcard pattern
      else if (pattern.matchesPattern) {
        matchedSlotKeys = this.#resolveWildcardPattern(
          pattern.matchesPattern,
          blueprintSlotKeys
        );
        this.#logger.debug(
          `matchesPattern '${pattern.matchesPattern}' resolved to ${matchedSlotKeys.length} slots`
        );
      }
      // V2 pattern: property-based filter
      else if (pattern.matchesAll) {
        matchedSlotKeys = this.#resolvePropertyFilter(
          pattern.matchesAll,
          blueprintSlots
        );
        this.#logger.debug(
          `matchesAll resolved to ${matchedSlotKeys.length} slots`
        );
      } else {
        this.#logger.warn('Pattern has no recognized matcher type', pattern);
        if (!patternHints.includes(defaultMatcherHint)) {
          patternHints.push(defaultMatcherHint);
        }
        continue;
      }

      if (!pattern.matches && matchedSlotKeys.length === 0) {
        this.#throwZeroMatchError({
          pattern,
          blueprint,
          slotGroupRef: pattern.matchesGroup,
        });
      }

      // Apply exclusions if present
      let filteredSlotKeys = matchedSlotKeys;

      if (pattern.exclude) {
        const beforeExclusion = filteredSlotKeys.length;
        filteredSlotKeys = this.#applyExclusions(
          filteredSlotKeys,
          pattern.exclude,
          blueprint
        );
        this.#logger.debug(
          `Exclusions filtered ${beforeExclusion} → ${filteredSlotKeys.length} slots`
        );

        if (!pattern.matches && filteredSlotKeys.length === 0) {
          this.#throwZeroMatchError({
            pattern,
            blueprint,
            stage: 'after applying exclusions',
            slotGroupRef: pattern.matchesGroup,
          });
        }
      }

<<<<<<< HEAD
      // Create or merge slot definitions for matched slots
      const patternIndex = recipe.patterns.indexOf(pattern) + 1;
      for (const slotKey of matchedSlotKeys) {
        const existingSlot = expandedSlots[slotKey];

        if (existingSlot) {
          const mergedSlot = this.#mergeSlotDefinition(existingSlot, pattern);
          expandedSlots[slotKey] = mergedSlot;

          const patternDesc = this.#getPatternDescription(pattern);
          this.#logger.debug(
            `Pattern ${patternIndex} (${patternDesc}) merged into existing slot '${slotKey}'.`
          );
=======
      // Create slot definitions for matched slots
      const patternDesc = this.#getPatternDescription(pattern);

      for (const slotKey of filteredSlotKeys) {
        // Skip if explicitly defined in recipe slots (explicit definitions take precedence)
        if (expandedSlots[slotKey]) {
          if (this.#hasActiveMatcher(pattern)) {
            this.#logger.info(
              `Explicit slot '${slotKey}' overrides Pattern ${patternNumber} (${patternDesc}). This is expected behavior.`
            );
            patternConflicts.push({
              severity: 'info',
              slotKey,
              pattern: patternDesc,
              hint: `Explicit slot '${slotKey}' overrides pattern output from Pattern ${patternNumber}.`,
              patternIndex: patternNumber,
            });
          }
          continue;
        }

        if (Object.prototype.hasOwnProperty.call(blueprintAdditionalSlots, slotKey)) {
          if (this.#hasActiveMatcher(pattern)) {
            this.#logger.info(
              `Blueprint additionalSlots for slot '${slotKey}' overrides Pattern ${patternNumber} (${patternDesc}).`
            );
            patternConflicts.push({
              severity: 'warning',
              slotKey,
              pattern: patternDesc,
              hint: `Blueprint additionalSlots overrides Pattern ${patternNumber} output for slot '${slotKey}'.`,
              patternIndex: patternNumber,
            });
          }
>>>>>>> a82ba58e
          continue;
        }

        expandedSlots[slotKey] = {
          partType: pattern.partType,
          preferId: pattern.preferId,
          tags: Array.isArray(pattern.tags) ? [...pattern.tags] : pattern.tags,
          notTags: Array.isArray(pattern.notTags)
            ? [...pattern.notTags]
            : pattern.notTags,
          properties: pattern.properties ? { ...pattern.properties } : undefined,
        };
      }

      if (!this.#hasActiveMatcher(pattern) && !patternHints.includes(defaultMatcherHint)) {
        patternHints.push(defaultMatcherHint);
      }
    }

    const addedSlots =
      Object.keys(expandedSlots).length -
      Object.keys(recipe.slots || {}).length;
    this.#logger.info(`Pattern resolution added ${addedSlots} slot definitions`);

    return {
      ...recipe,
      slots: expandedSlots,
      _patternHints: patternHints,
      _patternConflicts: patternConflicts,
    };
  }

  /**
   * Resolves matchesGroup pattern to slot keys.
   *
   * Format: "limbSet:leg" or "appendage:tail"
   *
   * @param {string} groupRef - Group reference in format "type:name"
   * @param {object} blueprint - Blueprint with structure template reference
   * @returns {string[]} Array of matching slot keys
   * @private
   */
  #resolveSlotGroup(groupRef, blueprint) {
    assertNonBlankString(
      groupRef,
      'Group reference',
      'resolveSlotGroup',
      this.#logger
    );

    if (!blueprint.structureTemplate) {
      const message = `Cannot resolve slot group '${groupRef}': blueprint has no structure template`;
      this.#logger.warn(message);
      throw new ValidationError(message);
    }

    // Load structure template from DataRegistry
    const template = this.#dataRegistry.get(
      'anatomyStructureTemplates',
      blueprint.structureTemplate
    );

    if (!template) {
      throw new ValidationError(
        `Structure template not found: ${blueprint.structureTemplate}`
      );
    }

    const [groupType, groupName] = groupRef.split(':');

    if (!groupType || !groupName) {
      throw new ValidationError(
        `Invalid slot group reference format: '${groupRef}'`
      );
    }

    if (groupType !== 'limbSet' && groupType !== 'appendage') {
      throw new ValidationError(
        `Invalid slot group type: '${groupType}'. Expected 'limbSet' or 'appendage'`
      );
    }

    const slotKeys = [];
    let availableGroups = [];
    let hasMatchingDefinitions = false;

    if (groupType === 'limbSet') {
      const limbSets = Array.isArray(template.topology?.limbSets)
        ? template.topology.limbSets
        : [];
      const matchingLimbSets = limbSets.filter(ls => ls.type === groupName);
      availableGroups = limbSets.map(ls => `limbSet:${ls.type}`);
      hasMatchingDefinitions = matchingLimbSets.length > 0;

      this.#logger.debug(
        `Found ${matchingLimbSets.length} limb sets matching type '${groupName}'`
      );

      for (const limbSet of matchingLimbSets) {
        const keys = this.#generateSlotKeysFromLimbSet(limbSet);
        slotKeys.push(...keys);
      }
    } else if (groupType === 'appendage') {
      const appendages = Array.isArray(template.topology?.appendages)
        ? template.topology.appendages
        : [];
      const matchingAppendages = appendages.filter(a => a.type === groupName);
      availableGroups = appendages.map(a => `appendage:${a.type}`);
      hasMatchingDefinitions = matchingAppendages.length > 0;

      this.#logger.debug(
        `Found ${matchingAppendages.length} appendages matching type '${groupName}'`
      );

      for (const appendage of matchingAppendages) {
        const keys = this.#generateSlotKeysFromAppendage(appendage);
        slotKeys.push(...keys);
      }
    }

    if (slotKeys.length === 0) {
      if (!hasMatchingDefinitions) {
        const availableSummary =
          availableGroups.length > 0
            ? ` Available groups: ${availableGroups
                .map(group => `'${group}'`)
                .join(', ')}.`
            : '';

        throw new ValidationError(
          `Slot group '${groupRef}' not found in structure template '${blueprint.structureTemplate}'.${availableSummary}`
        );
      }

      throw new ValidationError(
        `Slot group '${groupRef}' matched 0 slots in structure template '${blueprint.structureTemplate}'.`
      );
    }

    return slotKeys;
  }

  /**
   * Generates slot keys from limb set definition.
   *
   * @param {object} limbSet - Limb set definition from structure template
   * @returns {string[]} Array of slot keys
   * @private
   */
  #generateSlotKeysFromLimbSet(limbSet) {
    assertPresent(limbSet, 'Limb set is required');

    // Leverage existing SlotGenerator logic
    return this.#slotGenerator.extractSlotKeysFromLimbSet(limbSet);
  }

  /**
   * Generates slot keys from appendage definition.
   *
   * @param {object} appendage - Appendage definition from structure template
   * @returns {string[]} Array of slot keys
   * @private
   */
  #generateSlotKeysFromAppendage(appendage) {
    assertPresent(appendage, 'Appendage is required');

    // Leverage existing SlotGenerator logic
    return this.#slotGenerator.extractSlotKeysFromAppendage(appendage);
  }

  /**
   * Resolves matchesPattern with wildcards to matching slot keys.
   *
   * Pattern examples: "leg_*", "*_left", "*tentacle*"
   *
   * @param {string} pattern - Wildcard pattern
   * @param {string[]} slotKeys - Available slot keys to match against
   * @returns {string[]} Array of matching slot keys
   * @private
   */
  #resolveWildcardPattern(pattern, slotKeys) {
    assertNonBlankString(
      pattern,
      'Pattern',
      'resolveWildcardPattern',
      this.#logger
    );
    assertPresent(slotKeys, 'Slot keys array is required');

    const regex = this.#wildcardToRegex(pattern);
    const matches = slotKeys.filter(key => regex.test(key));

    this.#logger.debug(
      `Wildcard pattern '${pattern}' matched ${matches.length} of ${slotKeys.length} slots`
    );

    return matches;
  }

  /**
   * Converts wildcard pattern to regular expression.
   *
   * Escapes regex special characters and replaces * with .*
   *
   * @param {string} pattern - Wildcard pattern (e.g., "leg_*", "*_left")
   * @returns {RegExp} Compiled regular expression
   * @private
   */
  #wildcardToRegex(pattern) {
    // Escape all regex special characters except *
    const escaped = pattern.replace(/[.+?^${}()|[\]\\]/g, '\\$&');
    // Replace * with .*
    const regexPattern = escaped.replace(/\*/g, '.*');
    return new RegExp(`^${regexPattern}$`);
  }

  /**
   * Resolves matchesAll with property filters to matching slot keys.
   *
   * Filters slots by:
   * - slotType: Exact match on slot's partType requirement
   * - orientation: Pattern match on slot's orientation (supports wildcards)
   * - socketId: Pattern match on slot's socket (supports wildcards)
   *
   * @param {object} filter - Property filter criteria
   * @param {object} blueprintSlots - Blueprint's slot definitions
   * @returns {string[]} Array of matching slot keys
   * @private
   */
  #resolvePropertyFilter(filter, blueprintSlots) {
    assertPresent(filter, 'Filter is required');
    assertPresent(blueprintSlots, 'Blueprint slots are required');

    const matchedKeys = [];

    for (const [slotKey, slotDef] of Object.entries(blueprintSlots)) {
      let matches = true;

      // Filter by slotType (exact match on partType requirement)
      if (
        filter.slotType &&
        slotDef.requirements?.partType !== filter.slotType
      ) {
        matches = false;
      }

      // Filter by orientation (with wildcard support)
      if (filter.orientation && slotDef.orientation) {
        const orientationRegex = this.#wildcardToRegex(filter.orientation);
        if (!orientationRegex.test(slotDef.orientation)) {
          matches = false;
        }
      } else if (filter.orientation && !slotDef.orientation) {
        // Filter specifies orientation but slot has none
        matches = false;
      }

      // Filter by socketId (with wildcard support)
      if (filter.socketId && slotDef.socket) {
        const socketRegex = this.#wildcardToRegex(filter.socketId);
        if (!socketRegex.test(slotDef.socket)) {
          matches = false;
        }
      } else if (filter.socketId && !slotDef.socket) {
        // Filter specifies socket but slot has none
        matches = false;
      }

      if (matches) {
        matchedKeys.push(slotKey);
      }
    }

    this.#logger.debug(
      `Property filter matched ${matchedKeys.length} of ${Object.keys(blueprintSlots).length} slots`
    );

    return matchedKeys;
  }

  /**
   * Determines whether a pattern currently exposes any matcher definition.
   *
   * @param {object} pattern - Pattern definition to inspect
   * @returns {boolean} True if a matcher is present
   * @private
   */
  #hasActiveMatcher(pattern) {
    return (
      Boolean(pattern.matches && pattern.matches.length !== 0) ||
      pattern.matchesGroup !== undefined ||
      pattern.matchesPattern !== undefined ||
      Boolean(pattern.matchesAll)
    );
  }

  /**
   * Collects blueprint availability summaries for error hints.
   *
   * @param {object} blueprint - Blueprint definition
   * @returns {{slotKeys: string[], orientations: string[], socketIds: string[]}}
   * @private
   */
  #collectBlueprintAvailability(blueprint) {
    const slotKeys = new Set();
    const orientations = new Set();
    const socketIds = new Set();

    const collect = slots => {
      if (!slots) return;
      for (const [key, slotDef] of Object.entries(slots)) {
        slotKeys.add(key);
        if (slotDef?.orientation) {
          orientations.add(slotDef.orientation);
        }
        if (slotDef?.socket) {
          socketIds.add(slotDef.socket);
        }
      }
    };

    collect(blueprint?.slots);
    collect(blueprint?.additionalSlots);

    return {
      slotKeys: Array.from(slotKeys).sort(),
      orientations: Array.from(orientations).sort(),
      socketIds: Array.from(socketIds).sort(),
    };
  }

  /**
   * Throws a validation error with helpful availability hints when no slots are matched.
   *
   * @param {object} options - Error context options
   * @param {object} options.pattern - Pattern that failed to match
   * @param {object} options.blueprint - Blueprint being resolved
   * @param {string} [options.stage] - Stage descriptor (e.g., 'after applying exclusions')
   * @param {string} [options.slotGroupRef] - Slot group reference context
   * @throws {ValidationError} Always throws with composed message
   * @private
   */
  #throwZeroMatchError({ pattern, blueprint, stage, slotGroupRef }) {
    const patternDesc = this.#getPatternDescription(pattern);
    const blueprintId = blueprint?.id || 'unknown blueprint';
    const availability = this.#collectBlueprintAvailability(blueprint);

    let message = `Pattern ${patternDesc} matched 0 slots`;

    if (stage) {
      message += ` ${stage}`;
    }

    message += ` in blueprint '${blueprintId}'.`;

    if (slotGroupRef) {
      message += ` Slot group '${slotGroupRef}' matched 0 slots.`;
    }

    if (availability.slotKeys.length > 0) {
      message += ` Available slot keys: ${availability.slotKeys.join(', ')}.`;
    } else {
      message += ' Available slot keys: none.';
    }

    if (availability.orientations.length > 0) {
      message += ` Available orientations: ${availability.orientations.join(', ')}.`;
    }

    if (availability.socketIds.length > 0) {
      message += ` Available sockets: ${availability.socketIds.join(', ')}.`;
    }

    throw new ValidationError(message);
  }

  /**
   * Applies pattern exclusions to filter out unwanted slots.
   *
   * Supports:
   * - slotGroups: Array of group references to exclude
   * - properties: Property-based exclusion criteria
   *
   * @param {string[]} slotKeys - Slot keys to filter
   * @param {object} exclusions - Exclusion criteria
   * @param {object} blueprint - Blueprint for resolving slot groups
   * @returns {string[]} Filtered slot keys
   * @private
   */
  #applyExclusions(slotKeys, exclusions, blueprint) {
    assertPresent(slotKeys, 'Slot keys are required');
    assertPresent(exclusions, 'Exclusions are required');

    let filtered = [...slotKeys];

    // Exclude slot groups
    if (exclusions.slotGroups && Array.isArray(exclusions.slotGroups)) {
      for (const groupRef of exclusions.slotGroups) {
        const excludedKeys = this.#resolveSlotGroup(groupRef, blueprint);
        filtered = filtered.filter(key => !excludedKeys.includes(key));
        this.#logger.debug(
          `Excluded ${excludedKeys.length} slots from group '${groupRef}'`
        );
      }
    }

    // Exclude by properties
    if (exclusions.properties && blueprint.slots) {
      filtered = filtered.filter(key => {
        const slotDef = blueprint.slots[key];
        if (!slotDef) return true;

        for (const [prop, value] of Object.entries(exclusions.properties)) {
          if (slotDef[prop] === value) {
            this.#logger.debug(
              `Excluding slot '${key}' due to property ${prop}=${value}`
            );
            return false;
          }
        }
        return true;
      });
    }

    return filtered;
  }

  /**
   * Merges pattern contributions into an existing slot definition.
   * Preserves existing explicit values while augmenting tags, notTags, and properties.
   *
   * @param {object} existingSlot - The previously resolved slot definition
   * @param {object} pattern - Pattern providing additional configuration
   * @returns {object} Merged slot definition
   * @private
   */
  #mergeSlotDefinition(existingSlot, pattern) {
    const merged = { ...existingSlot };

    if (pattern.partType && !merged.partType) {
      merged.partType = pattern.partType;
    }

    if (pattern.preferId !== undefined && merged.preferId === undefined) {
      merged.preferId = pattern.preferId;
    }

    if (Array.isArray(pattern.tags) && pattern.tags.length > 0) {
      const existingTags = Array.isArray(merged.tags) ? merged.tags : [];
      merged.tags = Array.from(new Set([...existingTags, ...pattern.tags]));
    }

    if (Array.isArray(pattern.notTags) && pattern.notTags.length > 0) {
      const existingNotTags = Array.isArray(merged.notTags) ? merged.notTags : [];
      merged.notTags = Array.from(
        new Set([...existingNotTags, ...pattern.notTags])
      );
    }

    if (pattern.properties && Object.keys(pattern.properties).length > 0) {
      merged.properties = {
        ...(merged.properties || {}),
        ...pattern.properties,
      };
    }

    return merged;
  }
}

export default RecipePatternResolver;<|MERGE_RESOLUTION|>--- conflicted
+++ resolved
@@ -629,21 +629,6 @@
         }
       }
 
-<<<<<<< HEAD
-      // Create or merge slot definitions for matched slots
-      const patternIndex = recipe.patterns.indexOf(pattern) + 1;
-      for (const slotKey of matchedSlotKeys) {
-        const existingSlot = expandedSlots[slotKey];
-
-        if (existingSlot) {
-          const mergedSlot = this.#mergeSlotDefinition(existingSlot, pattern);
-          expandedSlots[slotKey] = mergedSlot;
-
-          const patternDesc = this.#getPatternDescription(pattern);
-          this.#logger.debug(
-            `Pattern ${patternIndex} (${patternDesc}) merged into existing slot '${slotKey}'.`
-          );
-=======
       // Create slot definitions for matched slots
       const patternDesc = this.#getPatternDescription(pattern);
 
@@ -678,7 +663,6 @@
               patternIndex: patternNumber,
             });
           }
->>>>>>> a82ba58e
           continue;
         }
 
