/**
 * @file Registers interpreter-layer services: operation handlers,
 * operation registry/interpreter, and the system logic interpreter.
 * @see src/dependencyInjection/registrations/interpreterRegistrations.js
 */

/** @typedef {import('../appContainer.js').default} AppContainer */

import { tokens } from '../tokens.js';
import { Registrar } from '../registrarHelpers.js';
import { INITIALIZABLE, SHUTDOWNABLE } from '../tags.js';

import OperationRegistry from '../../logic/operationRegistry.js';
import OperationInterpreter from '../../logic/operationInterpreter.js';
import SystemLogicInterpreter from '../../logic/systemLogicInterpreter.js';
import CommandOutcomeInterpreter from '../../commands/interpreters/commandOutcomeInterpreter.js';

// operation handlers
import DispatchEventHandler from '../../logic/operationHandlers/dispatchEventHandler.js';
import DispatchPerceptibleEventHandler from '../../logic/operationHandlers/dispatchPerceptibleEventHandler.js';
import DispatchSpeechHandler from '../../logic/operationHandlers/dispatchSpeechHandler.js';
import LogHandler from '../../logic/operationHandlers/logHandler.js';
import ModifyComponentHandler from '../../logic/operationHandlers/modifyComponentHandler.js';
import AddComponentHandler from '../../logic/operationHandlers/addComponentHandler.js';
import QueryComponentHandler from '../../logic/operationHandlers/queryComponentHandler.js';
import QueryComponentOptionalHandler from '../../logic/operationHandlers/queryComponentOptionalHandler.js';
import RemoveComponentHandler from '../../logic/operationHandlers/removeComponentHandler.js';
import SetVariableHandler from '../../logic/operationHandlers/setVariableHandler.js';
import EndTurnHandler from '../../logic/operationHandlers/endTurnHandler.js';
import SystemMoveEntityHandler from '../../logic/operationHandlers/systemMoveEntityHandler.js';
import GetTimestampHandler from '../../logic/operationHandlers/getTimestampHandler.js';
import GetNameHandler from '../../logic/operationHandlers/getNameHandler.js';
import ResolveDirectionHandler from '../../logic/operationHandlers/resolveDirectionHandler.js';
import RebuildLeaderListCacheHandler from '../../logic/operationHandlers/rebuildLeaderListCacheHandler';
import CheckFollowCycleHandler from '../../logic/operationHandlers/checkFollowCycleHandler';
import EstablishFollowRelationHandler from '../../logic/operationHandlers/establishFollowRelationHandler.js';
import BreakFollowRelationHandler from '../../logic/operationHandlers/breakFollowRelationHandler.js';
import AddPerceptionLogEntryHandler from '../../logic/operationHandlers/addPerceptionLogEntryHandler';
import QueryEntitiesHandler from '../../logic/operationHandlers/queryEntitiesHandler.js';
import HasComponentHandler from '../../logic/operationHandlers/hasComponentHandler';
import ModifyArrayFieldHandler from '../../logic/operationHandlers/modifyArrayFieldHandler';
import MathHandler from '../../logic/operationHandlers/mathHandler.js';
import IfCoLocatedHandler from '../../logic/operationHandlers/ifCoLocatedHandler.js';
<<<<<<< HEAD
import IfHandler from '../../logic/operationHandlers/ifHandler.js';
=======
import ModifyContextArrayHandler from '../../logic/operationHandlers/modifyContextArrayHandler.js';
>>>>>>> 062d415b

/**
 * Registers all interpreter-layer services in the DI container.
 *
 * @param {AppContainer} container
 */
export function registerInterpreters(container) {
  const registrar = new Registrar(container);

  // ---------------------------------------------------------------------------
  //  Command-outcome interpreter
  // ---------------------------------------------------------------------------
  registrar.singletonFactory(
    tokens.ICommandOutcomeInterpreter,
    (c) =>
      new CommandOutcomeInterpreter({
        logger: c.resolve(tokens.ILogger),
        dispatcher: c.resolve(tokens.ISafeEventDispatcher),
      })
  );

  // ---------------------------------------------------------------------------
  //  Individual operation handler singletons
  // ---------------------------------------------------------------------------
  const handlerFactories = [
    [
      tokens.DispatchEventHandler,
      DispatchEventHandler,
      (c, Handler) =>
        new Handler({
          logger: c.resolve(tokens.ILogger),
          dispatcher: c.resolve(tokens.IValidatedEventDispatcher),
        }),
    ],
    [
      tokens.DispatchPerceptibleEventHandler,
      DispatchPerceptibleEventHandler,
      (c, Handler) =>
        new Handler({
          dispatcher: c.resolve(tokens.ISafeEventDispatcher),
          logger: c.resolve(tokens.ILogger),
          addPerceptionLogEntryHandler: c.resolve(
            tokens.AddPerceptionLogEntryHandler
          ),
        }),
    ],
    [
      tokens.DispatchSpeechHandler,
      DispatchSpeechHandler,
      (c, Handler) =>
        new Handler({
          logger: c.resolve(tokens.ILogger),
          dispatcher: c.resolve(tokens.IValidatedEventDispatcher),
        }),
    ],
    [
      tokens.LogHandler,
      LogHandler,
      (c, Handler) => new Handler({ logger: c.resolve(tokens.ILogger) }),
    ],
    [
      tokens.ModifyComponentHandler,
      ModifyComponentHandler,
      (c, Handler) =>
        new Handler({
          entityManager: c.resolve(tokens.IEntityManager),
          logger: c.resolve(tokens.ILogger),
          safeEventDispatcher: c.resolve(tokens.ISafeEventDispatcher),
        }),
    ],
    [
      tokens.AddComponentHandler,
      AddComponentHandler,
      (c, Handler) =>
        new Handler({
          entityManager: c.resolve(tokens.IEntityManager),
          logger: c.resolve(tokens.ILogger),
          safeEventDispatcher: c.resolve(tokens.ISafeEventDispatcher),
        }),
    ],
    [
      tokens.RemoveComponentHandler,
      RemoveComponentHandler,
      (c, Handler) =>
        new Handler({
          entityManager: c.resolve(tokens.IEntityManager),
          logger: c.resolve(tokens.ILogger),
          safeEventDispatcher: c.resolve(tokens.ISafeEventDispatcher),
        }),
    ],
    [
      tokens.QueryComponentHandler,
      QueryComponentHandler,
      (c, Handler) =>
        new Handler({
          entityManager: c.resolve(tokens.IEntityManager),
          logger: c.resolve(tokens.ILogger),
          safeEventDispatcher: c.resolve(tokens.ISafeEventDispatcher),
        }),
    ],
    [
      tokens.QueryComponentOptionalHandler,
      QueryComponentOptionalHandler,
      (c, Handler) =>
        new Handler({
          entityManager: c.resolve(tokens.IEntityManager),
          logger: c.resolve(tokens.ILogger),
          safeEventDispatcher: c.resolve(tokens.ISafeEventDispatcher),
        }),
    ],
    [
      tokens.SetVariableHandler,
      SetVariableHandler,
      (c, Handler) => new Handler({ logger: c.resolve(tokens.ILogger) }),
    ],
    [
      tokens.EndTurnHandler,
      EndTurnHandler,
      (c, Handler) =>
        new Handler({
          dispatcher: c.resolve(tokens.IValidatedEventDispatcher),
          logger: c.resolve(tokens.ILogger),
        }),
    ],
    [
      tokens.SystemMoveEntityHandler,
      SystemMoveEntityHandler,
      (c, Handler) =>
        new Handler({
          entityManager: c.resolve(tokens.IEntityManager),
          logger: c.resolve(tokens.ILogger),
          safeEventDispatcher: c.resolve(tokens.ISafeEventDispatcher),
        }),
    ],
    [
      tokens.GetTimestampHandler,
      GetTimestampHandler,
      (c, Handler) => new Handler({ logger: c.resolve(tokens.ILogger) }),
    ],
    [
      tokens.GetNameHandler,
      GetNameHandler,
      (c, Handler) =>
        new Handler({
          entityManager: c.resolve(tokens.IEntityManager),
          logger: c.resolve(tokens.ILogger),
          safeEventDispatcher: c.resolve(tokens.ISafeEventDispatcher),
        }),
    ],
    [
      tokens.ResolveDirectionHandler,
      ResolveDirectionHandler,
      (c, Handler) =>
        new Handler({
          worldContext: c.resolve(tokens.IWorldContext),
          logger: c.resolve(tokens.ILogger),
        }),
    ],
    [
      tokens.RebuildLeaderListCacheHandler,
      RebuildLeaderListCacheHandler,
      (c, Handler) =>
        new Handler({
          logger: c.resolve(tokens.ILogger),
          entityManager: c.resolve(tokens.IEntityManager),
          safeEventDispatcher: c.resolve(tokens.ISafeEventDispatcher),
        }),
    ],
    [
      tokens.CheckFollowCycleHandler,
      CheckFollowCycleHandler,
      (c, Handler) =>
        new Handler({
          logger: c.resolve(tokens.ILogger),
          entityManager: c.resolve(tokens.IEntityManager),
          safeEventDispatcher: c.resolve(tokens.ISafeEventDispatcher),
        }),
    ],
    [
      tokens.EstablishFollowRelationHandler,
      EstablishFollowRelationHandler,
      (c, Handler) =>
        new Handler({
          logger: c.resolve(tokens.ILogger),
          entityManager: c.resolve(tokens.IEntityManager),
          rebuildLeaderListCacheHandler: c.resolve(
            tokens.RebuildLeaderListCacheHandler
          ),
          safeEventDispatcher: c.resolve(tokens.ISafeEventDispatcher),
        }),
    ],
    [
      tokens.BreakFollowRelationHandler,
      BreakFollowRelationHandler,
      (c, Handler) =>
        new Handler({
          logger: c.resolve(tokens.ILogger),
          entityManager: c.resolve(tokens.IEntityManager),
          rebuildLeaderListCacheHandler: c.resolve(
            tokens.RebuildLeaderListCacheHandler
          ),
          safeEventDispatcher: c.resolve(tokens.ISafeEventDispatcher),
        }),
    ],
    [
      tokens.AddPerceptionLogEntryHandler,
      AddPerceptionLogEntryHandler,
      (c, H) =>
        new H({
          logger: c.resolve(tokens.ILogger),
          entityManager: c.resolve(tokens.IEntityManager),
          safeEventDispatcher: c.resolve(tokens.ISafeEventDispatcher),
        }),
    ],
    [
      tokens.QueryEntitiesHandler,
      QueryEntitiesHandler,
      (c, Handler) =>
        new Handler({
          entityManager: c.resolve(tokens.IEntityManager),
          logger: c.resolve(tokens.ILogger),
          jsonLogicEvaluationService: c.resolve(
            tokens.JsonLogicEvaluationService
          ),
          safeEventDispatcher: c.resolve(tokens.ISafeEventDispatcher),
        }),
    ],
    [
      tokens.HasComponentHandler,
      HasComponentHandler,
      (c, Handler) =>
        new Handler({
          entityManager: c.resolve(tokens.IEntityManager),
          logger: c.resolve(tokens.ILogger),
          safeEventDispatcher: c.resolve(tokens.ISafeEventDispatcher),
        }),
    ],
    [
      tokens.ModifyArrayFieldHandler,
      ModifyArrayFieldHandler,
      (c, Handler) =>
        new Handler({
          entityManager: c.resolve(tokens.IEntityManager),
          logger: c.resolve(tokens.ILogger),
          safeEventDispatcher: c.resolve(tokens.ISafeEventDispatcher),
        }),
    ],
    [
      tokens.ModifyContextArrayHandler,
      ModifyContextArrayHandler,
      (c, Handler) =>
        new Handler({
          logger: c.resolve(tokens.ILogger),
          safeEventDispatcher: c.resolve(tokens.ISafeEventDispatcher),
        }),
    ],
    [
      tokens.IfHandler,
      IfHandler,
      (c, Handler) =>
        new Handler({
          logger: c.resolve(tokens.ILogger),
          jsonLogicEvaluationService: c.resolve(
            tokens.JsonLogicEvaluationService
          ),
          operationInterpreter: c.resolve(tokens.OperationInterpreter),
        }),
    ],
    [
      tokens.IfCoLocatedHandler,
      IfCoLocatedHandler,
      (c, Handler) =>
        new Handler({
          entityManager: c.resolve(tokens.IEntityManager),
          logger: c.resolve(tokens.ILogger),
          operationInterpreter: c.resolve(tokens.OperationInterpreter),
          safeEventDispatcher: c.resolve(tokens.ISafeEventDispatcher),
        }),
    ],
    [
      tokens.MathHandler,
      MathHandler,
      (c, Handler) =>
        new Handler({
          logger: c.resolve(tokens.ILogger),
          safeEventDispatcher: c.resolve(tokens.ISafeEventDispatcher),
        }),
    ],
  ];

  for (const [token, ctor, factory] of handlerFactories) {
    registrar.singletonFactory(token, (c) => factory(c, ctor));
  }

  // ---------------------------------------------------------------------------
  //  OperationRegistry
  // ---------------------------------------------------------------------------
  registrar.singletonFactory(tokens.OperationRegistry, (c) => {
    const registry = new OperationRegistry({
      logger: c.resolve(tokens.ILogger),
    });

    // Defer resolution of handlers until execution time,
    // so we don't prematurely pull in IWorldContext during registration.
    const bind =
      (tkn) =>
      (...args) =>
        c.resolve(tkn).execute(...args);

    registry.register('DISPATCH_EVENT', bind(tokens.DispatchEventHandler));
    registry.register(
      'DISPATCH_PERCEPTIBLE_EVENT',
      bind(tokens.DispatchPerceptibleEventHandler)
    );
    registry.register('DISPATCH_SPEECH', bind(tokens.DispatchSpeechHandler));
    registry.register('LOG', bind(tokens.LogHandler));
    registry.register('MODIFY_COMPONENT', bind(tokens.ModifyComponentHandler));
    registry.register('ADD_COMPONENT', bind(tokens.AddComponentHandler));
    registry.register('REMOVE_COMPONENT', bind(tokens.RemoveComponentHandler));
    registry.register('QUERY_COMPONENT', bind(tokens.QueryComponentHandler));
    registry.register(
      'QUERY_COMPONENT_OPTIONAL',
      bind(tokens.QueryComponentOptionalHandler)
    );
    registry.register('QUERY_ENTITIES', bind(tokens.QueryEntitiesHandler));
    registry.register('SET_VARIABLE', bind(tokens.SetVariableHandler));
    registry.register('END_TURN', bind(tokens.EndTurnHandler));
    registry.register(
      'SYSTEM_MOVE_ENTITY',
      bind(tokens.SystemMoveEntityHandler)
    );
    registry.register('GET_TIMESTAMP', bind(tokens.GetTimestampHandler));
    registry.register('GET_NAME', bind(tokens.GetNameHandler));
    registry.register(
      'RESOLVE_DIRECTION',
      bind(tokens.ResolveDirectionHandler)
    );
    registry.register(
      'REBUILD_LEADER_LIST_CACHE',
      bind(tokens.RebuildLeaderListCacheHandler)
    );
    registry.register(
      'CHECK_FOLLOW_CYCLE',
      bind(tokens.CheckFollowCycleHandler)
    );
    registry.register(
      'ESTABLISH_FOLLOW_RELATION',
      bind(tokens.EstablishFollowRelationHandler)
    );
    registry.register(
      'BREAK_FOLLOW_RELATION',
      bind(tokens.BreakFollowRelationHandler)
    );
    registry.register(
      'ADD_PERCEPTION_LOG_ENTRY',
      bind(tokens.AddPerceptionLogEntryHandler)
    );
    registry.register('HAS_COMPONENT', bind(tokens.HasComponentHandler));
    registry.register(
      'MODIFY_ARRAY_FIELD',
      bind(tokens.ModifyArrayFieldHandler)
    );
<<<<<<< HEAD
    registry.register('IF', bind(tokens.IfHandler));
=======
    registry.register(
      'MODIFY_CONTEXT_ARRAY',
      bind(tokens.ModifyContextArrayHandler)
    );
>>>>>>> 062d415b
    registry.register('IF_CO_LOCATED', bind(tokens.IfCoLocatedHandler));
    registry.register('MATH', bind(tokens.MathHandler));

    return registry;
  });

  // ---------------------------------------------------------------------------
  //  OperationInterpreter
  // ---------------------------------------------------------------------------
  registrar.singletonFactory(
    tokens.OperationInterpreter,
    (c) =>
      new OperationInterpreter({
        logger: c.resolve(tokens.ILogger),
        operationRegistry: c.resolve(tokens.OperationRegistry),
      })
  );

  // ---------------------------------------------------------------------------
  //  SystemLogicInterpreter
  // ---------------------------------------------------------------------------
  registrar.tagged([...INITIALIZABLE, ...SHUTDOWNABLE]).singletonFactory(
    tokens.SystemLogicInterpreter,
    (c) =>
      new SystemLogicInterpreter({
        logger: c.resolve(tokens.ILogger),
        eventBus: c.resolve(tokens.EventBus),
        dataRegistry: c.resolve(tokens.IDataRegistry),
        jsonLogicEvaluationService: c.resolve(
          tokens.JsonLogicEvaluationService
        ),
        entityManager: c.resolve(tokens.IEntityManager),
        operationInterpreter: c.resolve(tokens.OperationInterpreter),
      })
  );
}<|MERGE_RESOLUTION|>--- conflicted
+++ resolved
@@ -41,11 +41,8 @@
 import ModifyArrayFieldHandler from '../../logic/operationHandlers/modifyArrayFieldHandler';
 import MathHandler from '../../logic/operationHandlers/mathHandler.js';
 import IfCoLocatedHandler from '../../logic/operationHandlers/ifCoLocatedHandler.js';
-<<<<<<< HEAD
 import IfHandler from '../../logic/operationHandlers/ifHandler.js';
-=======
 import ModifyContextArrayHandler from '../../logic/operationHandlers/modifyContextArrayHandler.js';
->>>>>>> 062d415b
 
 /**
  * Registers all interpreter-layer services in the DI container.
@@ -408,14 +405,14 @@
       'MODIFY_ARRAY_FIELD',
       bind(tokens.ModifyArrayFieldHandler)
     );
-<<<<<<< HEAD
+    
     registry.register('IF', bind(tokens.IfHandler));
-=======
+
     registry.register(
       'MODIFY_CONTEXT_ARRAY',
       bind(tokens.ModifyContextArrayHandler)
     );
->>>>>>> 062d415b
+
     registry.register('IF_CO_LOCATED', bind(tokens.IfCoLocatedHandler));
     registry.register('MATH', bind(tokens.MathHandler));
 
