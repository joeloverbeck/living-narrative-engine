{
  "$schema": "http://json-schema.org/draft-07/schema#",
  "$id": "http://example.com/schemas/rule.schema.json",
  "title": "System Rule Schema",
  "description": "Defines the structure for a System Rule file, which represents a piece of data-driven game logic based on the Event-Condition-Action (ECA) pattern. A rule listens for a specific event, optionally checks conditions, and executes a sequence of actions.",
  "type": "object",
  "properties": {
    "$schema": {
      "type": "string",
      "description": "Optional. URI reference to the schema this rule definition file conforms to (for editor tooling)."
    },
    "rule_id": {
      "type": "string",
      "description": "Optional unique identifier for the rule, useful for debugging and logging.",
      "$comment": "While optional in schema, strongly recommended for traceability."
    },
    "event_type": {
      "$ref": "./common.schema.json#/definitions/namespacedId",
      "description": "Required. Specifies the namespaced ID of the event that triggers this rule's evaluation."
    },
    "condition": {
      "type": "object",
      "description": "Optional. Specifies the condition (using JSON Logic format) that must evaluate to true for the `actions` to execute. If omitted, the actions are always executed upon event trigger.",
      "$ref": "./json-logic.schema.json#",
      "$comment": "References the standard JSON Logic structure."
    },
    "actions": {
      "type": "array",
      "description": "Required. Ordered list of Operation objects to execute sequentially if the rule's event_type matches and its condition (if any) evaluates to true. Operations define interactions like querying/modifying components or dispatching new events.",
      "minItems": 1,
      "items": {
<<<<<<< HEAD
        "$ref": "operation.schema.json#",
        "description": "A single Operation or macro reference as defined in operation.schema.json."
=======
        "oneOf": [
          {
            "$ref": "operation.schema.json#/$defs/Operation",
            "description": "A single Operation object conforming to the structure defined in operation.schema.json."
          },
          {
            "$ref": "#/$defs/MacroReference",
            "description": "Reference to a macro that will be expanded during loading."
          }
        ]
>>>>>>> 835eb322
      }
    },
    "comment": {
      "type": "string",
      "description": "Optional. A human-readable description or note for developers or modders; ignored by the interpreter at runtime."
    }
  },
  "required": ["event_type", "actions"],
  "additionalProperties": false,
  "$defs": {
    "MacroReference": {
      "type": "object",
      "properties": {
        "macro": {
          "$ref": "./common.schema.json#/definitions/namespacedId"
        }
      },
      "required": ["macro"],
      "additionalProperties": false
    }
  }
}<|MERGE_RESOLUTION|>--- conflicted
+++ resolved
@@ -29,10 +29,6 @@
       "description": "Required. Ordered list of Operation objects to execute sequentially if the rule's event_type matches and its condition (if any) evaluates to true. Operations define interactions like querying/modifying components or dispatching new events.",
       "minItems": 1,
       "items": {
-<<<<<<< HEAD
-        "$ref": "operation.schema.json#",
-        "description": "A single Operation or macro reference as defined in operation.schema.json."
-=======
         "oneOf": [
           {
             "$ref": "operation.schema.json#/$defs/Operation",
@@ -43,7 +39,6 @@
             "description": "Reference to a macro that will be expanded during loading."
           }
         ]
->>>>>>> 835eb322
       }
     },
     "comment": {
