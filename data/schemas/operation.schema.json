--- conflicted
+++ resolved
@@ -120,11 +120,10 @@
           "$ref": "./operations/autoMoveFollowers.schema.json"
         },
         {
-<<<<<<< HEAD
-          "$ref": "./operations/removeFromClosenessCircle.schema.json"
-=======
+           "$ref": "./operations/removeFromClosenessCircle.schema.json"
+        },
+        {
           "$ref": "./operations/mergeClosenessCircle.schema.json"
->>>>>>> 6882a2ac
         }
       ]
     }
