--- conflicted
+++ resolved
@@ -793,28 +793,20 @@
           "type": "array",
           "minItems": 1,
           "items": {
-<<<<<<< HEAD
             "oneOf": [
               { "$ref": "#/$defs/Operation" },
               { "$ref": "#/$defs/MacroReference" }
             ]
-=======
-            "$ref": "#/$defs/Action"
->>>>>>> 01b2609b
           }
         },
         "else_actions": {
           "type": "array",
           "default": [],
           "items": {
-<<<<<<< HEAD
             "oneOf": [
               { "$ref": "#/$defs/Operation" },
               { "$ref": "#/$defs/MacroReference" }
             ]
-=======
-            "$ref": "#/$defs/Action"
->>>>>>> 01b2609b
           }
         }
       },
@@ -835,27 +827,19 @@
           "type": "array",
           "minItems": 1,
           "items": {
-<<<<<<< HEAD
             "oneOf": [
               { "$ref": "#/$defs/Operation" },
               { "$ref": "#/$defs/MacroReference" }
             ]
-=======
-            "$ref": "#/$defs/Action"
->>>>>>> 01b2609b
           }
         },
         "else_actions": {
           "type": "array",
           "items": {
-<<<<<<< HEAD
             "oneOf": [
               { "$ref": "#/$defs/Operation" },
               { "$ref": "#/$defs/MacroReference" }
             ]
-=======
-            "$ref": "#/$defs/Action"
->>>>>>> 01b2609b
           },
           "default": []
         }
@@ -908,14 +892,10 @@
           "type": "array",
           "minItems": 1,
           "items": {
-<<<<<<< HEAD
             "oneOf": [
               { "$ref": "#/$defs/Operation" },
               { "$ref": "#/$defs/MacroReference" }
             ]
-=======
-            "$ref": "#/$defs/Action"
->>>>>>> 01b2609b
           }
         }
       },
