--- conflicted
+++ resolved
@@ -2,16 +2,8 @@
   "$schema": "http://json-schema.org/draft-07/schema#",
   "$id": "http://example.com/schemas/operation.schema.json",
   "title": "Operation Schema",
-<<<<<<< HEAD
-  "description": "Defines the structure for a single Operation object, representing a discrete step within a SystemRule's action sequence. Operations interact with the ECS framework (querying/modifying components, dispatching events), control the flow of execution (conditional logic), manage variables, query external system data, or interact with the UI. Based on the 'type' field, the 'parameters' object must conform to a specific structure.",
-  "oneOf": [
-    { "$ref": "#/$defs/Operation" },
-    { "$ref": "#/$defs/MacroReference" }
-  ],
-=======
   "description": "Defines the structure for a single Action, which can be either a concrete Operation or a reference to a Macro. Operations interact with the ECS framework, control execution flow, manage variables, or interact with the UI. Based on the 'type' field, the 'parameters' object must conform to a specific structure.",
   "$ref": "#/$defs/Action",
->>>>>>> 93742e6d
   "$defs": {
     "Action": {
       "description": "Represents either a concrete operation or a macro reference. This is the canonical definition for any item in an action sequence.",
