--- conflicted
+++ resolved
@@ -22,12 +22,8 @@
       "text": "muscular leg"
     },
     "core:movement": {
-<<<<<<< HEAD
-      "locked": false
-=======
       "locked": false,
       "forcedOverride": false
->>>>>>> 5e628e86
     }
   }
 }