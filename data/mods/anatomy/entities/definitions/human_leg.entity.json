{
  "$schema": "http://example.com/schemas/entity-definition.schema.json",
  "id": "anatomy:human_leg",
  "description": "A human leg",
  "components": {
    "anatomy:part": {
      "subType": "leg"
    },
    "anatomy:sockets": {
      "sockets": [
        {
          "id": "ankle",
          "allowedTypes": ["foot"],
          "nameTpl": "{{parent.name}} {{type}}"
        }
      ]
    },
    "core:name": {
      "text": "leg"
    },
    "core:movement": {
<<<<<<< HEAD
      "locked": false
=======
      "locked": false,
      "forcedOverride": false
>>>>>>> 5e628e86
    }
  }
}<|MERGE_RESOLUTION|>--- conflicted
+++ resolved
@@ -19,12 +19,8 @@
       "text": "leg"
     },
     "core:movement": {
-<<<<<<< HEAD
-      "locked": false
-=======
       "locked": false,
       "forcedOverride": false
->>>>>>> 5e628e86
     }
   }
 }