{
  "$schema": "http://example.com/schemas/entity-definition.schema.json",
  "id": "anatomy:human_leg_shapely",
  "description": "A long, shapely leg",
  "components": {
    "anatomy:part": {
      "subType": "leg"
    },
    "anatomy:sockets": {
      "sockets": [
        {
          "id": "ankle",
          "allowedTypes": ["foot"],
          "nameTpl": "{{parent.name}} {{type}}"
        }
      ]
    },
    "descriptors:length_category": {
      "length": "long"
    },
    "descriptors:build": {
      "build": "shapely"
    },
    "core:name": {
      "text": "leg"
    },
    "core:movement": {
<<<<<<< HEAD
      "locked": false
=======
      "locked": false,
      "forcedOverride": false
>>>>>>> 5e628e86
    }
  }
}<|MERGE_RESOLUTION|>--- conflicted
+++ resolved
@@ -25,12 +25,8 @@
       "text": "leg"
     },
     "core:movement": {
-<<<<<<< HEAD
-      "locked": false
-=======
       "locked": false,
       "forcedOverride": false
->>>>>>> 5e628e86
     }
   }
 }