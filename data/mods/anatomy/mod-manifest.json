--- conflicted
+++ resolved
@@ -39,12 +39,15 @@
       ],
       "instances": ["jacqueline_rouxel.entity.json"]
     },
-    "blueprints": ["humanoid_standard.blueprint.json"],
-    "recipes": ["gorgeous_milf.recipe.json", "humanoid_standard.recipe.json"],
-<<<<<<< HEAD
-    "anatomyFormatting": ["default.json", "example-alien.json"]
-=======
-    "anatomyFormatting": ["anatomy-formatting/default.json"]
->>>>>>> 65c7ce6f
+    "blueprints": [
+      "humanoid_standard.blueprint.json"
+    ],
+    "recipes": [
+      "gorgeous_milf.recipe.json",
+      "humanoid_standard.recipe.json"
+    ],
+    "anatomyFormatting": [
+      "anatomy-formatting/default.json"
+    ]
   }
 }