--- conflicted
+++ resolved
@@ -42,12 +42,7 @@
     "blueprints": ["humanoid_standard.blueprint.json"],
     "recipes": ["gorgeous_milf.recipe.json", "humanoid_standard.recipe.json"],
     "anatomyFormatting": [
-<<<<<<< HEAD
-      "anatomy-formatting/default.json",
-      "anatomy-formatting/example-alien.json"
-=======
       "anatomy-formatting/default.json"
->>>>>>> b41a5486
     ]
   }
 }