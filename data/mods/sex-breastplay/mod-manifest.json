{
  "$schema": "schema://living-narrative-engine/mod-manifest.schema.json",
  "id": "sex-breastplay",
  "version": "1.0.0",
  "name": "Sex - Breastplay",
  "description": "Breast-focused intimacy actions and supporting logic split from the legacy sex module.",
  "author": "Living Narrative Engine Team",
  "gameVersion": ">=0.0.1",
  "dependencies": [
    {
      "id": "anatomy",
      "version": "^1.0.0"
    },
    {
      "id": "clothing",
      "version": "^1.0.0"
    },
    {
      "id": "positioning",
      "version": "^1.0.0"
    },
    {
      "id": "caressing",
      "version": "^1.0.0"
    },
    {
      "id": "sex-core",
      "version": "^1.0.0"
    }
  ],
  "content": {
    "actions": [
      "fondle_breasts.action.json",
      "nuzzle_bare_breasts.action.json",
<<<<<<< HEAD
      "suck_on_nipples.action.json",
=======
      "lick_breasts.action.json",
>>>>>>> d76d36a3
      "squeeze_breasts_ardently.action.json",
      "fondle_breasts_over_clothes.action.json",
      "pinch_milk_out_of_nipple.action.json",
      "press_against_back.action.json",
      "press_against_chest.action.json"
    ],
    "conditions": [
      "event-is-action-fondle-breasts-over-clothes.condition.json",
      "event-is-action-fondle-breasts.condition.json",
      "event-is-action-nuzzle-bare-breasts.condition.json",
<<<<<<< HEAD
      "event-is-action-suck-on-nipples.condition.json",
=======
      "event-is-action-lick-breasts.condition.json",
>>>>>>> d76d36a3
      "event-is-action-squeeze-breasts-ardently.condition.json",
      "event-is-action-pinch-milk-out-of-nipple.condition.json",
      "event-is-action-press-against-back.condition.json",
      "event-is-action-press-against-chest.condition.json"
    ],
    "rules": [
      "handle_fondle_breasts.rule.json",
      "handle_nuzzle_bare_breasts.rule.json",
<<<<<<< HEAD
      "handle_suck_on_nipples.rule.json",
=======
      "handle_lick_breasts.rule.json",
>>>>>>> d76d36a3
      "handle_squeeze_breasts_ardently.rule.json",
      "handle_fondle_breasts_over_clothes.rule.json",
      "handle_pinch_milk_out_of_nipple.rule.json",
      "handle_press_against_back.rule.json",
      "handle_press_against_chest.rule.json"
    ],
    "scopes": [
      "actors_with_breasts_facing_each_other.scope",
      "actors_with_breasts_facing_each_other_or_away.scope",
      "actors_with_breasts_facing_each_other_covered.scope",
      "actors_with_breasts_in_intimacy.scope"
    ],
    "components": [
      "is_lactating.component.json"
    ],
    "events": [],
    "macros": [],
    "entities": {
      "definitions": [],
      "instances": []
    }
  }
}<|MERGE_RESOLUTION|>--- conflicted
+++ resolved
@@ -32,11 +32,8 @@
     "actions": [
       "fondle_breasts.action.json",
       "nuzzle_bare_breasts.action.json",
-<<<<<<< HEAD
       "suck_on_nipples.action.json",
-=======
       "lick_breasts.action.json",
->>>>>>> d76d36a3
       "squeeze_breasts_ardently.action.json",
       "fondle_breasts_over_clothes.action.json",
       "pinch_milk_out_of_nipple.action.json",
@@ -47,11 +44,8 @@
       "event-is-action-fondle-breasts-over-clothes.condition.json",
       "event-is-action-fondle-breasts.condition.json",
       "event-is-action-nuzzle-bare-breasts.condition.json",
-<<<<<<< HEAD
       "event-is-action-suck-on-nipples.condition.json",
-=======
       "event-is-action-lick-breasts.condition.json",
->>>>>>> d76d36a3
       "event-is-action-squeeze-breasts-ardently.condition.json",
       "event-is-action-pinch-milk-out-of-nipple.condition.json",
       "event-is-action-press-against-back.condition.json",
@@ -60,11 +54,8 @@
     "rules": [
       "handle_fondle_breasts.rule.json",
       "handle_nuzzle_bare_breasts.rule.json",
-<<<<<<< HEAD
       "handle_suck_on_nipples.rule.json",
-=======
       "handle_lick_breasts.rule.json",
->>>>>>> d76d36a3
       "handle_squeeze_breasts_ardently.rule.json",
       "handle_fondle_breasts_over_clothes.rule.json",
       "handle_pinch_milk_out_of_nipple.rule.json",
