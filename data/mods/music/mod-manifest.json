--- conflicted
+++ resolved
@@ -24,12 +24,9 @@
       "playing_music.component.json"
     ],
     "actions": [
-<<<<<<< HEAD
       "drive_accent_on_instrument.action.json",
-=======
       "play_flourish_on_instrument.action.json",
       "play_drone_on_instrument.action.json",
->>>>>>> a49b536b
       "play_ostinato_on_instrument.action.json",
       "play_phrase_on_instrument.action.json",
       "set_aggressive_mood_on_instrument.action.json",
@@ -45,12 +42,9 @@
       "stop_playing_instrument.action.json"
     ],
     "rules": [
-<<<<<<< HEAD
       "handle_drive_accent_on_instrument.rule.json",
-=======
       "handle_play_flourish_on_instrument.rule.json",
       "handle_play_drone_on_instrument.rule.json",
->>>>>>> a49b536b
       "handle_play_ostinato_on_instrument.rule.json",
       "handle_play_phrase_on_instrument.rule.json",
       "handle_set_aggressive_mood_on_instrument.rule.json",
@@ -66,12 +60,9 @@
       "handle_stop_playing_instrument.rule.json"
     ],
     "conditions": [
-<<<<<<< HEAD
       "event-is-action-drive-accent-on-instrument.condition.json",
-=======
       "event-is-action-play-flourish-on-instrument.condition.json",
       "event-is-action-play-drone-on-instrument.condition.json",
->>>>>>> a49b536b
       "event-is-action-play-ostinato-on-instrument.condition.json",
       "event-is-action-play-phrase-on-instrument.condition.json",
       "event-is-action-set-aggressive-mood-on-instrument.condition.json",
