--- conflicted
+++ resolved
@@ -24,11 +24,8 @@
       "playing_music.component.json"
     ],
     "actions": [
-<<<<<<< HEAD
       "play_flourish_on_instrument.action.json",
-=======
       "play_drone_on_instrument.action.json",
->>>>>>> 964aec04
       "play_ostinato_on_instrument.action.json",
       "play_phrase_on_instrument.action.json",
       "set_aggressive_mood_on_instrument.action.json",
@@ -44,11 +41,8 @@
       "stop_playing_instrument.action.json"
     ],
     "rules": [
-<<<<<<< HEAD
       "handle_play_flourish_on_instrument.rule.json",
-=======
       "handle_play_drone_on_instrument.rule.json",
->>>>>>> 964aec04
       "handle_play_ostinato_on_instrument.rule.json",
       "handle_play_phrase_on_instrument.rule.json",
       "handle_set_aggressive_mood_on_instrument.rule.json",
@@ -64,11 +58,8 @@
       "handle_stop_playing_instrument.rule.json"
     ],
     "conditions": [
-<<<<<<< HEAD
       "event-is-action-play-flourish-on-instrument.condition.json",
-=======
       "event-is-action-play-drone-on-instrument.condition.json",
->>>>>>> 964aec04
       "event-is-action-play-ostinato-on-instrument.condition.json",
       "event-is-action-play-phrase-on-instrument.condition.json",
       "event-is-action-set-aggressive-mood-on-instrument.condition.json",
