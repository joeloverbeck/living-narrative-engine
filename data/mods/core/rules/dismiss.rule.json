{
  "$schema": "http://example.com/schemas/rule.json",
  "rule_id": "handle_dismiss",
  "comment": "Handles the 'core:dismiss' action. Removes the component from the TARGET, updates the ACTOR's (leader's) cache, dispatches a conditional perceptible event, and ends the turn.",
  "event_type": "core:attempt_action",
  "condition": {
    "==": [
      {
        "var": "event.payload.actionId"
      },
      "core:dismiss"
    ]
  },
  "actions": [
    {
      "type": "REMOVE_COMPONENT",
      "comment": "Step 1: Authoritatively remove the following relationship from the TARGET entity.",
      "parameters": {
        "entity_ref": "target",
        "component_type": "core:following"
      }
    },
    {
      "type": "MODIFY_ARRAY_FIELD",
      "comment": "Step 2: Remove the follower from the ACTOR's (leader's) 'core:leading' component.",
      "parameters": {
        "entity_ref": "actor",
        "component_type": "core:leading",
        "field": "followers",
        "mode": "remove_by_value",
        "value": "{event.payload.targetId}"
      }
    },
    {
      "type": "GET_NAME",
      "parameters": {
        "entity_ref": "actor",
        "result_variable": "actorName"
      }
    },
    {
      "type": "GET_NAME",
      "parameters": {
        "entity_ref": "target",
        "result_variable": "targetName"
      }
    },
    {
      "type": "QUERY_COMPONENT",
      "comment": "Get actor's position",
      "parameters": {
        "entity_ref": "actor",
        "component_type": "core:position",
        "result_variable": "actorPosition"
      }
    },
    {
      "type": "QUERY_COMPONENT",
      "comment": "Get target's position",
      "parameters": {
        "entity_ref": "target",
        "component_type": "core:position",
        "result_variable": "targetPosition"
      }
    },
    {
      "type": "IF",
      "comment": "Only dispatch a perceptible event if the leader and follower are in the same location.",
      "parameters": {
        "condition": {
          "==": [
            {
              "var": "context.actorPosition.locationId"
            },
            {
              "var": "context.targetPosition.locationId"
            }
          ]
        },
        "then_actions": [
          {
            "type": "GET_TIMESTAMP",
            "comment": "Get the current ISO timestamp for perception logging.",
            "parameters": {
              "result_variable": "nowIso"
            }
          },
          {
            "type": "DISPATCH_EVENT",
            "comment": "This event is for other characters to observe.",
            "parameters": {
              "eventType": "core:perceptible_event",
              "payload": {
                "eventName": "core:perceptible_event",
                "locationId": "{context.actorPosition.locationId}",
                "descriptionText": "{context.actorName} has dismissed {context.targetName} from their service.",
                "timestamp": "{context.nowIso}",
                "perceptionType": "state_change_observable",
                "actorId": "{event.payload.actorId}",
                "targetId": "{event.payload.targetId}",
                "involvedEntities": []
              }
            }
          }
        ]
      }
    },
    {
<<<<<<< HEAD
      "type": "END_TURN",
=======
      "type": "DISPATCH_EVENT",
      "comment": "Dispatch a decoupled event to the UI indicating the successful dismiss action.",
      "parameters": {
        "eventType": "core:display_successful_action_result",
        "payload": {
          "message": "{context.actorName} dismisses {context.targetName} from their service."
        }
      }
    },
    {
      "type": "DISPATCH_EVENT",
>>>>>>> ed99d836
      "comment": "Step 4: Signal to the Turn Manager that the actor's turn is over.",
      "parameters": {
        "entityId": "{event.payload.actorId}",
        "success": true
      }
    }
  ]
}<|MERGE_RESOLUTION|>--- conflicted
+++ resolved
@@ -106,21 +106,7 @@
       }
     },
     {
-<<<<<<< HEAD
       "type": "END_TURN",
-=======
-      "type": "DISPATCH_EVENT",
-      "comment": "Dispatch a decoupled event to the UI indicating the successful dismiss action.",
-      "parameters": {
-        "eventType": "core:display_successful_action_result",
-        "payload": {
-          "message": "{context.actorName} dismisses {context.targetName} from their service."
-        }
-      }
-    },
-    {
-      "type": "DISPATCH_EVENT",
->>>>>>> ed99d836
       "comment": "Step 4: Signal to the Turn Manager that the actor's turn is over.",
       "parameters": {
         "entityId": "{event.payload.actorId}",
