--- conflicted
+++ resolved
@@ -41,11 +41,8 @@
       "handle_ruffle_hair_playfully.rule.json",
       "massage_back.rule.json",
       "place_hand_on_waist.rule.json",
-<<<<<<< HEAD
-=======
       "handle_push_target_playfully.rule.json",
       "handle_ruffle_hair_playfully.rule.json",
->>>>>>> ce3934c8
       "sling_arm_around_shoulders.rule.json",
       "wrap_arm_around_waist.rule.json"
     ],
